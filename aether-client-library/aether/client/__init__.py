# Copyright (C) 2019 by eHealth Africa : http://www.eHealthAfrica.org
#
# See the NOTICE file distributed with this work for additional information
# regarding copyright ownership.
#
# Licensed under the Apache License, Version 2.0 (the "License");
# you may not use this file except in compliance with
# the License.  You may obtain a copy of the License at
#
#   http://www.apache.org/licenses/LICENSE-2.0
#
# Unless required by applicable law or agreed to in writing,
# software distributed under the License is distributed on an
# "AS IS" BASIS, WITHOUT WARRANTIES OR CONDITIONS OF ANY
# KIND, either express or implied.  See the License for the
# specific language governing permissions and limitations
# under the License.

import logging
from oauthlib import oauth2
from time import sleep
from urllib.parse import urlparse

import bravado_core
from .exceptions import AetherAPIException
from . import basic_auth
from . import oidc
<<<<<<< HEAD
from . import patches
=======
>>>>>>> 02d1cd68
from .logger import LOG

# monkey patch so that bulk insertion works
from . import patches
bravado_core.marshal.marshal_model = patches.marshal_model  # noqa
bravado_core.marshal.marshal_object = patches.marshal_object  # noqa
bravado_core.unmarshal.unmarshal_model = patches.unmarshal_model  # noqa

import bravado

from bravado.client import (
    SwaggerClient,
    ResourceDecorator,
    CallableOperation,
    construct_request
)
from bravado.config import bravado_config_from_config_dict
from bravado.swagger_model import Loader


class Client(SwaggerClient):
    AUTH_METHODS = ['oauth', 'basic']

    def __init__(
        self,
        url,
        user=None,
        pw=None,
        offline_token=None,
        log_level='ERROR',
        config=None,
        realm=None,
<<<<<<< HEAD
        keycloak_url=None,
        auth_type='oauth'
    ):
        if auth_type not in Client.AUTH_METHODS:
            raise ValueError('allowed auth_types are {Client.AUTH_METHODS}')
=======
        # if using a gateway from a non-standard location
        keycloak_url=None,
        auth_type='oauth',
        # used to specify gateway endpoint ({realm}/{endpoint_name})
        endpoint_name='kernel'
    ):
        if auth_type not in Client.AUTH_METHODS:
            raise ValueError(f'allowed auth_types are {Client.AUTH_METHODS}')
>>>>>>> 02d1cd68
        log_level = logging.getLevelName(log_level)
        LOG.setLevel(log_level)
        # Our Swagger spec is apparently somewhat problematic
        # we default to no validation.
        config = config or {
            'validate_swagger_spec': False,
            'validate_requests': False,
            'validate_responses': False
        }
        url_info = urlparse(url)
        server = f'{url_info.scheme}://{url_info.netloc}'
        spec_url = '%s/v1/schema/?format=openapi' % url

        if auth_type == 'basic':
            LOG.debug(f'Using basic auth on {server}')
            auth = basic_auth.BasicRealmAuthenticator(server, realm, user, pw)
            http_client = basic_auth.BasicRealmClient(auth)
            loader = Loader(http_client, request_headers=None)
            try:
                LOG.debug(f'Loading schema from: {spec_url}')
                spec_dict = loader.load_spec(spec_url)
            except bravado.exception.HTTPForbidden as forb:
                LOG.error('Could not authenticate with provided credentials')
                raise forb
            except (
                bravado.exception.HTTPBadGateway,
                bravado.exception.BravadoConnectionError
            ) as bgwe:
                LOG.error('Server Unavailable')
                raise bgwe
        else:
            LOG.debug(f'getting OIDC session on realm {realm}')
            auth = oidc.OauthAuthenticator(
<<<<<<< HEAD
                server, realm, user, pw, keycloak_url, offline_token)
=======
                server, realm, user, pw,
                keycloak_url, offline_token, endpoint_name)
>>>>>>> 02d1cd68
            spec_dict = auth.get_spec(spec_url)
            http_client = oidc.OauthClient(auth)

        # We take this from the from_url class method of SwaggerClient
        # Apply bravado config defaults
        bravado_config = bravado_config_from_config_dict(config)
        # remove bravado configs from config dict
        for key in set(bravado_config._fields).intersection(set(config)):
            del config[key]
        # set bravado config object
        config['bravado'] = bravado_config
        swagger_spec = bravado_core.spec.Spec.from_dict(
            spec_dict, spec_url, http_client, config)
        self.__also_return_response = True
        self.swagger_spec = swagger_spec
        super(Client, self).__init__(
            swagger_spec, also_return_response=self.__also_return_response)

    def _get_resource(self, item):
        # We override this method to use our AetherDecorator class
        resource = self.swagger_spec.resources.get(item)
        if not resource:
            raise AttributeError(
                'Resource {0} not found. Available resources: {1}'
                .format(item, ', '.join(dir(self))))

        # Wrap bravado-core's Resource and Operation objects in order to
        # execute a service call via the http_client.
        # Replaces with AetherSpecific handler
        return AetherDecorator(
            resource,
            self.__also_return_response,
            self.swagger_spec
        )

    def __getitem__(self, name):
        return getattr(self, name)


# useful for debugging issues with outgoing requests. Only called when ll == DEBUG
def show_request(operation, *args, **kwargs):
    request_options = kwargs.pop('_request_options', {})
    request_params = construct_request(
        operation, request_options, **kwargs)
    return([kwargs, request_params])


'''
Some arguments don't properly display in the swagger specification so we have
to add them at runtime for the client to support them. This includes all payload
filters like payload__name=John. Normally payload__name wouldn't be found in the
spec and an error would be produced.
'''


def mockParam(name, op, swagger_spec):
    param_spec = {'name': name, 'in': 'query',
                  'description': "", 'required': False, 'type': 'string'}
    return bravado_core.param.Param(swagger_spec, op, param_spec)


class AetherDecorator(ResourceDecorator):

    def __init__(self, resource, also_return_response=True, swagger_spec=None):
        self.name = resource.name
        # The only way to be able to form coherent exceptions is to catch these
        # common types and wrap them in our own, exposing the status and error
        # feeback from the API.
        self.handled_exceptions = [
            bravado.exception.HTTPBadRequest,
            bravado.exception.HTTPBadGateway,
            bravado.exception.HTTPNotFound,
            bravado.exception.HTTPForbidden,
            oauth2.rfc6749.errors.InvalidGrantError
        ]
        # Errors in connection worthy of a retry
        self.retry_exceptions = [
            bravado.exception.BravadoTimeoutError,
            bravado.exception.BravadoConnectionError
        ]
        self.swagger_spec = swagger_spec
        super(AetherDecorator, self).__init__(
            resource, also_return_response)

    def __getitem__(self, name):
        return getattr(self, name)

    def __getattr__(self, name):
        fn = CallableOperation(
            getattr(self.resource, self._get_full_name(name)),
            self.also_return_response)
        # It was annoying to constantly call .response().result to get to the most
        # valuable data. Also errors were being swallowed by the inner workings of
        # Bravado. Wrapping the returned function handles this.

        def resultant_function(*args, **kwargs):
            # try:
            future = fn(*args, **kwargs)
            # On debug, show outgoing requests
            LOG.debug(show_request(
                getattr(self.resource, self._get_full_name(name)),
                *args,
                **kwargs
            ))
            # This is an attempt to fix an error that only occurs in travis where kernel
            # connections are dropped in transit or by kernel.
            dropped_retries = 5
            for x in range(dropped_retries):
                try:
                    # We just want to give the exception right back, but maintain
                    # access to the response object so that we can grab the error.
                    # When the exception is caught and handled normally, this is impossible.
                    # Hence the lambda returning the exception itself when an exception occurs.
                    response = future.response(
                        timeout=10,
                        fallback_result=lambda x: x,
                        exceptions_to_catch=tuple(self.handled_exceptions)
                    )
                    break
                except tuple(self.retry_exceptions) as err:
                    LOG.debug("error %s in connection to client" % (err))
                    if x == dropped_retries - 1:
                        LOG.error('failed after %s connections to %s' %
                                  (x, future.operation.operation_id))
                        raise err
                    LOG.debug('dropped connection %s to %s, retry' %
                              (x, future.operation.operation_id))
                    sleep(.25 + (.25 * x))
            result = response.result
            # If the result is an exception, we expose it's parts along with
            # content from the request response and raise it
            if any([isinstance(result, i) for i in self.handled_exceptions]):
                details = {
                    'operation': future.operation.operation_id,
                    'response': str(result)
                }
                http_response = response.incoming_response
                assert isinstance(http_response, bravado_core.response.IncomingResponse)
                details['status_code'] = http_response.status_code
                try:
                    details['response'] = http_response.json()
                except Exception:
                    # JSON is unavailable, so we just use the original exception text.
                    pass
                raise AetherAPIException(**details)
            return result
        return resultant_function

    def _get_full_name(self, name):
        # Allows us to use for example 'entities.create' instead of 'entities.entities_create'
        return "%s_%s" % (self.name, name)

    def _verify_param(self, name, param_name):
        operation = getattr(self.resource, self._get_full_name(name))
        # allow searching for arbitrary fields within the payload
        if param_name.startswith('payload__') or param_name == 'many':
            # add it to the allowed list of parameters
            operation.params[param_name] = mockParam(param_name, operation, self.swagger_spec)
            return True
        if param_name not in operation.params:
            raise ValueError("%s has no parameter %s" % (name, param_name))
        return True

    def _verify_params(self, name, params):
        return all([self._verify_param(name, i) for i in params])

    def __iter__(self):
        # show available rpc calls
        return iter([i.lstrip("%s_" % self.name) for i in self.__dir__()])

    def paginated(self, remote_function, start_page=1, ordering='modified', **kwargs):
        fn = getattr(self, remote_function)
        params = dict(kwargs)
        self._verify_params(remote_function, params.keys())
        page = start_page
        params['page'] = page
        params['ordering'] = ordering
        _next = True
        while _next:
            params['page'] = page
            result = fn(**params)
            _next = result.get('next')
            page += 1
            results = result.get('results')
            # if not results:  # WARNING: this is true with empty lists []
            if results is None:
                raise StopIteration
            for item in results:
                yield item

    def count(self, remote_function, **kwargs):
        fn = getattr(self, remote_function)
        params = dict(kwargs)
        self._verify_params(remote_function, params.keys())
        result = fn(**params)
        return result.get('count')

    def first(self, remote_function, **kwargs):
        fn = getattr(self, remote_function)
        params = dict(kwargs)
        self._verify_params(remote_function, params.keys())
        result = fn(**params)
        return result.get('results', [])[0]<|MERGE_RESOLUTION|>--- conflicted
+++ resolved
@@ -25,10 +25,6 @@
 from .exceptions import AetherAPIException
 from . import basic_auth
 from . import oidc
-<<<<<<< HEAD
-from . import patches
-=======
->>>>>>> 02d1cd68
 from .logger import LOG
 
 # monkey patch so that bulk insertion works
@@ -61,13 +57,6 @@
         log_level='ERROR',
         config=None,
         realm=None,
-<<<<<<< HEAD
-        keycloak_url=None,
-        auth_type='oauth'
-    ):
-        if auth_type not in Client.AUTH_METHODS:
-            raise ValueError('allowed auth_types are {Client.AUTH_METHODS}')
-=======
         # if using a gateway from a non-standard location
         keycloak_url=None,
         auth_type='oauth',
@@ -76,7 +65,6 @@
     ):
         if auth_type not in Client.AUTH_METHODS:
             raise ValueError(f'allowed auth_types are {Client.AUTH_METHODS}')
->>>>>>> 02d1cd68
         log_level = logging.getLevelName(log_level)
         LOG.setLevel(log_level)
         # Our Swagger spec is apparently somewhat problematic
@@ -110,12 +98,8 @@
         else:
             LOG.debug(f'getting OIDC session on realm {realm}')
             auth = oidc.OauthAuthenticator(
-<<<<<<< HEAD
-                server, realm, user, pw, keycloak_url, offline_token)
-=======
                 server, realm, user, pw,
                 keycloak_url, offline_token, endpoint_name)
->>>>>>> 02d1cd68
             spec_dict = auth.get_spec(spec_url)
             http_client = oidc.OauthClient(auth)
 
