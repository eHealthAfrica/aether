# Copyright (C) 2019 by eHealth Africa : http://www.eHealthAfrica.org
#
# See the NOTICE file distributed with this work for additional information
# regarding copyright ownership.
#
# Licensed under the Apache License, Version 2.0 (the "License");
# you may not use this file except in compliance with
# the License.  You may obtain a copy of the License at
#
#   http://www.apache.org/licenses/LICENSE-2.0
#
# Unless required by applicable law or agreed to in writing,
# software distributed under the License is distributed on an
# "AS IS" BASIS, WITHOUT WARRANTIES OR CONDITIONS OF ANY
# KIND, either express or implied.  See the License for the
# specific language governing permissions and limitations
# under the License.

from aether.client import fixtures as fix
import os
import pytest
import random
import string
from uuid import uuid4

from aether.client import Client

URL = os.environ['KERNEL_URL']
USER = os.environ['KERNEL_USERNAME']
PW = os.environ['KERNEL_PASSWORD']
REALM = os.environ['TEST_REALM']


def simple_entity(value_size=10):
    return {
        'id': str(uuid4()),
        'value': ''.join(
            random.choices(
                string.ascii_uppercase + string.digits, k=value_size)
        )
    }


@pytest.fixture(scope='session')
def client():
    return Client(
        URL,
        USER,
        PW,
        log_level='DEBUG',
        auth_type='basic',
<<<<<<< HEAD
        realm='test'
=======
        realm=REALM
>>>>>>> 02d1cd68
    )


@pytest.fixture(scope='session')
def project(client):
    # You can pass a dictionary directly to the client
    obj = dict(fix.project_template)
    obj['name'] = fix.project_name
    project = client.projects.create(data=obj)
    return project


@pytest.fixture(scope='session')
def schemas(client):
    schemas = []
    for definition in fix.schema_definitions:
        # You can use a dictionary to populate a model as **kwargs
        tpl = dict(fix.schema_template)
        tpl['name'] = definition['name']
        tpl['definition'] = definition
        Schema = client.get_model('Schema')
        schema = Schema(**tpl)
        schemas.append(client.schemas.create(data=schema))

    return schemas


@pytest.fixture(scope='session')
def schemadecorators(client, project, schemas):
    sd_objects = []
    for schema in schemas:
        # You can also use the model constructor
        SD = client.get_model('SchemaDecorator')
        sd = SD(
            name=schema.name,
            revision='1',
            project=project.id,
            schema=schema.id
        )
        sd_objects.append(client.schemadecorators.create(data=sd))
    return sd_objects


@pytest.fixture(scope='session')
def single_entities(client, schemadecorators):
    sd = [i for i in schemadecorators if i.name == 'Simple'][0]
    Entity = client.get_model('Entity')

    def _gen(count):
        entities = []
        for i in range(count):
            e = Entity(**{
                'schemadecorator': sd['id'],
                'status': 'Publishable',
                'payload': simple_entity()
            })
            entities.append(client.entities.create(data=e))
        return entities
    yield _gen


@pytest.fixture(scope='session')
def bulk_entities(client, schemadecorators):
    sd = [i for i in schemadecorators if i.name == 'Simple'][0]

    def _gen(count):
        entities = []
        for i in range(count):
            e = {
                'schemadecorator': sd['id'],
                'status': 'Publishable',
                'payload': simple_entity()
            }
            entities.append(e)
        return client.entities.create(data=entities)
    yield _gen


@pytest.fixture(scope='session')
def mappingset(client, project):
    MappingSet = client.get_model('MappingSet')
    mapping_set = MappingSet(name='test_mapping_set', project=project.id)
    return client.mappingsets.create(data=mapping_set)


@pytest.fixture(scope='session')
def mapping(client, project, schemadecorators, mappingset):
    obj = dict(fix.mapping_template)
    _map = dict(fix.mapping_definition)
    _map['entities'] = {sd.name: sd.id for sd in schemadecorators}
    obj['project'] = project['id']
    obj['mappingset'] = mappingset.id
    obj['definition'] = _map
    result = client.mappings.create(data=obj)
    return result<|MERGE_RESOLUTION|>--- conflicted
+++ resolved
@@ -49,11 +49,7 @@
         PW,
         log_level='DEBUG',
         auth_type='basic',
-<<<<<<< HEAD
-        realm='test'
-=======
         realm=REALM
->>>>>>> 02d1cd68
     )
 
 
