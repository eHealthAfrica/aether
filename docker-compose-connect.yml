# ------------------------------------------------------------------------------
# Config file for these containers:
#
#  * Zookeper & Kafka
#  * Aether Kafka Producer
# ------------------------------------------------------------------------------

version: "2.1"

networks:
  aether:
    external:
      name: aether_internal

services:

  # ---------------------------------
  # Kafka & Zookeeper
  # ---------------------------------

  zookeeper:
    extends:
      file: ./docker-compose-base.yml
      service: zookeeper-base
    restart: on-failure
    networks:
      - aether

  kafka:
    extends:
      file: docker-compose-base.yml
      service: kafka-base
    restart: on-failure
    depends_on:
      - zookeeper
    links:
      - zookeeper
    networks:
      - aether

  # ---------------------------------
  # Aether Kafka Producer
  # ---------------------------------

  producer:
    extends:
      file: ./docker-compose-base.yml
      service: aether-producer-base
    restart: on-failure
    links:
<<<<<<< HEAD
     - kafka
     - zookeeper
    ports:
      - "5005:5005"
=======
      - kafka
      - zookeeper
>>>>>>> 25dca9d4
    networks:
      - aether
    command: start<|MERGE_RESOLUTION|>--- conflicted
+++ resolved
@@ -48,15 +48,9 @@
       service: aether-producer-base
     restart: on-failure
     links:
-<<<<<<< HEAD
-     - kafka
-     - zookeeper
-    ports:
-      - "5005:5005"
-=======
       - kafka
       - zookeeper
->>>>>>> 25dca9d4
+
     networks:
       - aether
     command: start