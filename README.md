# Aether

> A free, open source development platform for data curation, exchange, and publication.

## Table of contents

- [Table of contents](#table-of-contents)
- [Setup](#Setup)
  - [Dependencies](#dependencies)
  - [Installation](#installation)
  - [Common Module](#common-module)
  - [Environment Variables](#environment-variables)
    - [Aether Kernel](#aether-kernel)
    - [Aether ODK Module](#aether-odk-module)
    - [Aether UI](#aether-ui)
    - [Aether CouchDB Sync Module](#aether-couchdb-sync-module)
    - [File Storage System](#file-storage-system)
- [Usage](#usage)
  - [Users & Authentication](#users--authentication)
    - [Basic Authentication](#basic-authentication)
    - [Token Authentication](#token-authentication)
- [Development](#development)
- [Deployment](#deployment)
- [Containers and services](#containers-and-services)
- [Run commands in the containers](#run-commands-in-the-containers)
  - [Run tests](#run-tests)
  - [Upgrade python dependencies](#upgrade-python-dependencies)
    - [Check outdated dependencies](#check-outdated-dependencies)
    - [Update requirements file](#update-requirements-file)


## Setup

### Dependencies

- git
- [docker-compose](https://docs.docker.com/compose/)

*[Return to TOC](#table-of-contents)*

### Installation

##### Clone the repository

```bash
git clone git@github.com:eHealthAfrica/aether.git && cd aether
```

##### Generate credentials for local development with docker-compose

**Note:** Make sure you have `openssl` installed in your system.

```bash
./scripts/generate-docker-compose-credentials.sh > .env
```

##### Build containers and start the applications

```bash
./scripts/build_aether_containers.sh && docker-compose up
```

**IMPORTANT NOTE**: the docker-compose files are intended to be used exclusively
for local development. Never deploy these to publicly accessible servers.

##### Include this entry in your `/etc/hosts` file

```text
127.0.0.1    kernel.aether.local odk.aether.local ui.aether.local sync.aether.local
```

*[Return to TOC](#table-of-contents)*

### Common module

This module contains the shared features among different containers.

To create a new version and distribute it:

```bash
./scripts/build_common_and_distribute.sh
```

See more in [README](/aether-common-module/README.md).

*[Return to TOC](#table-of-contents)*

### Environment Variables

Most of the environment variables are set to default values. This is the short list
of the most common ones with non default values. For more info take a look at the file
[docker-compose-base.yml](docker-compose-base.yml).

#### Aether Kernel

- `DB_NAME`: `aether` Database name.
- `WEB_SERVER_PORT`: `8000` Web server port.
- `ADMIN_TOKEN`: `kernel_admin_user_auth_token`
  to connect to it from other modules. It's used within the start up scripts.

#### Aether ODK Module

- `DB_NAME`: `odk` Database name.
- `WEB_SERVER_PORT`: `8002` Web server port.
- `AETHER_KERNEL_TOKEN`: `kernel_admin_user_auth_token` Token to connect to kernel server.
- `AETHER_KERNEL_URL`: `http://kernel:8000` Aether Kernel Server url.
- `AETHER_KERNEL_URL_TEST`: `http://kernel-test:9000` Aether Kernel Testing Server url.
- `AETHER_ODK_TOKEN`: `odk_admin_user_auth_token`
  to connect to it from other modules. It's used within the start up scripts.

#### Aether UI

- `DB_NAME`: `ui` Database name.
- `WEB_SERVER_PORT`: `8004` Web server port.
- `AETHER_KERNEL_TOKEN`: `kernel_admin_user_auth_token` Token to connect to kernel server.
- `AETHER_KERNEL_URL`: `http://kernel:8000` Aether Kernel Server url.
- `AETHER_KERNEL_URL_TEST`: `http://kernel-test:9000` Aether Kernel Testing Server url.

#### Aether CouchDB Sync Module

- `DB_NAME`: `couchdb-sync` Database name.
- `WEB_SERVER_PORT`: `8006` Web server port.
- `AETHER_KERNEL_TOKEN`: `kernel_admin_user_auth_token` Token to connect to kernel server.
- `AETHER_KERNEL_URL`: `http://kernel:8000` Aether Kernel Server url.
- `AETHER_KERNEL_URL_TEST`: `http://kernel-test:9000` Aether Kernel Testing Server url.
- `GOOGLE_CLIENT_ID`: `generate_it_in_your_google_developer_console`
  Token used to verify the device identity with Google.
  See more in https://developers.google.com/identity/protocols/OAuth2

#### File Storage System
(Used on Kernel and ODK Module)

- `DJANGO_STORAGE_BACKEND`: Used to specify a [Default file storage system](https://docs.djangoproject.com/en/1.11/ref/settings/#default-file-storage).
  Available options: `filesystem`, `s3`, `gcs`.
  More information [here](https://django-storages.readthedocs.io/en/latest/index.html).
  Setting `DJANGO_STORAGE_BACKEND` is **mandatory**, even for local development
  (in which case "filesystem" would typically be used).

##### File system (`DJANGO_REMOTE_STORAGE=filesystem`)

- `MEDIA_ROOT`: `/media` the local folder in which all the media assets will be stored.

##### S3 (`DJANGO_REMOTE_STORAGE=s3`)

- `BUCKET_NAME`: Name of the bucket to use on s3 (**mandatory**). Must be unique on s3.
- `AWS_ACCESS_KEY_ID`: AWS Access Key to your s3 account. Used when `DJANGO_REMOTE_STORAGE=s3`.
- `AWS_SECRET_ACCESS_KEY`: AWS Secret Access Key to your s3 account. Used when `DJANGO_REMOTE_STORAGE=s3`.

##### Google Cloud Storage (`DJANGO_REMOTE_STORAGE=gcs`)

- `BUCKET_NAME`: Name of the bucket to use on gcs (**mandatory**).
  Create bucket using [Google Cloud Console](https://console.cloud.google.com/)
  and set appropriate permissions.
- `GS_ACCESS_KEY_ID`: Google Cloud Access Key. Used when `DJANGO_REMOTE_STORAGE=gcs`.
  [How to create Access Keys on Google Cloud Storage](https://cloud.google.com/storage/docs/migrating#keys)
- `GS_SECRET_ACCESS_KEY`: Google Cloud Secret Access Key. Used when `DJANGO_REMOTE_STORAGE=gcs`.
  [How to create Access Keys on Google Cloud Storage](https://cloud.google.com/storage/docs/migrating#keys)


**WARNING**

Never run `odk`, `ui` or `couchdb-sync` tests against any PRODUCTION server.
The tests clean up will **DELETE ALL MAPPINGS!!!**

*[Return to TOC](#table-of-contents)*

## Usage

```bash
docker-compose up --build    # this will update the containers if needed
```

or

```bash
./scripts/docker_start.sh    # starts all
```

This will start:

- **Aether Kernel** on `http://kernel.aether.local:8000`
  and create a superuser `admin` with the needed TOKEN.

- **Aether ODK Module** on `http://odk.aether.local:8002`
  and create a superuser `admin` with the needed TOKEN.

- **Aether UI** on `http://ui.aether.local:8004`
  and create a superuser `admin`.

- **Aether CouchDB Sync Module** on `http://sync.aether.local:8006`
  and create a superuser `admin`.

If you generated an `.env` file during installation, passwords for all superusers can be found there.

To start any app/module separately:

```bash
./scripts/docker_start.sh kernel          # starts Aether Kernel app and its dependencies

./scripts/docker_start.sh odk             # starts Aether ODK module and its dependencies

./scripts/docker_start.sh ui              # starts Aether UI and its dependencies

./scripts/docker_start.sh couchdb-sync    # starts Aether CouchDB Sync module and its dependencies
```

*[Return to TOC](#table-of-contents)*

### Users & Authentication

Set the `HOSTNAME` and `CAS_SERVER_URL` environment variables if you want to
activate the CAS integration in the app.
See more in [Django CAS client](https://github.com/mingchen/django-cas-ng).

Other options are to log in via token, via basic authentication or via the
standard django authentication process in the admin section.

The available options depend on each container.

*[Return to TOC](#table-of-contents)*

#### Basic Authentication

The communication between Aether ODK Module and ODK Collect is done via basic
authentication.

*[Return to TOC](#table-of-contents)*

#### Token Authentication

The communication between the containers is done via
[token authentication](http://www.django-rest-framework.org/api-guide/authentication/#tokenauthentication).

In the case of `aether-odk-module`, `aether-ui` and `aether-couchdb-sync-module`
there is a global token to connect to `aether-kernel` set in the **required**
environment variable `AETHER_KERNEL_TOKEN`.

*[Return to TOC](#table-of-contents)*

## Development

All development should be tested within the container, but developed in the host folder.
Read the [docker-compose-base.yml](docker-compose-base.yml) file to see how it's mounted.

#### Building on Aether

To get started on building solutions on Aether, an
[aether-bootstrap](https://github.com/eHealthAfrica/aether-bootstrap) repository
has been created to serve as both an example and give you a head start.
Visit the [Aether Website](http://aether.ehealthafrica.org) for more information
on [Try it for yourself](http://aether.ehealthafrica.org/documentation/try/index.html).

*[Return to TOC](#table-of-contents)*

## Deployment

<<<<<<< HEAD
Set the `HOSTNAME` and `CAS_SERVER_URL` environment variables if you want to activate the
UMS integration in each container.
=======
Set the `HOSTNAME` and `CAS_SERVER_URL` environment variables if you want to
activate the CAS integration in each container.
>>>>>>> 3a3d48bd

Set the `AETHER_KERNEL_TOKEN` and `AETHER_KERNEL_URL` environment variables when
starting the `aether-odk-module` to have ODK Collect submissions posted to Aether Kernel.

If a valid `AETHER_KERNEL_TOKEN` and `AETHER_KERNEL_URL` combination is not set,
the server will still start, but ODK Collect submissions will fail.

To check if it is possible to connect to Aether Kernel with those variables
visit the entrypoint `/check-kernel` in the odk server (no credentials needed).
If the response is `Always Look on the Bright Side of Life!!!`
it's not possible to connect, on the other hand if the message is
`Brought to you by eHealth Africa - good tech for hard places` everything goes fine.

The environment variable `HOSTNAME` is required when `DJANGO_STORAGE_BACKEND` is set to "filesystem".

This also applies for `aether-ui` and `aether-couchdb-sync-module`.

In the case of `aether-couchdb-sync-module` a valid `GOOGLE_CLIENT_ID`
environment variable is necessary to verify the device credentials as well.

*[Return to TOC](#table-of-contents)*

## Containers and services

The list of the main containers:


| Container         | Description                                                             |
| ----------------- | ----------------------------------------------------------------------- |
| db                | [PostgreSQL](https://www.postgresql.org/) database                      |
| couchdb           | [CouchDB](http://couchdb.apache.org/) database for sync                 |
| redis             | [Redis](https://redis.io/) for task queueing and task result storage    |
| **kernel**        | Aether Kernel                                                           |
| **odk**           | Aether ODK module (imports data from ODK Collect)                       |
| **ui**            | Aether Kernel UI (advanced mapping functionality)                       |
| **couchdb-sync**  | Aether CouchDB Sync module (imports data from Aether Mobile app)        |
| couchdb-sync-rq   | [RQ python](http://python-rq.org/) task runner to perform sync jobs     |
| kernel-test       | Aether Kernel TESTING app (used only in e2e tests by other containers)  |


All of the containers definition for development can be found in the
[docker-compose-base.yml](docker-compose-base.yml) file.

*[Return to TOC](#table-of-contents)*

## Run commands in the containers

Each docker container uses the same script as entrypoint. The `entrypoint.sh`
script offers a range of commands to start services or run commands.
The full list of commands can be seen in the script.

The pattern to run a command is always
``docker-compose run <container-name> <entrypoint-command> <...args>``

*[Return to TOC](#table-of-contents)*

### Run tests

This will stop ALL running containers and execute the containers tests.

```bash
./scripts/test_all.sh
```

To execute tests in just one container.

```bash
./scripts/test_container.sh <container-name>
```

or

```bash
docker-compose run <container-name> test

```

or

```bash
docker-compose run <container-name> test_lint
docker-compose run <container-name> test_coverage
```

The e2e tests are run against different containers, the config file used
for them is [docker-compose-test.yml](docker-compose-test.yml).

Before running `odk`, `ui` or `couchdb-sync` you should start the needed test containers.

```bash
docker-compose -f docker-compose-test.yml up -d <container-name>-test
```

**WARNING**

Never run `odk`, `ui` or `couchdb-sync` tests against any PRODUCTION server.
The tests clean up will **DELETE ALL MAPPINGS!!!**

Look into [docker-compose-base.yml](docker-compose-base.yml), the variable
`AETHER_KERNEL_URL_TEST` indicates the Aether Kernel Server used in tests.

*[Return to TOC](#table-of-contents)*

### Upgrade python dependencies

#### Check outdated dependencies

```bash
docker-compose run --no-deps <container-name> eval pip list --outdated
```

#### Update requirements file

```bash
./scripts/upgrade_all.sh
```

This also rebuilds `aether.common` module and distributes it within the containers.
Do not forget to include new containers in the file.

or

```bash
docker-compose run --no-deps <container-name> pip_freeze
```

In this case `aether.common` is not rebuilt.

*[Return to TOC](#table-of-contents)*<|MERGE_RESOLUTION|>--- conflicted
+++ resolved
@@ -254,13 +254,8 @@
 
 ## Deployment
 
-<<<<<<< HEAD
-Set the `HOSTNAME` and `CAS_SERVER_URL` environment variables if you want to activate the
-UMS integration in each container.
-=======
 Set the `HOSTNAME` and `CAS_SERVER_URL` environment variables if you want to
 activate the CAS integration in each container.
->>>>>>> 3a3d48bd
 
 Set the `AETHER_KERNEL_TOKEN` and `AETHER_KERNEL_URL` environment variables when
 starting the `aether-odk-module` to have ODK Collect submissions posted to Aether Kernel.
