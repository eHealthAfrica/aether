# Aether

> Survey collection and analytics

## Table of contents

- [Table of contents](#table-of-contents)
- [Setup](#Setup)
  - [Dependencies](#dependencies)
  - [Installation](#installation)
  - [Common Module](#common-module)
  - [Environment Variables](#environment-variables)
    - [Aether Kernel](#aether-kernel)
    - [Aether ODK Module](#aether-odk-module)
    - [Aether UI](#aether-ui)
    - [Aether CouchDB Sync Module](#aether-couchdb-sync-module)
    - [File Storage System](#file-storage-system)
- [Usage](#usage)
  - [Users & Authentication](#users--authentication)
    - [UMS settings for local development](#ums-settings-for-local-development)
    - [Token Authentication](#token-authentication)
- [Development](#development)
- [Deployment](#deployment)
- [Containers and services](#containers-and-services)
- [Run commands in the containers](#run-commands-in-the-containers)
  - [Run tests](#run-tests)
  - [Upgrade python dependencies](#upgrade-python-dependencies)
    - [Check outdated dependencies](#check-outdated-dependencies)
    - [Update requirements file](#update-requirements-file)


## Setup

### Dependencies

- git
- [docker-compose](https://docs.docker.com/compose/)

*[Return to TOC](#table-of-contents)*

### Installation

##### Clone the repository

```bash
git clone git@github.com:eHealthAfrica/aether.git && cd aether
```

##### Generate credentials for local development with docker-compose

**Note:** Make sure you have `openssl` installed in your system.

```bash
./scripts/generate-docker-compose-credentials.sh > .env
```

##### Build containers and start the applications

```bash
docker-compose build && docker-compose up
```

**IMPORTANT NOTE**: the docker-compose files are intended to be used exclusively
for local development. Never deploy these to publicly accessible servers.

##### Include this entry in your `/etc/hosts` file

```
127.0.0.1    kernel.aether.local odk.aether.local ui.aether.local sync.aether.local
```

*[Return to TOC](#table-of-contents)*

### Common module

This module contains the shared features among different containers.

To create a new version and distribute it:

```bash
./scripts/build_common_and_distribute.sh
```

See more in [README](/aether-common/README.md).

*[Return to TOC](#table-of-contents)*

### Environment Variables

Most of the environment variables are set to default values. This is the short list
of the most common ones with non default values. For more info take a look at the file
[docker-compose-base.yml](docker-compose-base.yml).

#### Aether Kernel

- `CAS_SERVER_URL`: `https://ums-dev.ehealthafrica.org` Used by UMS.
- `HOSTNAME`: `kernel.aether.local` Used by UMS.
- `DB_NAME`: `aether` Database name.
- `WEB_SERVER_PORT`: `8000` Web server port.
- `ADMIN_TOKEN`: `kernel_admin_user_auth_token`
  to connect to it from other modules. It's used within the start up scripts.

#### Aether ODK Module

- `CAS_SERVER_URL`: `https://ums-dev.ehealthafrica.org` Used by UMS.
- `HOSTNAME`: `odk.aether.local` Used by UMS.
- `DB_NAME`: `odk` Database name.
- `WEB_SERVER_PORT`: `8002` Web server port.
- `AETHER_KERNEL_TOKEN`: `kernel_admin_user_auth_token` Token to connect to kernel server.
- `AETHER_KERNEL_URL`: `http://kernel:8000` Aether Kernel Server url.
- `AETHER_KERNEL_URL_TEST`: `http://kernel-test:9000` Aether Kernel Testing Server url.
- `AETHER_ODK_TOKEN`: `odk_admin_user_auth_token`
  to connect to it from other modules. It's used within the start up scripts.

#### Aether UI

- `CAS_SERVER_URL`: `https://ums-dev.ehealthafrica.org` Used by UMS.
- `HOSTNAME`: `ui.aether.local` Used by UMS.
- `DB_NAME`: `ui` Database name.
- `WEB_SERVER_PORT`: `8004` Web server port.
- `AETHER_KERNEL_TOKEN`: `kernel_admin_user_auth_token` Token to connect to kernel server.
- `AETHER_KERNEL_URL`: `http://kernel:8000` Aether Kernel Server url.
- `AETHER_KERNEL_URL_TEST`: `http://kernel-test:9000` Aether Kernel Testing Server url.

#### Aether CouchDB Sync Module

- `CAS_SERVER_URL`: `https://ums-dev.ehealthafrica.org` Used by UMS.
- `HOSTNAME`: `sync.aether.local` Used by UMS.
- `DB_NAME`: `couchdb-sync` Database name.
- `WEB_SERVER_PORT`: `8006` Web server port.
- `AETHER_KERNEL_TOKEN`: `kernel_admin_user_auth_token` Token to connect to kernel server.
- `AETHER_KERNEL_URL`: `http://kernel:8000` Aether Kernel Server url.
- `AETHER_KERNEL_URL_TEST`: `http://kernel-test:9000` Aether Kernel Testing Server url.
- `GOOGLE_CLIENT_ID`: `generate_it_in_your_google_developer_console`
  Token used to verify the device identity with Google.
  See more in https://developers.google.com/identity/protocols/OAuth2

#### File Storage System
(Used on Kernel, ODK and UI Modules)
<<<<<<< HEAD
- `DJANGO_STORAGE_BACKEND`: Used to specify a [Default file storage system](https://docs.djangoproject.com/en/1.11/ref/settings/#default-file-storage). Available options: filesystem, s3, gcs. More information [here](https://django-storages.readthedocs.io/en/latest/index.html). Setting `DJANGO_STORAGE_BACKEND` is mandatory, even for local development (in which case "filesystem" would typically be used).

  ##### S3
  - `BUCKET_NAME`: Name of the bucket to use on s3. Must be unique on s3.
  - `AWS_ACCESS_KEY_ID`: AWS Access Key to your s3 account. Used when `DJANGO_REMOTE_STORAGE=s3`.
  - `AWS_SECRET_ACCESS_KEY`: AWS Secret Access Key to your s3 account. Used when `DJANGO_REMOTE_STORAGE=s3`.

  ##### Google Cloud Storage (gcs)
  - `BUCKET_NAME`: Name of the bucket to use on gcs. Create bucket using [Google Cloud Console](https://console.cloud.google.com/) and set appropriate permissions
  - `GS_ACCESS_KEY_ID`: Google Cloud Access Key. Used when `DJANGO_REMOTE_STORAGE=gcs`. [How to create Access Keys on Google Cloud Storage](https://cloud.google.com/storage/docs/migrating#keys)
  - `GS_SECRET_ACCESS_KEY`: Google Cloud Secret Access Key. Used when `DJANGO_REMOTE_STORAGE=gcs`. [How to create Access Keys on Google Cloud Storage](https://cloud.google.com/storage/docs/migrating#keys)

=======
- `DJANGO_REMOTE_STORAGE` (optional): Used to specify a custom [Default file storage system](https://docs.djangoproject.com/en/2.0/ref/settings/#std:setting-DEFAULT_FILE_STORAGE). If not provided, defaults to the [Django default storage](https://docs.djangoproject.com/en/2.0/ref/files/storage/#django.core.files.storage.FileSystemStorage) Available options: S3, GCS. More information [here](https://django-storages.readthedocs.io/en/latest/index.html)
- `REMOTE_STATIC_FILES` (optional): Set to "true" to collect static files to the selected `DJANGO_REMOTE_STORAGE`

  ##### S3
  - `BUCKET_NAME`: Name of the bucket to use on S3. Must be unique on S3. Bucket will be automatically created if the name is available.
  - `AWS_ACCESS_KEY_ID`: AWS Access Key to your S3 account. Used when `DJANGO_REMOTE_STORAGE=S3`.
  - `AWS_SECRET_ACCESS_KEY`: AWS Secret Access Key to your S3 account. Used when `DJANGO_REMOTE_STORAGE=S3`.
 
  ##### Google Cloud Storage (GCS)
  - `BUCKET_NAME`: Name of the bucket to use on GCS. Create bucket using [Google Cloud Console](https://console.cloud.google.com/) and set appropriate permissions
  - `GS_ACCESS_KEY_ID`: Google Cloud Access Key. Used when `DJANGO_REMOTE_STORAGE=GCS`. [How to create Access Keys on Google Cloud Storage](https://cloud.google.com/storage/docs/migrating#keys)
  - `GS_SECRET_ACCESS_KEY`: Google Cloud Secret Access Key. Used when `DJANGO_REMOTE_STORAGE=GCS`. [How to create Access Keys on Google Cloud Storage](https://cloud.google.com/storage/docs/migrating#keys)
  
>>>>>>> 89bcde92

**WARNING**

Never run `odk`, `ui` or `couchdb-sync` tests against any PRODUCTION server.
The tests clean up will **DELETE ALL MAPPINGS!!!**

*[Return to TOC](#table-of-contents)*

## Usage

```bash
docker-compose up --build    # this will update the containers if needed
```

or

```bash
./scripts/docker_start.sh    # starts all
```

This will start:

- **Aether Kernel** on `http://kernel.aether.local:8000`
  and create a superuser `admin` with the needed TOKEN.

- **Aether ODK Module** on `http://odk.aether.local:8002`
  and create a superuser `admin` with the needed TOKEN.

- **Aether UI** on `http://ui.aether.local:8004`
  and create a superuser `admin`.

- **Aether CouchDB Sync Module** on `http://sync.aether.local:8006`
  and create a superuser `admin`.

If you generated an `.env` file during installation, passwords for all superusers can be found there.

To start any app/module separately:

```bash
./scripts/docker_start.sh kernel          # starts Aether Kernel app and its dependencies

./scripts/docker_start.sh odk             # starts Aether ODK module and its dependencies

./scripts/docker_start.sh ui              # starts Aether UI and its dependencies

./scripts/docker_start.sh couchdb-sync    # starts Aether CouchDB Sync module and its dependencies
```

*[Return to TOC](#table-of-contents)*

### Users & Authentication

The app defers part of the users management to
[eHA UMS tool](https://github.com/eHealthAfrica/ums).

Set the `HOSTNAME` and `CAS_SERVER_URL` environment variables if you want to
activate the UMS integration in each container.

#### UMS settings for local development

The project is `aether-all` **Aether Suite**.

The client services are:

  - **Aether Kernel (local)** for `kernel.aether.local`.
  - **Aether ODK (local)**  for `odk.aether.local`.
  - **Aether UI (local)** for `ui.aether.local`.
  - **Aether Sync (local)** for `sync.aether.local`.

Other options are to log in via token, via basic authentication or via the
standard django authentication process in the admin section.
The available options depend on each container.

*[Return to TOC](#table-of-contents)*

#### Token Authentication

The communication between the containers is done via
[token authentication](http://www.django-rest-framework.org/api-guide/authentication/#tokenauthentication).

In the case of `aether-odk-module`, `aether-ui` and `aether-couchdb-sync-module`
there is a global token to connect to `aether-kernel` set in the **required**
environment variable `AETHER_KERNEL_TOKEN`.

*[Return to TOC](#table-of-contents)*

## Development

All development should be tested within the container, but developed in the host folder.
Read the [docker-compose-base.yml](docker-compose-base.yml) file to see how it's mounted.

#### Building on Aether
To get started on building solutions on Aether, an [aether-bootstrap](https://github.com/eHealthAfrica/aether-bootstrap) repository has been created to serve as both an example and give you a head start. Visit the [Aether Website](http://aether.ehealthafrica.org) for more information on [Try it for yourself](http://aether.ehealthafrica.org/documentation/try/index.html).

*[Return to TOC](#table-of-contents)*

## Deployment

Set the `HOSTNAME` and `CAS_SERVER_URL` environment variables if you want to
activate the UMS integration in each container.

Set the `AETHER_KERNEL_TOKEN` and `AETHER_KERNEL_URL` environment variables when
starting the `aether-odk-module` to have ODK Collect submissions posted to Aether Kernel.

If a valid `AETHER_KERNEL_TOKEN` and `AETHER_KERNEL_URL` combination is not set,
the server will still start, but ODK Collect submissions will fail.

To check if it is possible to connect to Aether Kernel with those variables
visit the entrypoint `/check-kernel` in the odk server (no credentials needed).
If the response is `Always Look on the Bright Side of Life!!!`
it's not possible to connect, on the other hand if the message is
`Brought to you by eHealth Africa - good tech for hard places` everything goes fine.

This also applies for `aether-ui` and `aether-couchdb-sync-module`.

In the case of `aether-couchdb-sync-module` a valid `GOOGLE_CLIENT_ID`
environment variable is necessary to verify the device credentials as well.

*[Return to TOC](#table-of-contents)*

## Containers and services

The list of the main containers:


| Container         | Description                                                             |
| ----------------- | ----------------------------------------------------------------------- |
| db                | [PostgreSQL](https://www.postgresql.org/) database                      |
| couchdb           | [CouchDB](http://couchdb.apache.org/) database for sync                 |
| redis             | [Redis](https://redis.io/) for task queueing and task result storage    |
| **kernel**        | Aether Kernel                                                           |
| **odk**           | Aether ODK module (imports data from ODK Collect)                       |
| **ui**            | Aether Kernel UI (advanced mapping functionality)                       |
| **couchdb-sync**  | Aether CouchDB Sync module (imports data from Aether Mobile app)        |
| couchdb-sync-rq   | [RQ python](http://python-rq.org/) task runner to perform sync jobs     |
| kernel-test       | Aether Kernel TESTING app (used only in e2e tests by other containers)  |


All of the containers definition for development can be found in the
[docker-compose-base.yml](docker-compose-base.yml) file.

*[Return to TOC](#table-of-contents)*

## Run commands in the containers

Each docker container uses the same script as entrypoint. The `entrypoint.sh`
script offers a range of commands to start services or run commands.
The full list of commands can be seen in the script.

The pattern to run a command is always
``docker-compose run <container-name> <entrypoint-command> <...args>``

*[Return to TOC](#table-of-contents)*

### Run tests

This will stop ALL running containers and execute the containers tests.

```bash
./scripts/test_all.sh
```

To execute tests in just one container.

```bash
./scripts/test_container.sh <container-name>
```

or

```bash
docker-compose run <container-name> test

```

or

```bash
docker-compose run <container-name> test_lint
docker-compose run <container-name> test_coverage
```

The e2e tests are run against different containers, the config file used
for them is [docker-compose-test.yml](docker-compose-test.yml).

Before running `odk`, `ui` or `couchdb-sync` you should start the needed test containers.

```bash
docker-compose -f docker-compose-test.yml up -d <container-name>-test
```

**WARNING**

Never run `odk`, `ui` or `couchdb-sync` tests against any PRODUCTION server.
The tests clean up will **DELETE ALL MAPPINGS!!!**

Look into [docker-compose-base.yml](docker-compose-base.yml), the variable
`AETHER_KERNEL_URL_TEST` indicates the Aether Kernel Server used in tests.

*[Return to TOC](#table-of-contents)*

### Upgrade python dependencies

#### Check outdated dependencies

```bash
docker-compose run <container-name> eval pip list --outdated
```

#### Update requirements file

```bash
./scripts/upgrade_all.sh
```

This also rebuilds `aether.common` module and distributes it within the containers.
Do not forget to include new containers in the file.

or

```bash
docker-compose run <container-name> pip_freeze
```

In this case `aether.common` is not rebuilt.

*[Return to TOC](#table-of-contents)*<|MERGE_RESOLUTION|>--- conflicted
+++ resolved
@@ -137,34 +137,27 @@
 
 #### File Storage System
 (Used on Kernel, ODK and UI Modules)
-<<<<<<< HEAD
-- `DJANGO_STORAGE_BACKEND`: Used to specify a [Default file storage system](https://docs.djangoproject.com/en/1.11/ref/settings/#default-file-storage). Available options: filesystem, s3, gcs. More information [here](https://django-storages.readthedocs.io/en/latest/index.html). Setting `DJANGO_STORAGE_BACKEND` is mandatory, even for local development (in which case "filesystem" would typically be used).
-
-  ##### S3
-  - `BUCKET_NAME`: Name of the bucket to use on s3. Must be unique on s3.
-  - `AWS_ACCESS_KEY_ID`: AWS Access Key to your s3 account. Used when `DJANGO_REMOTE_STORAGE=s3`.
-  - `AWS_SECRET_ACCESS_KEY`: AWS Secret Access Key to your s3 account. Used when `DJANGO_REMOTE_STORAGE=s3`.
-
-  ##### Google Cloud Storage (gcs)
-  - `BUCKET_NAME`: Name of the bucket to use on gcs. Create bucket using [Google Cloud Console](https://console.cloud.google.com/) and set appropriate permissions
-  - `GS_ACCESS_KEY_ID`: Google Cloud Access Key. Used when `DJANGO_REMOTE_STORAGE=gcs`. [How to create Access Keys on Google Cloud Storage](https://cloud.google.com/storage/docs/migrating#keys)
-  - `GS_SECRET_ACCESS_KEY`: Google Cloud Secret Access Key. Used when `DJANGO_REMOTE_STORAGE=gcs`. [How to create Access Keys on Google Cloud Storage](https://cloud.google.com/storage/docs/migrating#keys)
-
-=======
-- `DJANGO_REMOTE_STORAGE` (optional): Used to specify a custom [Default file storage system](https://docs.djangoproject.com/en/2.0/ref/settings/#std:setting-DEFAULT_FILE_STORAGE). If not provided, defaults to the [Django default storage](https://docs.djangoproject.com/en/2.0/ref/files/storage/#django.core.files.storage.FileSystemStorage) Available options: S3, GCS. More information [here](https://django-storages.readthedocs.io/en/latest/index.html)
-- `REMOTE_STATIC_FILES` (optional): Set to "true" to collect static files to the selected `DJANGO_REMOTE_STORAGE`
-
-  ##### S3
-  - `BUCKET_NAME`: Name of the bucket to use on S3. Must be unique on S3. Bucket will be automatically created if the name is available.
-  - `AWS_ACCESS_KEY_ID`: AWS Access Key to your S3 account. Used when `DJANGO_REMOTE_STORAGE=S3`.
-  - `AWS_SECRET_ACCESS_KEY`: AWS Secret Access Key to your S3 account. Used when `DJANGO_REMOTE_STORAGE=S3`.
- 
-  ##### Google Cloud Storage (GCS)
-  - `BUCKET_NAME`: Name of the bucket to use on GCS. Create bucket using [Google Cloud Console](https://console.cloud.google.com/) and set appropriate permissions
-  - `GS_ACCESS_KEY_ID`: Google Cloud Access Key. Used when `DJANGO_REMOTE_STORAGE=GCS`. [How to create Access Keys on Google Cloud Storage](https://cloud.google.com/storage/docs/migrating#keys)
-  - `GS_SECRET_ACCESS_KEY`: Google Cloud Secret Access Key. Used when `DJANGO_REMOTE_STORAGE=GCS`. [How to create Access Keys on Google Cloud Storage](https://cloud.google.com/storage/docs/migrating#keys)
-  
->>>>>>> 89bcde92
+
+- `DJANGO_STORAGE_BACKEND`: Used to specify a [Default file storage system](https://docs.djangoproject.com/en/1.11/ref/settings/#default-file-storage).
+  Available options: filesystem, s3, gcs. More information [here](https://django-storages.readthedocs.io/en/latest/index.html).
+  Setting `DJANGO_STORAGE_BACKEND` is mandatory, even for local development
+(in which case "filesystem" would typically be used).
+
+##### S3
+
+- `BUCKET_NAME`: Name of the bucket to use on s3. Must be unique on s3.
+- `AWS_ACCESS_KEY_ID`: AWS Access Key to your s3 account. Used when `DJANGO_REMOTE_STORAGE=s3`.
+- `AWS_SECRET_ACCESS_KEY`: AWS Secret Access Key to your s3 account. Used when `DJANGO_REMOTE_STORAGE=s3`.
+
+##### Google Cloud Storage (gcs)
+
+- `BUCKET_NAME`: Name of the bucket to use on gcs. Create bucket using
+  [Google Cloud Console](https://console.cloud.google.com/) and set appropriate permissions
+- `GS_ACCESS_KEY_ID`: Google Cloud Access Key. Used when `DJANGO_REMOTE_STORAGE=gcs`.
+  [How to create Access Keys on Google Cloud Storage](https://cloud.google.com/storage/docs/migrating#keys)
+- `GS_SECRET_ACCESS_KEY`: Google Cloud Secret Access Key. Used when `DJANGO_REMOTE_STORAGE=gcs`.
+  [How to create Access Keys on Google Cloud Storage](https://cloud.google.com/storage/docs/migrating#keys)
+
 
 **WARNING**
 
