--- conflicted
+++ resolved
@@ -143,12 +143,8 @@
 
 ##### File system (`DJANGO_STORAGE_BACKEND=filesystem`)
 
-<<<<<<< HEAD
-- `MEDIA_ROOT`: `/media` the local folder in which all the media assets will be stored. The files will be served at `$HOSTNAME/media/<file-name>`.
-=======
 - `MEDIA_ROOT`: `/media` the local folder in which all the media assets will be stored.
   The files will be served at `$HOSTNAME/media/<file-name>`.
->>>>>>> ada8e176
 
 ##### S3 (`DJANGO_STORAGE_BACKEND=s3`)
 
