# Aether

> A free, open source development platform for data curation, exchange, and publication.

## Table of contents

- [Setup](#setup)
  - [Dependencies](#dependencies)
  - [Installation](#installation)
  - [Aether Django SDK Library](#aether-django-sdk-library)
  - [Environment Variables](#environment-variables)
    - [Generic](#generic)
    - [Application specific](#application-specific)
    - [File Storage System](#file-storage-system)
    - [Multi-tenancy](#multi-tenancy)
    - [uWSGI](#uwsgi)
    - [Aether generic](#aether-generic)
    - [Aether Kernel](#aether-kernel)
    - [Aether ODK Module](#aether-odk-module)
    - [Aether UI](#aether-ui)
    - [Aether CouchDB Sync Module](#aether-couchdb-sync-module)

- [Usage](#usage)
  - [Start the app](#start-the-app)
  - [Users & Authentication](#users--authentication)
    - [Basic Authentication](#basic-authentication)
    - [Token Authentication](#token-authentication)
    - [Gateway Authentication](#gateway-authentication)

- [Development](#development)
  - [Building on Aether](#building-on-aether)
  - [Code style](#code-style)
  - [Naming conventions](#naming-conventions)

- [Release Management](#release-management)

- [Deployment](#deployment)
  - [Health endpoints](#health-endpoints)

- [Containers and services](#containers-and-services)

- [Run commands in the containers](#run-commands-in-the-containers)
  - [Run tests](#run-tests)
  - [Upgrade dependencies](#upgrade-dependencies)
    - [Check outdated dependencies](#check-outdated-dependencies)
    - [Update requirements file](#update-requirements-file)

- [Troubleshooting](/TROUBLESHOOTING.md)


## Setup

### Dependencies

- git
- [docker-compose](https://docs.docker.com/compose/)
- [openssl](https://www.openssl.org/) (credentials script)

*[Return to TOC](#table-of-contents)*

### Installation

##### Clone the repository

```bash
git clone git@github.com:eHealthAfrica/aether.git && cd aether
```

##### Generate credentials for local development with docker-compose

**Note:** Make sure you have [openssl](https://www.openssl.org/) installed in your system.

```bash
./scripts/build_docker_credentials.sh > .env
```

##### Build containers and start the applications

```bash
./scripts/build_all_containers.sh && ./scripts/docker_start.sh
```
or

```bash
./scripts/docker_start.sh --build
```

**IMPORTANT NOTE**: the docker-compose files are intended to be used exclusively
for local development. Never deploy these to publicly accessible servers.

##### Include this entry in your `/etc/hosts` or `C:\Windows\System32\Drivers\etc\hosts` file

```text
127.0.0.1    aether.local
```

> Note: `aether.local` is the `NETWORK_DOMAIN` value (see generated `.env` file).

##### Using ODK Collect with your local installation

If you want to use ODK Collect, you will need to configure Nginx to accept your IP address. To do this, add your IP address to `local-setup/nginx/sites-enabled/aether.conf`:

```
server {
  listen                    80;
  charset                   utf-8;
  server_name               aether.local 192.168.178.xxx;
  ...
```

Note that you can use wild cards and RegExps here, e.g. `192.168.178.*`. You can now configure ODK Collect, using `http://<your IP address>/odk` for the server URL.

*[Return to TOC](#table-of-contents)*

### Aether Django SDK library

This library contains the shared features among different aether django containers.

See more in its [repository](https://github.com/ehealthafrica/aether-django-sdk-library).

*[Return to TOC](#table-of-contents)*

### Environment Variables

Most of the environment variables are set to default values. This is the short list
of the most common ones with non default values. For more info take a look at the file
[docker-compose-base.yml](docker-compose-base.yml).

Also check the aether sdk section about [environment variables](https://github.com/eHealthAfrica/aether-django-sdk-library#environment-variables).

#### Generic

> https://github.com/eHealthAfrica/aether-django-sdk-library#generic

- `DB_NAME` Database name (**mandatory**).
- `DJANGO_SECRET_KEY`: Django secret key for this installation (**mandatory**).

- `STATIC_URL` : provides a base url for the static assets to be served from.

- `LOGGING_FORMATTER`: `json`. The app messages format.
  Possible values: `verbose` or `json`.
- `LOGGING_LEVEL`: `info` Logging level for app messages.
  https://docs.python.org/3.7/library/logging.html#levels

- `DEBUG` Enables debug mode. Is `false` if unset or set to empty string,
  anything else is considered `true`.
- `TESTING` Indicates if the app executes under test conditions.
  Is `false` if unset or set to empty string, anything else is considered `true`.

#### Application specific

> https://github.com/eHealthAfrica/aether-django-sdk-library#app-specific

- `APP_LINK`: `http://aether.ehealthafrica.org`. The link that appears in the DRF web pages.
- `APP_NAME`: `aether`. The app name displayed in the web pages.
- `APP_URL`, `/`. The app url in the server.

If host is `http://my-server.org` and the app url is `/my-module`,
the app enpoints will be accessible at `http://my-server.org/my-module/...`.

```nginx
# one NGINX ini file for all modules
server {
  listen                    80;
  server_name               localhost;

  location /my-module-1 {
    proxy_pass              http://localhost:8801/my-module-1;
  }

  location /my-module-2 {
    proxy_pass              http://localhost:8802/my-module-2;
  }
}
```

Read [Users & Authentication](#users--authentication) to know the environment
variables that set up the different authentication options.

*[Return to TOC](#table-of-contents)*

#### File Storage System

> https://github.com/eHealthAfrica/aether-django-sdk-library#file-storage-system

Used on Kernel and ODK Module

- `DJANGO_STORAGE_BACKEND`: Used to specify a [Default file storage system](https://docs.djangoproject.com/en/2.2/ref/settings/#default-file-storage).
  Available options: `minio`, `s3`, `gcs`.
  More information [here](https://django-storages.readthedocs.io/en/latest/index.html).
  Setting `DJANGO_STORAGE_BACKEND` is **mandatory**, even for local development
  (in which case "minio" would typically be used with the `minio` service).

##### Minio (`DJANGO_STORAGE_BACKEND=minio`)

- `BUCKET_NAME`: Name of the bucket that will act as MEDIA folder (**mandatory**).
- `MINIO_STORAGE_ACCESS_KEY`: Minio Access Key.
- `MINIO_STORAGE_SECRET_KEY`: Minio Secret Access Key.
- `MINIO_STORAGE_ENDPOINT`: Minio server url endpoint (without scheme).
- `MINIO_STORAGE_USE_HTTPS`: Whether to use TLS or not. Determines the scheme.
- `MINIO_STORAGE_AUTO_CREATE_MEDIA_BUCKET`: Whether to create the bucket if it does not already exist.
- `MINIO_STORAGE_MEDIA_USE_PRESIGNED`: Determines if the media file URLs should be pre-signed.

See more in https://django-minio-storage.readthedocs.io/en/latest/usage

##### S3 (`DJANGO_STORAGE_BACKEND=s3`)

- `BUCKET_NAME`: Name of the bucket to use on s3 (**mandatory**). Must be unique on s3.
- `AWS_ACCESS_KEY_ID`: AWS Access Key to your s3 account.
- `AWS_SECRET_ACCESS_KEY`: AWS Secret Access Key to your s3 account.

##### Google Cloud Storage (`DJANGO_STORAGE_BACKEND=gcs`)

- `BUCKET_NAME`: Name of the bucket to use on gcs (**mandatory**).
  Create bucket using [Google Cloud Console](https://console.cloud.google.com/)
  and set appropriate permissions.
- `GS_ACCESS_KEY_ID`: Google Cloud Access Key.
  [How to create Access Keys on Google Cloud Storage](https://cloud.google.com/storage/docs/migrating#keys)
- `GS_SECRET_ACCESS_KEY`: Google Cloud Secret Access Key.
  [How to create Access Keys on Google Cloud Storage](https://cloud.google.com/storage/docs/migrating#keys)

*[Return to TOC](#table-of-contents)*

#### Multi-tenancy

> https://github.com/eHealthAfrica/aether-django-sdk-library#multi-tenancy

The technical implementation is explained in
[Multi-tenancy README](https://github.com/eHealthAfrica/aether-django-sdk-library/aether/common/multitenancy/README.md).

- `MULTITENANCY`, Enables or disables the feature, is `false` if unset or set
  to empty string, anything else is considered `true`.
- `DEFAULT_REALM`, `aether` The default realm for artefacts created
  if multi-tenancy is not enabled.
- `REALM_COOKIE`, `aether-realm` The name of the cookie that keeps the current
  tenant id in the request headers.

These variables are included in the `.env` file. Change them to enable or disable
the multi-tenancy feature.

Example with multi-tenancy enabled:

```ini
# .env file
MULTITENANCY=yes
DEFAULT_REALM=my-current-tenant
REALM_COOKIE=cookie-realm
```

```bash
./scripts/docker_start.sh
```

Example with multi-tenancy disabled:

```ini
# .env file
MULTITENANCY=
```

```bash
./scripts/docker_start.sh
```

**Notes:**

- Everything is accessible to admin users in the `admin` section.

- In Aether Kernel:
  - All the schemas are accessible to all tenants.
  - The entities without project are not accessible using the REST API.

- In Aether CouchDB-Sync module:
  - Devices are not restricted by realm but its user account is.

*[Return to TOC](#table-of-contents)*

#### uWSGI

The uWSGI server is responsible for loading our Django applications using
the WSGI interface in production.

We have a couple of environment variables to tune it up:

- `CUSTOM_UWSGI_ENV_FILE` Path to a file of environment variables to use with uWSGI.

- `CUSTOM_UWSGI_SERVE_STATIC` Indicates if uWSGI also serves the static content.
  Is `false` if unset or set to empty string, anything else is considered `true`.

- Any `UWSGI_A_B_C` Translates into the `a-b-c` uswgi option.

  > [
    *When passed as environment variables, options are capitalized and prefixed
    with UWSGI_, and dashes are substituted with underscores.*
  ](https://uwsgi-docs.readthedocs.io/en/latest/Configuration.html#environment-variables)

https://uwsgi-docs.readthedocs.io/
https://uwsgi-docs.readthedocs.io/en/latest/ThingsToKnow.html


*[Return to TOC](#table-of-contents)*

#### Aether generic

- `ADMIN_USERNAME`: `admin` The setup scripts create an initial admin user for the app.
- `ADMIN_PASSWORD`: `secresecret`.
- `ADMIN_TOKEN`: `admin_user_auth_token` Used to connect from other modules.
- `WEB_SERVER_PORT` Web server port for the app.

*[Return to TOC](#table-of-contents)*

#### Aether Kernel

The default values for the export feature:

- `EXPORT_CSV_ESCAPE`: `\\`. A one-character string used to escape the separator
  and the quotechar char.
- `EXPORT_CSV_QUOTE`: `"`. A one-character string used to quote fields containing
  special characters, such as the separator or quote char, or which contain
  new-line characters.
- `EXPORT_CSV_SEPARATOR`: `,`. A one-character string used to separate the columns.
- `EXPORT_DATA_FORMAT`: `split`. Indicates how to parse the data into the
  file or files. Values: `flatten`, any other `split`.
- `EXPORT_HEADER_CONTENT`: `labels`. Indicates what to include in the header.
  Options: ``labels`` (default), ``paths``, ``both``.
- `EXPORT_HEADER_SEPARATOR`: `/`. A one-character string used to separate the
  nested columns in the headers row.
- `EXPORT_HEADER_SHORTEN`: `no`. Indicates if the header includes the full
  jsonpath/label or only the column one. Values: ``yes``, any other ``no``.

*[Return to TOC](#table-of-contents)*

#### Aether ODK Module

- `AETHER_KERNEL_TOKEN`: `kernel_any_user_auth_token` Token to connect to kernel server.
- `AETHER_KERNEL_TOKEN_TEST`: `kernel_any_user_auth_token` Token to connect to testing kernel server.
- `AETHER_KERNEL_URL`: `http://aether.local/kernel/` Aether Kernel Server url.
- `AETHER_KERNEL_URL_TEST`: `http://kernel-test:9100` Aether Kernel Testing Server url.
- `ODK_COLLECT_ENDPOINT`: the endpoint for all ODK collect urls.
  If it's `collect/` the submission url would be `http://my-server/collect/submission`
  If it's blank ` ` the forms list url would be `http://my-server/formList`

*[Return to TOC](#table-of-contents)*

#### Aether UI

- `AETHER_KERNEL_TOKEN`: `kernel_any_user_auth_token` Token to connect to kernel server.
- `AETHER_KERNEL_TOKEN_TEST`: `kernel_any_user_auth_token` Token to connect to testing kernel server.
- `AETHER_KERNEL_URL`: `http://aether.local/kernel/` Aether Kernel Server url.
- `AETHER_KERNEL_URL_TEST`: `http://kernel-test:9100` Aether Kernel Testing Server url.

*[Return to TOC](#table-of-contents)*

#### Aether CouchDB Sync Module

- `COUCHDB_SERVER_URL`: CouchDB Server url to send back to Mobile App to authenticated users.
- `GOOGLE_CLIENT_ID`: `generate_it_in_your_google_developer_console`
  Token used to verify the device identity with Google.
  See more in https://developers.google.com/identity/protocols/OAuth2
- `AETHER_KERNEL_TOKEN`: `kernel_any_user_auth_token` Token to connect to kernel server.
- `AETHER_KERNEL_TOKEN_TEST`: `kernel_any_user_auth_token` Token to connect to testing kernel server.
- `AETHER_KERNEL_URL`: `http://aether.local/kernel/` Aether Kernel Server url.
- `AETHER_KERNEL_URL_TEST`: `http://kernel-test:9100` Aether Kernel Testing Server url.

*[Return to TOC](#table-of-contents)*

## Usage

### Start the app

Start the indicated app/module with the necessary dependencies:

```bash
./scripts/docker_start.sh [options] name
```

Options:

  - `--build` | `-b`   kill and build all containers before start
  - `--clean` | `-c`   stop and remove all running containers and volumes before start
  - `--force` | `-f`   ensure that the container will be restarted if needed
  - `--kill`  | `-k`   kill all running containers before start
  - `name` expected values: `kernel`, `odk`, `ui`, `couchdb-sync` or `sync`
    (alias of `couchdb-sync`).
    Any other value will start all containers.

This will start:

- **Aether UI** on `http://aether.local/`.

- **Aether Kernel** on `http://aether.local/kernel/`.

<<<<<<< HEAD
- **Aether ODK Module** on `http://aether.local/odk/` or `http://<your IP address>/odk/`.
=======
- **Aether ODK Module** on `http://aether.local/odk/`.
>>>>>>> 40e78bd9

- **Aether CouchDB Sync Module** on `http://aether.local/sync/`.

If you generated an `.env` file during installation, passwords for all superusers can be found there.

To start any container separately:

```bash
./scripts/docker_start.sh kernel          # starts Aether Kernel app and its dependencies

./scripts/docker_start.sh odk             # starts Aether ODK module and its dependencies

./scripts/docker_start.sh ui              # starts Aether UI and its dependencies

./scripts/docker_start.sh couchdb-sync    # starts Aether CouchDB Sync module and its dependencies
```

*[Return to TOC](#table-of-contents)*

### Users & Authentication

> https://github.com/eHealthAfrica/aether-django-sdk-library#users--authentication

Set the `KEYCLOAK_SERVER_URL` and `KEYCLOAK_CLIENT_ID` environment variables if
you want to use Keycloak as authentication server.
`KEYCLOAK_CLIENT_ID` (defaults to `aether`) is the public client that allows
the aether module to authenticate using the Keycloak REST API.
This client id must be added to all the realms used by the aether module.
The `KEYCLOAK_SERVER_URL` must include all the path till the realm is indicated,
usually until `/auth/realms`.

There are two ways of setting up keycloak:

a) In this case the authentication process happens in the server side without
any further user interaction.
```ini
# .env file
KEYCLOAK_SERVER_URL=http://aether.local/auth/realms
KEYCLOAK_BEHIND_SCENES=true
```

b) In this case the user is redirected to the keycloak server to finish the
sign in step.
```ini
# .env file
KEYCLOAK_SERVER_URL=http://aether.local/auth/realms
KEYCLOAK_BEHIND_SCENES=
```

Execute once the `./scripts/setup_keycloak.sh` script to create the keycloak
database and the default realm+client along with the first user
(find credentials in the `.env` file).

Read more in [Keycloak](https://www.keycloak.org).

**Note**: Multi-tenancy is automatically enabled if the authentication server
is keycloak.

Set the `HOSTNAME` and `CAS_SERVER_URL` environment variables if you want to
activate the CAS integration in the app.
See more in [Django CAS client](https://github.com/mingchen/django-cas-ng).

Other options are to log in via token authentication, via basic authentication
or via the standard django authentication.

The available options depend on each container.

*[Return to TOC](#table-of-contents)*

#### Basic Authentication

The communication between Aether ODK Module and ODK Collect is done via
[basic authentication](http://www.django-rest-framework.org/api-guide/authentication/#basicauthentication).

*[Return to TOC](#table-of-contents)*

#### Token Authentication

The internal communication between the containers is done via
[token authentication](http://www.django-rest-framework.org/api-guide/authentication/#tokenauthentication).

In the case of `aether-odk-module`, `aether-ui` and `aether-couchdb-sync-module`
there is a global token to connect to `aether-kernel` set in the **required**
environment variable `AETHER_KERNEL_TOKEN`. Take in mind that this token
belongs to an active `aether-kernel` user but not necessarily to an admin user.

*[Return to TOC](#table-of-contents)*

#### Gateway Authentication

> https://github.com/eHealthAfrica/aether-django-sdk-library#gateway-authentication

Set `GATEWAY_SERVICE_ID` to enable gateway authentication with keycloak.
This means that the authentication is handled by a third party system
(like [Kong](https://konghq.com)) that includes in each request the JSON Web
Token (JWT) in the `GATEWAY_HEADER_TOKEN` header (defaults to `X-Oauth-Token`).
The `GATEWAY_SERVICE_ID` indicates the gateway service, usually matches the
app/module name like `kernel`, `odk`, `ui`, `sync`.

In this case the app urls can be reached in several ways:

Trying to access the health endpoint `/health`:

- http://kernel:8100/health using the internal url
- http://aether.local/my-realm/kernel/health using the gateway url

For those endpoints that don't depend on the realm and must also be available
"unprotected" we need one more environment variable:

- `GATEWAY_PUBLIC_REALM`: `-` This represents the fake realm that is not protected
  by the gateway server. In this case the authentication is handled by the other
  available options, i.e., basic, token, CAS...

The authorization and admin endpoints don't depend on any realm so the final urls
use the public realm.

- http://aether.local/-/odk/accounts/
- http://aether.local/-/kernel/admin/

*[Return to TOC](#table-of-contents)*

## Development

All development should be tested within the container, but developed in the host folder.
Read the [docker-compose-base.yml](docker-compose-base.yml) file to see how it's mounted.

### Building on Aether

To get started on building solutions on Aether, an
[aether-bootstrap](https://github.com/eHealthAfrica/aether-bootstrap) repository
has been created to serve as both an example and give you a head start.
Visit the [Aether Website](http://aether.ehealthafrica.org) for more information
on [Try it for yourself](http://aether.ehealthafrica.org/documentation/try/index.html).

*[Return to TOC](#table-of-contents)*

### Code style

The code style is tested:

- In **python** with [flake8](http://flake8.pycqa.org/en/latest/).
  Defined in the file `{module}/setup.cfg`.

- In **javascript** with [standard](https://github.com/feross/standard/).

- In **styles** with [sass-lint](https://github.com/sasstools/sass-lint/).
  Defined in the file `aether-ui/aether/ui/assets/conf/sass-lint.yml`.

```bash
# Python files
docker-compose run --rm --no-deps <container-name> test_lint
# Javascript files
docker-compose run --rm --no-deps ui-assets eval npm run test-lint-js
# CSS files
docker-compose run --rm --no-deps ui-assets eval npm run test-lint-sass
```

- - -
**Comments are warmly welcome!!!**
- - -

*[Return to TOC](#table-of-contents)*

### Naming conventions

There are a couple of naming/coding conventions followed by the
Python modules and the React Components:

- Names are self-explanatory like `export_project`, `ProjectList`, `constants` and so on.

- Case conventions:

  - Python specific:
    - class names use title case (`TitleCase`)
    - file, method and variable names use snake case (`snake_case`)

  - Javascript specific:
    - component names use title case (`TitleCase`)
    - utility file names use kebab case (`kebab-case`)
    - method and variable names use camel case (`camelCase`)

- Javascript specific:

  - Meaningful suffixes:
    - `Container` indicates that the component will fetch data from the server.
    - `List` indicates that the data is a list and is displayed as a table or list.
    - `Form` indicates that a form will be displayed.

  - The file name will match the default Component name defined inside,
    it might be the case that auxiliary components are also defined within
    the same file.

  - App "agnostic" components are kept in folder `/assets/apps/components`

  - App "agnostic" methods are kept in folder `/assets/apps/utils`

*[Return to TOC](#table-of-contents)*

## Release Management

To learn more about the Aether release process, refer to the [release management](https://github.com/eHealthAfrica/aether/wiki/Release-Management) page on the wiki.

*[Return to TOC](#table-of-contents)*

## Deployment

Set the `HOSTNAME` and `CAS_SERVER_URL` environment variables if you want to
activate the CAS integration in each container.

Set the `AETHER_KERNEL_TOKEN` and `AETHER_KERNEL_URL` environment variables when
starting the `aether-odk-module` to have ODK Collect submissions posted to Aether Kernel.

If a valid `AETHER_KERNEL_TOKEN` and `AETHER_KERNEL_URL` combination is not set,
the server will still start, but ODK Collect submissions will fail.

This also applies for `aether-ui` and `aether-couchdb-sync-module`.

In the case of `aether-couchdb-sync-module` a valid `GOOGLE_CLIENT_ID`
environment variable is necessary to verify the device credentials as well.

*[Return to TOC](#table-of-contents)*

### Health endpoints

- `/health`, always responds with `200` status and an empty content.

- `/check-db`, checks the database connection.

  Possible responses:
  - `200` — `Brought to you by eHealth Africa - good tech for hard places`.
    The database is available.
  - `500` — `Always Look on the Bright Side of Life!!!`.
    The database is **not** available.

- `/check-app`, responds with current application version and revision.

  ```json
  {
    "app_name": "Aether Kernel",
    "app_version": "1.0.0",
    "app_revision": "83c736ff0b52fb9ee8e569af62c3800a330a43cd"
  }
  ```

- `/check-app/kernel`, checks the kernel connection using the environment
  variables `AETHER_KERNEL_TOKEN` and `AETHER_KERNEL_URL`.

  Possible responses:
  - `200` — `Brought to you by eHealth Africa - good tech for hard places`.
    The communication with kernel is possible.
  - `500` — `Always Look on the Bright Side of Life!!!`.
    The communication with kernel is **not** possible.

*[Return to TOC](#table-of-contents)*

## Containers and services

The list of the main containers:


| Container         | Description                                                             |
| ----------------- | ----------------------------------------------------------------------- |
| db                | [PostgreSQL](https://www.postgresql.org/) database                      |
| couchdb           | [CouchDB](http://couchdb.apache.org/) database for sync                 |
| redis             | [Redis](https://redis.io/) for task queueing and task result storage    |
| keycloak          | [Keycloak](https://www.keycloak.org/) for authentication                |
| nginx             | [NGINX](https://www.nginx.com/) the web server                          |
| **kernel**        | Aether Kernel                                                           |
| **odk**           | Aether ODK module (imports data from ODK Collect)                       |
| **couchdb-sync**  | Aether CouchDB Sync module (imports data from Aether Mobile app)        |
| **ui**            | Aether Kernel UI (advanced mapping functionality)                       |
| **ui-assets**     | Auxiliary service to develop Aether Kernel UI assets                    |


All of the containers definition for development can be found in the
[docker-compose-base.yml](docker-compose-base.yml) file.

*[Return to TOC](#table-of-contents)*

## Run commands in the containers

Each docker container uses the same script as entrypoint. The `entrypoint.sh`
script offers a range of commands to start services or run commands.
The full list of commands can be seen in the script.

The pattern to run a command is always
``docker-compose run --rm <container-name> <entrypoint-command> <...args>``

*[Return to TOC](#table-of-contents)*

### Run tests

This will stop ALL running containers and execute the containers tests.

```bash
./scripts/test_all.sh
```

or making sure that all the requirements are up to date:

```bash
./scripts/test_travis.sh all
```

To execute tests in just one container:
  - `kernel`
  - `client`
  - `ui`
  - `odk`
  - `couchdb-sync`
  - `producer`
  - `integration`

```bash
./scripts/test_container.sh <container-name>
```

or (building also dependencies)

```bash
./scripts/test_travis.sh <container-name>
```

or

```bash
docker-compose -f docker-compose-test.yml run --rm <container-name> test
```

or

```bash
docker-compose -f docker-compose-test.yml run --rm <container-name> test_lint
docker-compose -f docker-compose-test.yml run --rm <container-name> test_coverage
```

The e2e tests are run against different containers, the config file used
for them is [docker-compose-test.yml](docker-compose-test.yml).

Before running `odk`, `ui` or `couchdb-sync` you should start the needed test containers.

```bash
docker-compose -f docker-compose-test.yml up -d <container-name>-test
```

**WARNING**

Never run `odk`, `ui` or `couchdb-sync` tests against any PRODUCTION server.
The tests clean up would **DELETE ALL PROJECTS!!!**

Look into [docker-compose-test.yml](docker-compose-test.yml), the variable
`AETHER_KERNEL_URL_TEST` indicates the Aether Kernel Server used in tests.

The tests are run in parallel, use the `TEST_PARALLEL` environment variable
to indicate the number of concurrent jobs.

*[Return to TOC](#table-of-contents)*

#### Assets testing

The CSS style is analyzed by
[Sass Lint](https://github.com/sasstools/sass-lint).

The Javascript style is analyzed by
[Standard JS](https://github.com/feross/standard/>).

The Javascript code is tested using
[Jest](https://facebook.github.io/jest/docs/en/getting-started.html)
and [Enzyme](http://airbnb.io/enzyme/).

```bash
# all tests
docker-compose run --rm ui-assets test

# by type
docker-compose run --rm ui-assets test_lint
docker-compose run --rm ui-assets test_js

# more detailed
docker-compose run --rm ui-assets eval npm run test-lint-sass
docker-compose run --rm ui-assets eval npm run test-lint-js
# in case you need to check `console.log` messages
docker-compose run --rm ui-assets eval npm run test-js-verbose
```

*[Return to TOC](#table-of-contents)*

### Upgrade dependencies

#### Check outdated dependencies

```bash
docker-compose run --rm --no-deps <container-name> eval pip list --outdated
```

Special case for Aether Kernel UI assets (node container)

```bash
docker-compose run --rm --no-deps ui-assets eval npm outdated
```

#### Update requirements file

```bash
./scripts/upgrade_container.sh [--build] [<container-name>]
```

or

```bash
docker-compose run --rm --no-deps <container-name> pip_freeze
```

The Aether Kernel UI assets [package.json](aether-ui/aether/ui/assets/package.json)
file must be updated manually.

*[Return to TOC](#table-of-contents)*<|MERGE_RESOLUTION|>--- conflicted
+++ resolved
@@ -390,11 +390,7 @@
 
 - **Aether Kernel** on `http://aether.local/kernel/`.
 
-<<<<<<< HEAD
-- **Aether ODK Module** on `http://aether.local/odk/` or `http://<your IP address>/odk/`.
-=======
 - **Aether ODK Module** on `http://aether.local/odk/`.
->>>>>>> 40e78bd9
 
 - **Aether CouchDB Sync Module** on `http://aether.local/sync/`.
 
