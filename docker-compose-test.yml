--- conflicted
+++ resolved
@@ -51,14 +51,8 @@
       TESTING: "true"
       UWSGI_PROCESSES: "1"
       WEB_SERVER_PORT: 9100
-<<<<<<< HEAD
       REDIS_HOST: redis-test
       DEFAULT_REALM: test
-    volumes:
-      # volumes in tests
-      - ./tmp/test/kernel/static:/var/www/static
-=======
->>>>>>> c431e39f
     command: start
 
 
@@ -117,13 +111,7 @@
       TEST_PARALLEL: ${TEST_PARALLEL}
       TESTING: "true"
       WEB_SERVER_PORT: 9102
-<<<<<<< HEAD
       DEFAULT_REALM: test
-    volumes:
-      # volumes in tests
-      - ./tmp/test/odk/static:/var/www/static
-=======
->>>>>>> c431e39f
     command: test
 
 
