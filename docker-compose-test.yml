--- conflicted
+++ resolved
@@ -202,11 +202,7 @@
   # ---------------------------------
 
   integration-test:
-<<<<<<< HEAD
-    image: aether-integration:test
-=======
     image: aether-integration-test
->>>>>>> 54a9704e
     build: ./test-aether-integration-module
     environment:
       KERNEL_URL: http://kernel-test:9000
