--- conflicted
+++ resolved
@@ -8,6 +8,7 @@
 #  * Zookeper & Kafka
 #  * Aether Kafka Producer
 #  * Aether Integration Tests
+#  * Aether Entity Extraction
 # ------------------------------------------------------------------------------
 
 version: "2.1"
@@ -118,35 +119,6 @@
 
 
   # ---------------------------------
-<<<<<<< HEAD
-  # CouchDB Sync module
-  # ---------------------------------
-
-  couchdb-sync-test:
-    extends:
-      file: ./docker-compose-base.yml
-      service: couchdb-sync-base
-    environment:
-      AETHER_KERNEL_URL: http://kernel-test:9100
-      APP_URL: /
-      COUCHDB_URL: http://couchdb-test:5984
-      DB_NAME: test-couchdb-sync
-      GOOGLE_CLIENT_ID: secret_google_client_id
-      MULTITENANCY: "true"
-      PGHOST: db-test
-      PROFILING_ENABLED: null
-      REDIS_HOST: redis-test
-      STATIC_URL: /static/
-      TEST_PARALLEL: ${TEST_PARALLEL}
-      TESTING: "true"
-      WEB_SERVER_PORT: 9106
-      DEFAULT_REALM: test
-    command: test
-
-
-  # ---------------------------------
-=======
->>>>>>> 4285fb84
   # Aether UI
   # ---------------------------------
 
