# ------------------------------------------------------------------------------
# Config file for ALL TESTING containers:
#
#  * Aether Kernel
#  * Entity Extractor
#  * Aether Kernel Client
#  * ODK Module
#  * Aether UI
#  * Zookeper & Kafka
#  * Aether Kafka Producer
#  * Aether Integration Tests
#  * Aether Entity Extraction
# ------------------------------------------------------------------------------

version: "2.1"

services:

  # ---------------------------------
  # Database containers
  # ---------------------------------

  db-test:
    extends:
      file: ./docker-compose-base.yml
      service: postgres-base

  redis-test:
    extends:
      file: ./docker-compose-base.yml
      service: redis-base

  minio-test:
    extends:
      file: ./docker-compose-base.yml
      service: minio-base
    volumes:
      # volumes in tests
      - ./tmp/test/media:/data
    command: minio server --quiet --address minio-test:9090 /data


  # ---------------------------------
  # Aether Kernel
  # ---------------------------------

  kernel-test:
    extends:
      file: ./docker-compose-base.yml
      service: kernel-base
    environment:
      APP_URL: /
      BUCKET_NAME: test-kernel
      # use a different database when testing the integration with another container
      DB_NAME: ${TEST_KERNEL_DB_NAME:-test-kernel}
      MINIO_STORAGE_ENDPOINT: minio-test:9090
      MINIO_STORAGE_MEDIA_URL: http://minio-test:9090/test-kernel
      MULTITENANCY: "true"
      PGHOST: db-test
      PROFILING_ENABLED: null
      STATIC_URL: /static/
      TEST_PARALLEL: ${TEST_PARALLEL}
      TESTING: "true"
      UWSGI_PROCESSES: "1"
      WEB_SERVER_PORT: 9100
      REDIS_HOST: redis-test
      DEFAULT_REALM: test
    volumes:
      # volumes in tests
      - ./tmp/test/kernel/static:/var/www/static
      - ./tmp/test/kernel/tmp:/tmp
    command: start


  # ---------------------------------
<<<<<<< HEAD
  # Aether Entity Extraction Tests
=======
  # Entity Extractor Tests
>>>>>>> a840444b
  # ---------------------------------

  exm-test:
    extends:
      file: ./docker-compose-base.yml
      service: exm-base
    environment:
<<<<<<< HEAD
      # These variables will override the ones indicated in the settings file
      LOGGING_LEVEL: DEBUG
=======
      LOGGING_LEVEL: ERROR
>>>>>>> a840444b
      AETHER_KERNEL_URL: http://kernel-test:9100
      REDIS_HOST: redis-test
      DEFAULT_REALM: test
    command: start


  # ---------------------------------
  # Aether Kernel Client
  # ---------------------------------

  client-test:
    extends:
      file: ./aether-client-library/docker-compose.yml
      service: client
    environment:
      KERNEL_URL: http://kernel-test:9100
      KERNEL_USERNAME: ${CLIENT_USERNAME}
      KERNEL_PASSWORD: ${CLIENT_PASSWORD}
      KERNEL_REALM: ${CLIENT_REALM}
      KERNEL_REALM_HEADER: ${REALM_COOKIE}
    command: test


  # ---------------------------------
  # ODK module
  # ---------------------------------

  odk-test:
    extends:
      file: ./docker-compose-base.yml
      service: odk-base
    environment:
      AETHER_KERNEL_URL: http://kernel-test:9100
      APP_URL: /
      BUCKET_NAME: test-odk
      DB_NAME: test-odk
      MINIO_STORAGE_ENDPOINT: minio-test:9090
      MINIO_STORAGE_MEDIA_URL: http://minio-test:9090/test-odk
      MULTITENANCY: "true"
      ODK_COLLECT_ENDPOINT: collect-test/
      PGHOST: db-test
      PROFILING_ENABLED: null
      STATIC_URL: /static/
      TEST_PARALLEL: ${TEST_PARALLEL}
      TESTING: "true"
      WEB_SERVER_PORT: 9102
      DEFAULT_REALM: test
    volumes:
      # volumes in tests
      - ./tmp/test/odk/static:/var/www/static
    command: test


  # ---------------------------------
  # Aether UI
  # ---------------------------------

  ui-test:
    extends:
      file: ./docker-compose-base.yml
      service: ui-base
    environment:
      AETHER_KERNEL_URL: http://kernel-test:9100
      APP_URL: /
      DB_NAME: test-ui
      MULTITENANCY: "true"
      PGHOST: db-test
      PROFILING_ENABLED: null
      STATIC_URL: /static/
      TEST_PARALLEL: ${TEST_PARALLEL}
      TESTING: "true"
      WEB_SERVER_PORT: 9104
    command: test

  ui-assets-test:
    extends:
      file: docker-compose-base.yml
      service: ui-assets-base
    command: test


  # ---------------------------------
  # Kafka & Zookeeper
  # ---------------------------------

  zookeeper-test:
    extends:
      file: ./docker-compose-base.yml
      service: zookeeper-base

  kafka-test:
    extends:
      file: ./docker-compose-base.yml
      service: kafka-base
    links:
      - zookeeper-test
    environment:
      KAFKA_BROKER_ID: 1
      KAFKA_ZOOKEEPER_CONNECT: zookeeper-test:32181
      KAFKA_ADVERTISED_LISTENERS: PLAINTEXT://kafka-test:29092
      ADVERTISED_HOST_NAME: kafka-test


  # ---------------------------------
  # Aether Kafka Producer
  # ---------------------------------

  producer-test:
    extends:
      file: ./docker-compose-base.yml
      service: aether-producer-base
    environment:
      # These variables will override the ones indicated in the settings file
      KAFKA_URL: kafka-test:29092
      KERNEL_URL: http://kernel-test:9100
      LOG_LEVEL: DEBUG

      OFFSET_DB_HOST: db-test
      OFFSET_DB_NAME: producer_offset_db_test
      OFFSET_DB_PASSWORD: ${KERNEL_DB_PASSWORD}
      OFFSET_DB_PORT: 5432
      OFFSET_DB_USER: postgres

      POSTGRES_HOST: db-test
      POSTGRES_DBNAME: ${TEST_KERNEL_DB_NAME:-test-kernel}

      PRODUCER_ADMIN_PW: ${PRODUCER_ADMIN_PW}
      PRODUCER_ADMIN_USER: ${PRODUCER_ADMIN_USER}
      PRODUCER_SETTINGS_FILE: /code/tests/conf/producer.json

      SERVER_PORT: 9005


  # ---------------------------------
  # Aether Integration Tests
  # ---------------------------------

  integration-test:
    image: aether-integration-test
    build: ./test-aether-integration-module
    environment:
      KERNEL_URL: http://kernel-test:9100
      KERNEL_USERNAME: ${CLIENT_USERNAME}
      KERNEL_PASSWORD: ${CLIENT_PASSWORD}
      KERNEL_REALM: ${CLIENT_REALM}
      KERNEL_REALM_HEADER: ${REALM_COOKIE}

      PRODUCER_URL: http://producer-test:9005
      PRODUCER_ADMIN_PW: ${PRODUCER_ADMIN_PW}
      PRODUCER_ADMIN_USER: ${PRODUCER_ADMIN_USER}
    volumes:
      - ./test-aether-integration-module:/code
    command: test<|MERGE_RESOLUTION|>--- conflicted
+++ resolved
@@ -9,7 +9,6 @@
 #  * Zookeper & Kafka
 #  * Aether Kafka Producer
 #  * Aether Integration Tests
-#  * Aether Entity Extraction
 # ------------------------------------------------------------------------------
 
 version: "2.1"
@@ -73,11 +72,7 @@
 
 
   # ---------------------------------
-<<<<<<< HEAD
-  # Aether Entity Extraction Tests
-=======
   # Entity Extractor Tests
->>>>>>> a840444b
   # ---------------------------------
 
   exm-test:
@@ -85,12 +80,7 @@
       file: ./docker-compose-base.yml
       service: exm-base
     environment:
-<<<<<<< HEAD
-      # These variables will override the ones indicated in the settings file
-      LOGGING_LEVEL: DEBUG
-=======
       LOGGING_LEVEL: ERROR
->>>>>>> a840444b
       AETHER_KERNEL_URL: http://kernel-test:9100
       REDIS_HOST: redis-test
       DEFAULT_REALM: test
