#!/bin/bash
#
# Copyright (C) 2018 by eHealth Africa : http://www.eHealthAfrica.org
#
# See the NOTICE file distributed with this work for additional information
# regarding copyright ownership.
#
# Licensed under the Apache License, Version 2.0 (the "License");
# you may not use this file except in compliance with
# the License.  You may obtain a copy of the License at
#
#   http://www.apache.org/licenses/LICENSE-2.0
#
# Unless required by applicable law or agreed to in writing,
# software distributed under the License is distributed on an
# "AS IS" BASIS, WITHOUT WARRANTIES OR CONDITIONS OF ANY
# KIND, either express or implied.  See the License for the
# specific language governing permissions and limitations
# under the License.
#
set -Eeuo pipefail

# Define help message
show_help() {
    echo """
    Commands
    ----------------------------------------------------------------------------
    bash          : run bash
    eval          : eval shell command
    manage        : invoke django manage.py commands

    pip_freeze    : freeze pip dependencies and write to requirements.txt

    setup_db      : create/migrate database

    test          : run tests
    test_lint     : run flake8 tests
    test_coverage : run tests with coverage output

    start         : start webserver behind nginx
    start_dev     : start webserver for development
    start_rq      : start rq worker and scheduler
    """
}

pip_freeze() {
    pip install virtualenv
    rm -rf /tmp/env

    virtualenv -p python3 /tmp/env/
    /tmp/env/bin/pip install -f ./conf/pip/dependencies -r ./conf/pip/primary-requirements.txt --upgrade

    cat /code/conf/pip/requirements_header.txt | tee conf/pip/requirements.txt
    /tmp/env/bin/pip freeze --local | grep -v appdir | tee -a conf/pip/requirements.txt
}

setup_db() {
    export PGPASSWORD=$RDS_PASSWORD
    export PGHOST=$RDS_HOSTNAME
    export PGUSER=$RDS_USERNAME
    export PGPORT=$RDS_PORT

    until pg_isready -q; do
        >&2 echo "Waiting for postgres..."
        sleep 1
    done

    if psql -c "" $RDS_DB_NAME; then
        echo "$RDS_DB_NAME database exists!"
    else
        createdb -e $RDS_DB_NAME -e ENCODING=UTF8
        echo "$RDS_DB_NAME database created!"
    fi

    # migrate data model if needed
    ./manage.py migrate --noinput

    until curl -s $COUCHDB_URL > /dev/null; do
        >&2 echo "Waiting for couchdb..."
        sleep 1
    done
    curl -s $COUCHDB_URL
}

setup_admin() {
    # arguments: -u=admin -p=secretsecret -e=admin@aether.org -t=01234656789abcdefghij
    ./manage.py setup_admin -p=$ADMIN_PASSWORD
}

test_flake8() {
    flake8 /code/. --config=/code/conf/extras/flake8.cfg
}

test_coverage() {
    export RCFILE=/code/conf/extras/coverage.rc
    export TESTING=true

    coverage run    --rcfile="$RCFILE" manage.py test "${@:1}"
    coverage report --rcfile="$RCFILE"
    coverage erase

    cat /code/conf/extras/good_job.txt
}


case "$1" in
    bash )
        bash
    ;;

    eval )
        eval "${@:2}"
    ;;

    manage )
        ./manage.py "${@:2}"
    ;;

    pip_freeze )
        pip_freeze
    ;;

    setup_db )
        setup_db
    ;;

    test)
        setup_db
        setup_admin
        test_flake8
        test_coverage "${@:2}"
    ;;

    test_lint)
        test_flake8
    ;;

    test_coverage)
        test_coverage "${@:2}"
    ;;

    start )
        setup_db
        setup_admin

        # media assets
        chown aether: /media

        # create static assets
        ./manage.py collectstatic --noinput --noinput --clear --verbosity 0
        chmod -R 755 /var/www/static

        # expose version number (if exists)
        cp ./VERSION /var/www/static/VERSION 2>/dev/null || :
        # add git revision (if exists)
        cp ./REVISION /var/www/static/REVISION 2>/dev/null || :

<<<<<<< HEAD
        /usr/local/bin/uwsgi --ini /code/conf/uwsgi.ini --http 0.0.0.0:$WEB_SERVER_PORT
=======
        [ -z "$DEBUG" ] && DISABLE_LOGGING="true" || DISABLE_LOGGING="false"
        /usr/local/bin/uwsgi --ini /code/conf/uwsgi.ini --disable-logging=$DISABLE_LOGGING
>>>>>>> f7b2e4bb
    ;;

    start_dev )
        setup_db
        setup_admin

        ./manage.py runserver 0.0.0.0:$WEB_SERVER_PORT
    ;;

    start_rq )
        # Start the rq worker and rq scheduler.
        # To cleanly shutdown both, this script needs to capture SIGINT
        # and SIGTERM and forward them to the worker and scheduler.
        _term() {
            kill -TERM "$scheduler" 2>/dev/null
            kill -TERM "$worker" 2>/dev/null
        }
        trap _term SIGINT SIGTERM

        ./manage.py rqscheduler &
        scheduler=$!

        # We assign a random worker name to avoid collisions with old worker
        # values in redis. RQ uses the hostname and PID as name and those
        # might be the same as before when restarting the container.
        ./manage.py rqworker default --name "rq-${RANDOM}" &
        worker=$!

        wait $scheduler
        wait $worker
    ;;

    help)
        show_help
    ;;

    *)
        show_help
    ;;
esac<|MERGE_RESOLUTION|>--- conflicted
+++ resolved
@@ -155,12 +155,8 @@
         # add git revision (if exists)
         cp ./REVISION /var/www/static/REVISION 2>/dev/null || :
 
-<<<<<<< HEAD
-        /usr/local/bin/uwsgi --ini /code/conf/uwsgi.ini --http 0.0.0.0:$WEB_SERVER_PORT
-=======
-        [ -z "$DEBUG" ] && DISABLE_LOGGING="true" || DISABLE_LOGGING="false"
-        /usr/local/bin/uwsgi --ini /code/conf/uwsgi.ini --disable-logging=$DISABLE_LOGGING
->>>>>>> f7b2e4bb
+        [ -z "$DEBUG" ] && DISABLE_LOGGING="--disable-logging" || DISABLE_LOGGING=""
+        /usr/local/bin/uwsgi --ini /code/conf/uwsgi.ini --http 0.0.0.0:$WEB_SERVER_PORT $DISABLE_LOGGING
     ;;
 
     start_dev )
