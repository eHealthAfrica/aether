# Copyright (C) 2018 by eHealth Africa : http://www.eHealthAfrica.org
#
# See the NOTICE file distributed with this work for additional information
# regarding copyright ownership.
#
# Licensed under the Apache License, Version 2.0 (the "License");
# you may not use this file except in compliance with
# the License.  You may obtain a copy of the License at
#
#   http://www.apache.org/licenses/LICENSE-2.0
#
# Unless required by applicable law or agreed to in writing,
# software distributed under the License is distributed on an
# "AS IS" BASIS, WITHOUT WARRANTIES OR CONDITIONS OF ANY
# KIND, either express or implied.  See the License for the
# specific language governing permissions and limitations
# under the License.

from django.conf import settings
from django.test import TestCase


class SettingsTest(TestCase):

    def test_default_variables(self):

        self.assertTrue(settings.MULTITENANCY)
        self.assertTrue(settings.TESTING)
        self.assertFalse(settings.DEBUG)

        self.assertEqual(settings.ROOT_URLCONF, 'aether.sync.urls')
<<<<<<< HEAD
        self.assertEqual(settings.APP_NAME, 'Aether CouchDB-Sync')
=======
        self.assertIsNone(settings.DJANGO_STORAGE_BACKEND)
>>>>>>> ce37e69c
<|MERGE_RESOLUTION|>--- conflicted
+++ resolved
@@ -29,8 +29,4 @@
         self.assertFalse(settings.DEBUG)
 
         self.assertEqual(settings.ROOT_URLCONF, 'aether.sync.urls')
-<<<<<<< HEAD
-        self.assertEqual(settings.APP_NAME, 'Aether CouchDB-Sync')
-=======
-        self.assertIsNone(settings.DJANGO_STORAGE_BACKEND)
->>>>>>> ce37e69c
+        self.assertIsNone(settings.DJANGO_STORAGE_BACKEND)