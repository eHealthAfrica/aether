# Copyright (C) 2018 by eHealth Africa : http://www.eHealthAfrica.org
#
# See the NOTICE file distributed with this work for additional information
# regarding copyright ownership.
#
# Licensed under the Apache License, Version 2.0 (the "License");
# you may not use this file except in compliance with
# the License.  You may obtain a copy of the License at
#
#   http://www.apache.org/licenses/LICENSE-2.0
#
# Unless required by applicable law or agreed to in writing,
# software distributed under the License is distributed on an
# "AS IS" BASIS, WITHOUT WARRANTIES OR CONDITIONS OF ANY
# KIND, either express or implied.  See the License for the
# specific language governing permissions and limitations
# under the License.

import uuid
from django.db import IntegrityError

from ...couchdb import api
from . import ApiTestCase
from .. import couchdb_helpers
from ..models import MobileUser, DeviceDB, Project, Schema


class ModelsTests(ApiTestCase):

    def test_mobileuser_str(self):
        email = 'test_ally@ehealthnigeria.org'
        test_user = MobileUser.objects.create(email=email)

        self.assertTrue(email in str(test_user))

    def test_create_user_model(self):
        '''
        Test that we create the MobileUsers with email as unique primary key,
        and that we can find them
        '''
        email = 'test_karl@ehealthnigeria.org'
        first_user = MobileUser.objects.create(email=email)
        self.assertEqual(str(first_user), email)

        self.assertRaises(
            IntegrityError,
            MobileUser.objects.create,
            email=email)

        found_user = MobileUser.objects.get(email=email)

        self.assertEquals(first_user, found_user, 'retrieves user via email')

    def test_delete_user_model(self):
        '''
        Tests that the MobileUser model and the CouchDB users work together,
        that CouchDB users that have been created for a MobileUser gets deleted,
        but that the database is kept (so we don't delete data)
        '''
        email = 'test_till@ehealthnigeria.org'
        device_id = 'device_x'
        test_user = MobileUser.objects.create(email=email)
        test_device = DeviceDB(device_id=device_id, mobileuser=test_user)

        couchdb_helpers.create_or_update_user(email, device_id)

        test_user.save()
        test_device.save()

        user_req = api.get('_users/' + couchdb_helpers.generate_user_id(device_id))
        self.assertEqual(user_req.status_code, 200, user_req.text)
        self.assertIn(device_id, user_req.json()['roles'])

        test_user.delete()

        couch_user2 = api.get('_users/' + couchdb_helpers.generate_user_id(device_id))
        self.assertEqual(couch_user2.status_code, 404, msg='couchdb user has been deleted')

    def test_delete_user_model_no_couch_user(self):
        '''
        Test that the model doesn't throw errors on non-existing couch user
        '''
        email = 'test_ally@ehealthnigeria.org'
        test_user = MobileUser.objects.create(email=email)

        test_user.email = 'does@not.exist'
        # test_user.couchdb_id = 'org.couchdb.user:{}'.format(email)
        test_user.save()
        test_user.delete()
        self.assertTrue(True, 'Non-existing couch user did not throw an error')

    def test_create_devicedb_model(self):
        device_id = 'test_Xx'
        devicedb = DeviceDB(device_id=device_id)
        devicedb.save()
        self.assertEqual(str(devicedb), device_id)
        couchdb_helpers.create_db(device_id)

        db_req = api.get(couchdb_helpers.generate_db_name(device_id))
        self.assertEqual(db_req.status_code, 200, db_req.text)

        with self.assertRaises(IntegrityError):
            DeviceDB(device_id=device_id).save()

        found_db = DeviceDB.objects.get(device_id=device_id)

        self.assertEquals(devicedb, found_db, 'retrieves db via device-id')

    def test_devicedb_and_user_roles(self):
        device_id = 'test_Xx'
        device_id2 = 'test_Xx_2'
        db_name = couchdb_helpers.generate_db_name(device_id)
        db_name2 = couchdb_helpers.generate_db_name(device_id2)

        user = MobileUser(email='test_karl@ehealthnigeria.org')
        user.save()

        creds = couchdb_helpers.create_or_update_user(user.email, device_id)
        user_auth = (creds['username'], creds['password'])

        user_req = api.get('_users/' + couchdb_helpers.generate_user_id(device_id))
        self.assertEqual(user_req.status_code, 200, user_req.text)
        user_doc = user_req.json()
        self.assertIn(device_id, user_doc['roles'])
        self.assertNotIn(device_id2, user_doc['roles'])

        device_db = DeviceDB(device_id=device_id)
        device_db.save()
        couchdb_helpers.create_db(device_id)

        db_req = api.get(db_name)
        self.assertEqual(db_req.status_code, 200, db_req.text)

        device_db2 = DeviceDB(device_id=device_id2)
        device_db2.save()
        couchdb_helpers.create_db(device_id2)

        db_req2 = api.get(db_name2)
        self.assertEqual(db_req2.status_code, 200, db_req.text)

        # User has access to db1 because it's in his role
        user_db_req = api.get(db_name, auth=user_auth)
        self.assertEqual(user_db_req.status_code, 200, user_db_req.text)

        # User has no access to db2
        user_db_req2 = api.get(db_name2, auth=user_auth)
        self.assertEqual(user_db_req2.status_code, 403, user_db_req2.text)

        # Grant user access to db2
        creds = couchdb_helpers.create_or_update_user(user.email, device_id2)
        user_auth = (creds['username'], creds['password'])

        # User now has access to db2
        user_db_req2 = api.get(db_name2, auth=user_auth)
        self.assertEqual(user_db_req2.status_code, 200, user_db_req2.text)

    def test_devicedb_dbname(self):
        device_id = 'test_XxYyZz987654321'
        db_name = couchdb_helpers.generate_db_name(device_id)
        devicedb = DeviceDB(device_id=device_id)

        self.assertEqual(devicedb.db_name, db_name)

    def test_project_and_schema_create(self):
        name = 'village'
        id = uuid.uuid4()

        project = Project.objects.create(name=name, project_id=id)
        self.assertEqual(str(project), f'{id} - {name}')
        self.assertFalse(project.is_accessible('realm'))

        schema = Schema.objects.create(name=name, project=project)
        self.assertEqual(str(schema), name)
<<<<<<< HEAD
        self.assertFalse(schema.is_accessible('realm'))
=======
        self.assertIsNotNone(schema.avro_schema_prettified)
>>>>>>> 50ccb7b1

        schema_2 = Schema.objects.create(
            project=project,
            avro_schema={'name': 'name'}
        )
        self.assertEqual(str(schema_2), 'name')<|MERGE_RESOLUTION|>--- conflicted
+++ resolved
@@ -171,11 +171,8 @@
 
         schema = Schema.objects.create(name=name, project=project)
         self.assertEqual(str(schema), name)
-<<<<<<< HEAD
+        self.assertIsNotNone(schema.avro_schema_prettified)
         self.assertFalse(schema.is_accessible('realm'))
-=======
-        self.assertIsNotNone(schema.avro_schema_prettified)
->>>>>>> 50ccb7b1
 
         schema_2 = Schema.objects.create(
             project=project,
