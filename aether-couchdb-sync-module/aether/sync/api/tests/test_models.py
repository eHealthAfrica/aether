--- conflicted
+++ resolved
@@ -108,10 +108,6 @@
             DeviceDB(device_id=device_id).save()
 
         found_db = DeviceDB.objects.get(device_id=device_id)
-<<<<<<< HEAD
-
-=======
->>>>>>> 070519f1
         self.assertEqual(devicedb, found_db, 'retrieves db via device-id')
 
     def test_devicedb_and_user_roles(self):
