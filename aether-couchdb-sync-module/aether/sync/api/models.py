# Copyright (C) 2018 by eHealth Africa : http://www.eHealthAfrica.org
#
# See the NOTICE file distributed with this work for additional information
# regarding copyright ownership.
#
# Licensed under the Apache License, Version 2.0 (the "License");
# you may not use this file except in compliance with
# the License.  You may obtain a copy of the License at
#
#   http://www.apache.org/licenses/LICENSE-2.0
#
# Unless required by applicable law or agreed to in writing,
# software distributed under the License is distributed on an
# "AS IS" BASIS, WITHOUT WARRANTIES OR CONDITIONS OF ANY
# KIND, either express or implied.  See the License for the
# specific language governing permissions and limitations
# under the License.

import uuid

from django.contrib.postgres.fields import JSONField
from django.db import models
from django.db.models.signals import pre_delete
from django.dispatch import receiver
from django.utils.translation import ugettext as _
from django_prometheus.models import ExportModelOperationsMixin

<<<<<<< HEAD
from aether.common.multitenancy.utils import MtModelAbstract
=======
from aether.common.utils import json_prettified
>>>>>>> 50ccb7b1

from .couchdb_helpers import delete_user, generate_db_name


'''
Data model schema:

+------------------+     +------------------+
| Project          |     | Schema           |
+==================+     +==================+
| project_id       |<-+  | id               |
| name             |  |  | name             |
+------------------+  |  | avro_schema      |
                      |  +~~~~~~~~~~~~~~~~~~+
                      |  | kernel_id        |
                      |  +::::::::::::::::::+
                      +-<| project          |
                         +------------------+

+------------------+     +-------------------------+
| MobileUser       |     | DeviceDB                |
+==================+     +=========================+
| id               |<-+  | id                      |
| email            |  |  | device_id               |
+------------------+  |  | last_synced_date        |
                      |  | last_synced_seq         |
                      |  | last_synced_date        |
                      |  | last_synced_log_message |
                      |  +:::::::::::::::::::::::::+
                      +-<| mobileuser              |
                         +-------------------------+

'''


class Project(ExportModelOperationsMixin('couchdbsync_project'), MtModelAbstract):
    '''
    Database link of an Aether Kernel Project

    :ivar UUID  project_id:  Aether Kernel project ID (primary key).
    :ivar text  name:        Project name (might match the linked Kernel project name).
    '''

    # This is needed to submit data to kernel
    # (there is a one to one relation)
    project_id = models.UUIDField(
        primary_key=True,
        default=uuid.uuid4,
        verbose_name=_('project ID'),
        help_text=_('This ID corresponds to an Aether Kernel project ID.'),
    )

    name = models.TextField(null=True, blank=True, default='', verbose_name=_('name'))

    def __str__(self):
        return '{} - {}'.format(str(self.project_id), self.name)

    class Meta:
        app_label = 'sync'
        default_related_name = 'projects'
        ordering = ['name']
        verbose_name = _('project')
        verbose_name_plural = _('projects')


class Schema(ExportModelOperationsMixin('couchdbsync_schema'), models.Model):
    '''
    Keeps the relation between the Aether-mobile App JSON schema and the
    Aether Kernel submissions.

    :ivar integer  id:           ID (primary key).
    :ivar text     name:         Schema name used by Aether-mobile App (**unique**).
    :ivar Project  project:      Project.
    :ivar UUID     kernel_id:    Kernel artefact ID bound to this schema.
    :ivar JSON     avro_schema:  AVRO schema that represents the JSON schema used in the Mobile App.
    '''

    name = models.TextField(unique=True, blank=True, verbose_name=_('name'))

    project = models.ForeignKey(to=Project, on_delete=models.CASCADE, verbose_name=_('project'))

    # This ID is used to submit the Schema Couchdb documents to the linked
    # Aether Kernel artefact.
    # If the Schemas are linked to Mappings it's the mapping id,
    # else if they are linked to Mapping Sets the the mapping set id...
    # This value should be replaced every time the Kernel data model changes or
    # the relation between the App Schema and Kernel Artefact does.
    kernel_id = models.UUIDField(
        default=uuid.uuid4,
        verbose_name=_('Kernel ID'),
        help_text=_('This ID corresponds to an Aether Kernel Artefact ID.'),
    )
    avro_schema = JSONField(verbose_name=_('AVRO schema'), blank=True, default=dict)

<<<<<<< HEAD
    def is_accessible(self, realm):
        return self.project.is_accessible(realm)
=======
    @property
    def avro_schema_prettified(self):
        return json_prettified(self.avro_schema)
>>>>>>> 50ccb7b1

    def __str__(self):
        return self.name

    def save(self, *args, **kwargs):
        if not self.name:
            # try to get it from the AVRO schema
            self.name = self.avro_schema.get('name')
        super(Schema, self).save(*args, **kwargs)

    class Meta:
        app_label = 'sync'
        default_related_name = 'schemas'
        ordering = ['name']
        verbose_name = _('schema')
        verbose_name_plural = _('schemas')


class MobileUser(ExportModelOperationsMixin('couchdbsync_mobileuser'), models.Model):
    '''
    List of granted google user accounts.

    If the device user account is not in this table, the device is not allowed to sync.

    :ivar integer  id:     ID (primary key).
    :ivar text     email:  Validated google user email (**unique**).
    '''

    email = models.EmailField(unique=True, verbose_name=_('e-mail'))

    def __str__(self):
        return self.email

    class Meta:
        app_label = 'sync'
        default_related_name = 'mobileusers'
        ordering = ['email']
        verbose_name = _('mobile user')
        verbose_name_plural = _('mobile users')


class DeviceDB(ExportModelOperationsMixin('couchdbsync_devicedb'), models.Model):
    '''
    Keeps the device and its last successful sync import.

    :ivar integer     id:                       ID (primary key).
    :ivar text        device_id:                Device id generated by Aether-mobile App (**unique**).
    :ivar MobileUser  mobileuser:               Current mobile user.
    :ivar datetime    last_synced_date:         Timestamp of the last successful sync import.
    :ivar text        last_synced_seq:          CouchDB ``last_seq`` value
        of the last successful sync import.
    :ivar text        last_synced_log_message:  Contains information about how many
        records were created/updated during the last successful sync import.
    '''

    device_id = models.TextField(unique=True, verbose_name=_('device ID'))
    mobileuser = models.ForeignKey(
        to=MobileUser,
        on_delete=models.SET_NULL,
        blank=True,
        null=True,
        verbose_name=_('mobile user'),
    )

    # used to log the sync execution
    last_synced_date = models.DateTimeField(null=True, verbose_name=_('Last synced: date'))
    last_synced_seq = models.TextField(null=True, default='0', verbose_name=_('Last synced: sequence'))
    last_synced_log_message = models.TextField(null=True, verbose_name=_('Last synced: log message'))

    @property
    def db_name(self):
        '''
        Returns the device's db name.
        '''
        return generate_db_name(self.device_id)

    def __str__(self):
        return self.device_id

    class Meta:
        app_label = 'sync'
        default_related_name = 'devices'
        ordering = ['-last_synced_date']
        verbose_name = _('device')
        verbose_name_plural = _('devices')


@receiver(pre_delete, sender=MobileUser)
def mobile_user_pre_delete(sender, instance, *args, **kwargs):
    '''
    When a Mobile User is deleted, delete the CouchDB users to revoke sync access
    '''

    devices = instance.devices.all()
    for device in devices:
        delete_user(device.device_id)<|MERGE_RESOLUTION|>--- conflicted
+++ resolved
@@ -25,11 +25,8 @@
 from django.utils.translation import ugettext as _
 from django_prometheus.models import ExportModelOperationsMixin
 
-<<<<<<< HEAD
 from aether.common.multitenancy.utils import MtModelAbstract
-=======
 from aether.common.utils import json_prettified
->>>>>>> 50ccb7b1
 
 from .couchdb_helpers import delete_user, generate_db_name
 
@@ -124,14 +121,12 @@
     )
     avro_schema = JSONField(verbose_name=_('AVRO schema'), blank=True, default=dict)
 
-<<<<<<< HEAD
-    def is_accessible(self, realm):
-        return self.project.is_accessible(realm)
-=======
     @property
     def avro_schema_prettified(self):
         return json_prettified(self.avro_schema)
->>>>>>> 50ccb7b1
+
+    def is_accessible(self, realm):
+        return self.project.is_accessible(realm)
 
     def __str__(self):
         return self.name
