--- conflicted
+++ resolved
@@ -29,67 +29,11 @@
 logger = logging.getLogger(__name__)
 logger.setLevel(LOGGING_LEVEL)
 
-
-<<<<<<< HEAD
 SYSTEM_DATABASES = [
     '_users',
     # '_replicator',
     # '_global_changes',
 ]
-=======
-class DuplicateKeyError(ValueError):
-    pass
-
-
-def load_config(directory, strip=False, predicate=None):  # pragma: no cover
-    '''
-    Load a couchdb configuration from the filesystem, like couchdbkit or couchdb-bootstrap.
-
-    strip: remove leading and trailing whitespace from file contents, like couchdbkit.
-
-    predicate: function that is passed the full path to each file or directory.
-        Each entry is only added to the document if predicate returns True.
-        Can be used to ignore backup files etc.
-    '''
-
-    objects = {}
-
-    if not os.path.isdir(directory):
-        raise OSError(_('No directory: "{}"').format(directory))
-
-    for (dirpath, dirnames, filenames) in os.walk(directory, topdown=False):
-        key = os.path.split(dirpath)[-1]
-        ob = {}
-        objects[dirpath] = (key, ob)
-
-        for name in filenames:
-            fkey = os.path.splitext(name)[0]
-            fullname = os.path.join(dirpath, name)
-            if predicate and not predicate(fullname):
-                continue
-            if fkey in ob:
-                raise DuplicateKeyError(_('file "{}" clobbers key "{}"').format(fullname, fkey))
-            with open(fullname, 'r') as f:
-                contents = f.read()
-                if name.endswith('.json'):
-                    contents = json.loads(contents)
-                elif strip:
-                    contents = contents.strip()
-                ob[fkey] = contents
-
-        for name in dirnames:
-            if name == '_attachments':
-                raise NotImplementedError(_('_attachments are not supported'))
-            fullpath = os.path.join(dirpath, name)
-            if predicate and not predicate(fullpath):
-                continue
-            subkey, subthing = objects[fullpath]
-            if subkey in ob:
-                raise DuplicateKeyError(_('directory "{}" clobbers key "{}"').format(fullpath, subkey))
-            ob[subkey] = subthing
-
-    return ob
->>>>>>> 78fe88db
 
 
 def setup_db(db_name, config, cleanup=False):  # pragma: no cover
