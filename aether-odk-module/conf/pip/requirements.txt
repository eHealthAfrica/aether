--- conflicted
+++ resolved
@@ -12,25 +12,14 @@
 #                                                                              #
 ################################################################################
 
-<<<<<<< HEAD
-aether.common==0.0.0
-boto3==1.9.92
-botocore==1.12.92
-=======
 aether.common>=0
 boto3==1.9.115
 botocore==1.12.115
->>>>>>> ce37e69c
 cachetools==3.1.0
 certifi==2019.3.9
 chardet==3.0.4
-<<<<<<< HEAD
-coverage==4.5.2
-Django==1.11.20
-=======
 coverage==4.5.3
 Django==2.1.7
->>>>>>> ce37e69c
 django-cas-ng==3.5.10
 django-cors-headers==2.5.1
 django-debug-toolbar==1.11
@@ -55,11 +44,7 @@
 idna==2.8
 jmespath==0.9.4
 linecache2==1.0.0
-<<<<<<< HEAD
-lxml==4.3.1
-=======
 lxml==4.3.2
->>>>>>> ce37e69c
 mccabe==0.6.1
 minio==4.0.12
 mock==2.0.0
@@ -80,11 +65,7 @@
 requests==2.21.0
 rsa==4.0
 s3transfer==0.2.0
-<<<<<<< HEAD
-sentry-sdk==0.7.2
-=======
 sentry-sdk==0.7.6
->>>>>>> ce37e69c
 six==1.12.0
 spavro==1.1.21
 sqlparse==0.3.0
