################################################################################
#
#                             Primary requirements
#
#                                 CHANGE ME !!!
#
# To check the outdated dependencies run
#     docker-compose run --rm --no-deps odk eval pip list --outdated
#
# Update me and then run
#     docker-compose run --rm --no-deps odk pip_freeze
#
################################################################################


# Main libraries

# Aether Django SDK library with extras
<<<<<<< HEAD
aether.sdk[server,storage,test]
=======
aether.sdk[cache,server,storage,test]
>>>>>>> f97678b7


# xForm and data manipulation
lxml
python-dateutil
pyxform
spavro<|MERGE_RESOLUTION|>--- conflicted
+++ resolved
@@ -16,11 +16,7 @@
 # Main libraries
 
 # Aether Django SDK library with extras
-<<<<<<< HEAD
-aether.sdk[server,storage,test]
-=======
 aether.sdk[cache,server,storage,test]
->>>>>>> f97678b7
 
 
 # xForm and data manipulation
