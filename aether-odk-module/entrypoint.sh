--- conflicted
+++ resolved
@@ -162,13 +162,7 @@
 
         # media assets
         chown aether: /media
-<<<<<<< HEAD
-=======
-        if [  ! -z ${DJANGO_REMOTE_STORAGE:-} ] && [ ! -z ${REMOTE_STATIC_FILES:-} ] ; then
-            echo "Collecting static files to" $DJANGO_REMOTE_STORAGE
-            ./manage.py collectstatic --noinput
-        fi
->>>>>>> 89bcde92
+
         ./manage.py runserver 0.0.0.0:$WEB_SERVER_PORT
     ;;
 
