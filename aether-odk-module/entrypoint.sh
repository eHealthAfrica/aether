#!/usr/bin/env bash
#
# Copyright (C) 2018 by eHealth Africa : http://www.eHealthAfrica.org
#
# See the NOTICE file distributed with this work for additional information
# regarding copyright ownership.
#
# Licensed under the Apache License, Version 2.0 (the "License");
# you may not use this file except in compliance with
# the License.  You may obtain a copy of the License at
#
#   http://www.apache.org/licenses/LICENSE-2.0
#
# Unless required by applicable law or agreed to in writing,
# software distributed under the License is distributed on an
# "AS IS" BASIS, WITHOUT WARRANTIES OR CONDITIONS OF ANY
# KIND, either express or implied.  See the License for the
# specific language governing permissions and limitations
# under the License.
#
set -Eeuo pipefail

# set DEBUG if missing
set +u
DEBUG="$DEBUG"
set -u

BACKUPS_FOLDER=/backups

show_help () {
    echo """
    Commands
    ----------------------------------------------------------------------------
    bash          : run bash
    eval          : eval shell command
    manage        : invoke django manage.py commands

    pip_freeze    : freeze pip dependencies and write to requirements.txt

    setup         : check required environment variables,
                    create/migrate database and,
                    create/update superuser using
                        'ADMIN_USERNAME', 'ADMIN_PASSWORD', 'ADMIN_TOKEN'

    backup_db     : creates db dump (${BACKUPS_FOLDER}/${DB_NAME}-backup-{timestamp}.sql)
    restore_dump  : restore db dump (${BACKUPS_FOLDER}/${DB_NAME}-backup.sql)

    test          : run tests
    test_lint     : run flake8 tests
    test_coverage : run tests with coverage output
    test_py       : alias of test_coverage

    start         : start webserver behind nginx
    start_dev     : start webserver for development

    health        : checks the system healthy
    check_kernel  : checks communication with kernel
    """
}

pip_freeze () {
    pip install -q virtualenv
    rm -rf /tmp/env

    virtualenv -p python3 /tmp/env/
    /tmp/env/bin/pip install -q -f ./conf/pip/dependencies -r ./conf/pip/primary-requirements.txt --upgrade

    cat /code/conf/pip/requirements_header.txt | tee conf/pip/requirements.txt
    /tmp/env/bin/pip freeze --local | grep -v appdir | tee -a conf/pip/requirements.txt
}

backup_db() {
    pg_isready

    if psql -c "" $DB_NAME; then
        echo "$DB_NAME database exists!"

        pg_dump $DB_NAME > ${BACKUPS_FOLDER}/${DB_NAME}-backup-$(date "+%Y%m%d%H%M%S").sql
        echo "$DB_NAME database backup created."
    fi
}

restore_db() {
    pg_isready

    # backup current data
    backup_db

    # delete DB is exists
    if psql -c "" $DB_NAME; then
        dropdb -e $DB_NAME
        echo "$DB_NAME database deleted."
    fi

    createdb -e $DB_NAME -e ENCODING=UTF8
    echo "$DB_NAME database created."

    # load dump
    psql -e $DB_NAME < ${BACKUPS_FOLDER}/${DB_NAME}-backup.sql
    echo "$DB_NAME database dump restored."

    # migrate data model if needed
    ./manage.py migrate --noinput
}

setup () {
    # check if required environment variables were set
    ./conf/check_vars.sh

    pg_isready

    if psql -c "" $DB_NAME; then
        echo "$DB_NAME database exists!"
    else
        createdb -e $DB_NAME -e ENCODING=UTF8
        echo "$DB_NAME database created!"
    fi

    # migrate data model if needed
    ./manage.py migrate --noinput

    # arguments: -u=admin -p=secretsecret -e=admin@aether.org -t=01234656789abcdefghij
    ./manage.py setup_admin -u=$ADMIN_USERNAME -p=$ADMIN_PASSWORD -t=$ADMIN_TOKEN

    STATIC_ROOT=/var/www/static
    # create static assets
    ./manage.py collectstatic --noinput --clear --verbosity 0
    chmod -R 755 $STATIC_ROOT

    # expose version number (if exists)
    cp /var/tmp/VERSION $STATIC_ROOT/VERSION   2>/dev/null || :
    # add git revision (if exists)
    cp /var/tmp/REVISION $STATIC_ROOT/REVISION 2>/dev/null || :
}

test_flake8 () {
    flake8 /code/. --config=/code/conf/extras/flake8.cfg
}

test_coverage () {
    RCFILE=/code/conf/extras/coverage.rc
    PARALLEL_COV="--concurrency=multiprocessing --parallel-mode"
    PARALLEL_PY="--parallel=4"

    coverage run     --rcfile="$RCFILE" $PARALLEL_COV manage.py test --noinput "${@:1}" $PARALLEL_PY
    coverage combine --rcfile="$RCFILE" --append
    coverage report  --rcfile="$RCFILE"
    coverage erase

    cat /code/conf/extras/good_job.txt
}


case "$1" in
    bash )
        bash
    ;;

    eval )
        eval "${@:2}"
    ;;

    manage )
        ./manage.py "${@:2}"
    ;;

    pip_freeze )
        pip_freeze
    ;;

    setup )
        setup
    ;;

    backup_db )
        backup_db
    ;;

    restore_dump )
        restore_db
    ;;

    test )
        export TESTING=true
        setup
        test_flake8
        test_coverage "${@:2}"
    ;;

    test_lint )
        export TESTING=true
        test_flake8
    ;;

    test_py | test_coverage )
<<<<<<< HEAD
=======
        export TESTING=true
>>>>>>> 070519f1
        test_coverage "${@:2}"
    ;;

    start )
        setup

        [ -z "$DEBUG" ] && LOGGING="--disable-logging" || LOGGING=""
        /usr/local/bin/uwsgi \
            --ini /code/conf/uwsgi.ini \
            --http 0.0.0.0:$WEB_SERVER_PORT \
            $LOGGING
    ;;

    start_dev )
        setup

        ./manage.py runserver 0.0.0.0:$WEB_SERVER_PORT
    ;;

    health )
        ./manage.py check_url --url=http://0.0.0.0:$WEB_SERVER_PORT/health
    ;;

    check_kernel )
        ./manage.py check_url --url=$AETHER_KERNEL_URL --token=$AETHER_KERNEL_TOKEN
    ;;

    help )
        show_help
    ;;

    * )
        show_help
    ;;
esac<|MERGE_RESOLUTION|>--- conflicted
+++ resolved
@@ -193,10 +193,7 @@
     ;;
 
     test_py | test_coverage )
-<<<<<<< HEAD
-=======
         export TESTING=true
->>>>>>> 070519f1
         test_coverage "${@:2}"
     ;;
 
