--- conflicted
+++ resolved
@@ -20,11 +20,11 @@
 # ------------------------------------------------------------------------------
 
 from aether.common.conf.settings import *  # noqa
-<<<<<<< HEAD
-from aether.common.conf.settings import INSTALLED_APPS, MIGRATION_MODULES
-=======
-from aether.common.conf.settings import INSTALLED_APPS, check_storage
->>>>>>> 4448be88
+from aether.common.conf.settings import (
+    INSTALLED_APPS,
+    MIGRATION_MODULES,
+    check_storage,
+)
 
 
 # ODK Configuration
@@ -39,17 +39,11 @@
     'aether.odk',
 ]
 
-<<<<<<< HEAD
 # In case of Mutitenancy is enabled!
 MULTITENANCY_MODEL = 'odk.Project'
 MIGRATION_MODULES['odk'] = 'aether.odk.api.migrations'
-=======
-MIGRATION_MODULES = {
-    'odk': 'aether.odk.api.migrations',
-}
 
 
 # Storage Configuration
 # ------------------------------------------------------------------------------
-check_storage()
->>>>>>> 4448be88
+check_storage()