--- conflicted
+++ resolved
@@ -22,9 +22,5 @@
 
 
 urlpatterns = generate_urlpatterns(token=True, kernel=True, app=[
-<<<<<<< HEAD
-    url(r'^', include('aether.odk.api.urls')),
-=======
     path('', include('aether.odk.api.urls')),
->>>>>>> ce37e69c
 ])