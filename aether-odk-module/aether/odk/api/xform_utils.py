# Copyright (C) 2019 by eHealth Africa : http://www.eHealthAfrica.org
#
# See the NOTICE file distributed with this work for additional information
# regarding copyright ownership.
#
# Licensed under the Apache License, Version 2.0 (the "License");
# you may not use this file except in compliance with
# the License.  You may obtain a copy of the License at
#
#   http://www.apache.org/licenses/LICENSE-2.0
#
# Unless required by applicable law or agreed to in writing,
# software distributed under the License is distributed on an
# "AS IS" BASIS, WITHOUT WARRANTIES OR CONDITIONS OF ANY
# KIND, either express or implied.  See the License for the
# specific language governing permissions and limitations
# under the License.

from ast import literal_eval
import json
import re

from collections import defaultdict
from dateutil import parser
from lxml import html
from xml.etree import ElementTree

from pyxform import builder, xls2json
from pyxform.xls2json_backends import xls_to_dict
from pyxform.xform_instance_parser import XFormInstanceParser
from spavro.schema import parse as parse_avro_schema, SchemaParseException

from django.utils.translation import gettext as _


DEFAULT_XFORM_VERSION = '0'

_RE_AVRO_NAME = re.compile(r'^([A-Za-z_][A-Za-z0-9_]*)$')

MSG_ERROR_REASON = _(
    ' Reason: {error}.'
)
MSG_VALIDATION_XFORM_PARSE_ERR = _(
    'Not valid xForm definition.'
)
MSG_VALIDATION_XFORM_MISSING_TAGS_ERR = _(
    'Missing required tags: {tags}.'
)
MSG_VALIDATION_XFORM_MISSING_TITLE_INSTANCE_ID_ERR = _(
    'Missing required form title and instance ID.'
)
MSG_VALIDATION_XFORM_MISSING_TITLE_ERR = _(
    'Missing required form title.'
)
MSG_VALIDATION_XFORM_MISSING_INSTANCE_ID_ERR = _(
    'Missing required instance ID.'
)
MSG_XFORM_MISSING_INSTANCE_ERR = _(
    'Missing required instance definition.'
)
MSG_INVALID_NAME = _('Invalid name "{name}".')

SELECT_TAGS = ('select', 'select1', 'odk:rank')

SELECT_CHOICES_CUTOFF = 20

AETHER__XML_NAMESPACE = 'aet'
<<<<<<< HEAD
AETHER_SCHEMA_ANNOTATION_PREFIX = '@aether'
=======
AET_TAG = f'@{AETHER__XML_NAMESPACE}'
AETHER_SCHEMA_ANNOTATION_PREFIX = '@aether'

>>>>>>> 3bb3838c

# ------------------------------------------------------------------------------
# Parser methods
# ------------------------------------------------------------------------------


def parse_xform_file(filename, content):
    '''
    Depending on the file extension parses file content into an XML string.
    This method does not validate the content itself.
    '''

    if filename.endswith('.xml'):
        return __parse_xmlform(content)
    else:
        return __parse_xlsform(content)


def parse_submission(data, xml_definition):
    '''
    Transforms and cleans the dictionary submission.

    From:

        {
            'ZZZ': {
                '_id': 'form-id',
                '_version': 'v1,
                ...
                'choice_a': 'id_1',
                'number_b': '1',
                ...
            }
        }

    Into:

        {
            '_id': 'form-id',
            '_version': 'v1,
            ...
            'choice_a': 'value_1',
            'number_b': 1,
            ...
        }
    '''

    def walk(source, destination, parent_keys=[]):
        for k, v in source.items():
            keys = parent_keys + [k]
            xpath = '/' + '/'.join(keys)
            _type = xpath_types.get(xpath)

            # get AVRO valid name
            k = __clean_odk_name(k)

            if _type == 'repeat' and not isinstance(v, list) and v is not None:
                # list of one item but not presented as a list
                # transform it back into a list
                v = [v]

            if isinstance(v, dict):
                destination[k] = {}
                walk(v, destination[k], keys)

            elif isinstance(v, list):
                destination[k] = []
                for i in range(len(v)):
                    destination[k].append({})
                    walk(v[i], destination[k][i], keys)

            elif v is not None:
                # parse specific type values
                # the rest of them remains the same (as string)
                destination[k] = v

                if _type in ('int', 'integer', 'long', 'short'):
                    destination[k] = int(v)

                if _type in ('decimal', 'double', 'float'):
                    destination[k] = float(v)

                if _type in ('date', 'dateTime'):
                    destination[k] = parser.parse(v).isoformat()

                if _type in ('select', 'odk:rank'):
                    # Space-separated list
                    destination[k] = v.split()

                if _type == 'geopoint':
                    destination[k] = __parse_geopoint_value(v)

                if _type in ('geoshape', 'geotrace'):
                    # Semi-colon-separated list of geopoints
                    destination[k] = [__parse_geopoint_value(p) for p in v.split(';')]

            elif _type in ('select', 'odk:rank', 'repeat'):
                # null arrays are handled as empty arrays
                destination[k] = []

            else:
                destination[k] = None

    xpath_types = {
        xpath: definition.get('type')
        for xpath, definition in __get_xform_instance_skeleton(xml_definition).items()
        if definition.get('type')
    }
    submission = {}
    walk(source=data, destination=submission)

    # assumption: there is only one child that represents the form content
    # usually: {'ZZZ': { ... }}
    # remove this first level and return content
    keys = list(submission.keys())
    if len(keys) == 1 and isinstance(submission[keys[0]], dict):  # pragma: no cover
        submission = submission[keys[0]]

    return submission


def parse_xform_to_avro_schema(
    xml_definition,
    base_name=None,
    default_version=DEFAULT_XFORM_VERSION,
):
    '''
    Transforms the xForm definition (in XML format) to AVRO schema.

        <h:html>
          <h:head>
            <h:title> T I T L E </h:title>
            <model>
              <itext>
                <translation default="true()" lang="AAA">
                  <text id="/a/field_1:label">
                    <value>T E X T - #1</value>
                  </text>

                  <text id="/a/field_n:label">
                    <value>T E X T - #N</value>
                  </text>
                </translation>
                <translation lang="BBB">
                  <text id="/a/field_1:label">
                    <value>U F Y U - #1</value>
                  </text>

                  <text id="/a/field_n:label">
                    <value>U F Y U - #N</value>
                  </text>
                </translation>
              </itext>

              <instance>
                <Something id="F O R M I D" version="V E R S I O N"></Something>
              </instance>
              <instance id="choice-1"></instance>
              <instance id="choice-2"></instance>

              <instance id="choice-n"></instance>

              <bind nodeset="/a/field_1" ... type="T Y P E"/>
              <bind nodeset="/a/field_2" ... type="T Y P E"/>
              <bind nodeset="/a/field_2/child_1" ... type="T Y P E"/>

              <bind nodeset="/a/field_n" ... type="T Y P E"/>
            </model>
          </h:head>
          <h:body>
          </h:body>
        </h:html>
    '''

    title, form_id, version = get_xform_data_from_xml(xml_definition)
    version = version or default_version
    # include version within name to identify different entity source
    name = base_name or f'{form_id}_{version}'
    # AVRO names contain only [A-Za-z0-9_]
    name = ''.join([c if c.isalnum() or c == '_' else ' ' for c in name]).replace(' ', '')

    KEY = '-----'

    # initial schema, with "id" and "version" attributes
    avro_schema = {
        'name': name,
        'doc': f'{name} (title: {title} id: {form_id}, version: {version})',
        'type': 'record',
        'fields': [
            {
                'name': '_id',
                'namespace': name,
                'doc': _('xForm ID'),
                'type': __get_avro_primitive_type('string'),
            },
            {
                'name': '_version',
                'namespace': name,
                'doc': _('xForm version'),
                'type': __get_avro_primitive_type('string'),
            },
            # internal audit log
            {
                'name': '_surveyor',
                'namespace': name,
                'doc': _('Surveyor'),
                'type': __get_avro_primitive_type('string'),
            },
            {
                'name': '_submitted_at',
                'namespace': name,
                'doc': _('Submitted at'),
                'type': __get_avro_primitive_type('dateTime'),
                '@aether_extended_type': 'dateTime',
            },
        ],
        # this is going to be removed later,
        # but it's used to speed up the build process
        KEY: None,
        # this is going to include the schema errors
        '_errors': []
    }

    xform_schema = __get_xform_instance_skeleton(xml_definition)
    for xpath, definition in xform_schema.items():
        if len(xpath.split('/')) == 2:
            # include the KEY value
            avro_schema[KEY] = xpath
            # ignore the root (already created)
            continue

        current_type = definition.get('type')
        current_name = xpath.split('/')[-1]
        current_doc = definition.get('label')
        current_choices = definition.get('choices')

        parent_path = '/'.join(xpath.split('/')[:-1])
        parent = list(__find_by_key_value(avro_schema, KEY, parent_path))[0]

        current_path = '.'.join(xpath.split('/')[2:-1])
        namespace = f'{name}.{current_path}' if current_path else name

        current_field = {
            'name': current_name,
            'namespace': namespace,
            'doc': current_doc,
            '@aether_extended_type': current_type,
        }

<<<<<<< HEAD
        current_field['@aether_lookup'] = current_choices
=======
        current_field[f'{AETHER_SCHEMA_ANNOTATION_PREFIX}_lookup'] = current_choices
>>>>>>> 3bb3838c
        for pair in definition.get('annotations', []):
            key, value = pair
            current_field[key] = value

        # get AVRO valid name
        clean_current_name = __clean_odk_name(current_name)
        if not __validate_avro_name(clean_current_name):
            avro_schema['_errors'].append(MSG_INVALID_NAME.format(name=current_name))

        elif clean_current_name != current_name:
            # clean the name and add the "aliases" list with the real one
            current_field['aliases'] = [current_name]
            current_name = clean_current_name
            current_field['name'] = current_name

        # nested record
        if current_type == 'group':
            parent['fields'].append({
                **current_field,
                'type': [
                    'null',
                    {
                        **current_field,
                        'type': 'record',
                        'fields': [],
                        KEY: xpath,
                    },
                ],
            })

        # array of objects
        elif current_type == 'repeat':
            parent['fields'].append({
                **current_field,
                'type': [
                    'null',
                    {
                        'type': 'array',
                        'items': {
                            **current_field,
                            'type': 'record',
                            'fields': [],
                            KEY: xpath,
                        },
                    },
                ],
            })

        # array of strings
        elif current_type in ('select', 'odk:rank'):
            parent['fields'].append({
                **current_field,
                'type': [
                    'null',
                    {
                        'type': 'array',
                        'items': 'string',
                    },
                ],
            })

        # there are three types of GEO types: geopoint, geotrace and geoshape
        elif current_type == 'geopoint':
            parent['fields'].append({
                **current_field,
                'type': [
                    'null',
                    __parse_geopoint_field(current_field, f'{namespace}.{current_name}'),
                ],
            })

        elif current_type in ('geoshape', 'geotrace'):
            parent['fields'].append({
                **current_field,
                'type': [
                    'null',
                    {
                        'type': 'array',
                        'items': __parse_geopoint_field(current_field, f'{namespace}.{current_name}'),
                    },
                ],
            })

        # final and simple leaf
        else:
            parent['fields'].append({
                **current_field,
                # Since an Avro schema does not contain the same branching logic as an XForm,
                # a field that is mandatory in a form is not actually always present,
                # and therefore cannot be required in the schema.
                'type': __get_avro_primitive_type(current_type),
            })

    # remove fake KEY
    __delete_key_in_dict(avro_schema, KEY)

    # validate generated schema
    __validate_avro_schema(avro_schema)
    if not avro_schema['_errors']:
        del avro_schema['_errors']

    __clean_dict(avro_schema)
    return avro_schema


# ------------------------------------------------------------------------------
# Validator methods
# ------------------------------------------------------------------------------


class XFormParseError(Exception):
    pass


def validate_xform(xml_definition):
    '''
    Validates xForm definition.

    This XML must conform the JavaRosa specification.
    http://opendatakit.github.io/xforms-spec/
    '''

    try:
        xform_dict = __parse_xml_to_dict(xml_definition)
    except Exception as e:
        raise XFormParseError(
            MSG_VALIDATION_XFORM_PARSE_ERR +
            MSG_ERROR_REASON.format(error=str(e)))

    missing_tags = []
    if (
        'h:html' not in xform_dict
        or xform_dict['h:html'] is None
    ):
        missing_tags.append('<h:html>')
    else:
        if 'h:body' not in xform_dict['h:html']:
            missing_tags.append('<h:body> in <h:html>')

        if (
            'h:head' not in xform_dict['h:html']
            or xform_dict['h:html']['h:head'] is None
        ):
            missing_tags.append('<h:head> in <h:html>')
        else:
            if 'h:title' not in xform_dict['h:html']['h:head']:
                missing_tags.append('<h:title> in <h:html><h:head>')
            if (
                'model' not in xform_dict['h:html']['h:head']
                or xform_dict['h:html']['h:head']['model'] is None
            ):
                missing_tags.append('<model> in <h:html><h:head>')
            else:
                if (
                    'instance' not in xform_dict['h:html']['h:head']['model']
                    or xform_dict['h:html']['h:head']['model']['instance'] is None
                ):
                    missing_tags.append('<instance> in <h:html><h:head><model>')
    if missing_tags:
        raise XFormParseError(
            MSG_VALIDATION_XFORM_MISSING_TAGS_ERR.format(tags=', '.join(missing_tags))
        )

    title = xform_dict['h:html']['h:head']['h:title']
    instance = __get_xform_instance(xform_dict)
    form_id = instance.get('@id') if instance else None

    if not title and not form_id:
        raise XFormParseError(MSG_VALIDATION_XFORM_MISSING_TITLE_INSTANCE_ID_ERR)

    if not title:
        raise XFormParseError(MSG_VALIDATION_XFORM_MISSING_TITLE_ERR)

    if not form_id:
        raise XFormParseError(MSG_VALIDATION_XFORM_MISSING_INSTANCE_ID_ERR)


# ------------------------------------------------------------------------------
# Getter methods
# ------------------------------------------------------------------------------

def get_xform_data_from_xml(xml_definition):
    '''
    Extracts the meaningful data from the xForm.
    '''

    xform_dict = __parse_xml_to_dict(xml_definition)

    title = xform_dict['h:html']['h:head']['h:title']
    instance = __get_xform_instance(xform_dict)

    form_id = instance.get('@id')
    version = instance.get('@version')

    return title, form_id, version


def get_instance_data_from_xml(xml_content):
    '''
    Parses the XML submission into a dictionary,
    also extracts the form id and the form version.
    '''

    xform_parser = XFormInstanceParser(xml_content.decode('utf-8'))

    instance_dict = xform_parser.to_json_dict()
    form_id = xform_parser.get_xform_id_string()
    version = xform_parser.get_attributes().get('version') or DEFAULT_XFORM_VERSION

    root = xform_parser.get_root_node_name()

    # The instance attributes are not taking into consideration.
    # # Include attributes in instance content
    # for k, v in xform_parser.get_attributes().items():
    #     instance_dict[root][f'_{k}'] = v

    # The only ones allowed are `id` and `version` and included manually.
    instance_dict[root]['_id'] = form_id
    instance_dict[root]['_version'] = version

    try:
        instance_id = instance_dict[root]['meta']['instanceID']
    except Exception:
        instance_id = None

    return instance_dict, form_id, version, instance_id


# ------------------------------------------------------------------------------
# Private methods
# ------------------------------------------------------------------------------

def __parse_xlsform(fp):
    '''
    Parses XLS file content into an XML string.
    '''

    xform_dict = xls_to_dict(fp)
    settings = xform_dict.get('settings', [{}])[0]
    name = settings.get('instance_name')
    language = settings.get('default_language', 'default')

    json_survey = xls2json.workbook_to_json(
        workbook_dict=xform_dict,
        form_name=name,
        default_language=language,
        warnings=[],
    )
    survey = builder.create_survey_element_from_dict(json_survey)
    return survey.xml().toprettyxml(indent='  ')


def __parse_annotations(obj):
    '''
    annotations with namespace matching AETHER__XML_NAMESPACE are unpacked and
    renamed using AETHER_SCHEMA_ANNOTATION_PREFIX
    '''

    annotations = []
    for k, v in obj.items():
        name = f'{AETHER_SCHEMA_ANNOTATION_PREFIX}_{k}'
        annotations.append(tuple([name, v]))
    return annotations


def __parse_xmlform(fp):
    '''
    Parses XML file content into an XML string. Checking that the content is a
    valid XML.
    '''

    content = fp.read().decode('utf-8')
    # check that the file content is a valid XML
    __parse_xml_to_dict(content)
    # but return the untouched content if it does not raise any exception
    return content


def __parse_xml_to_dict(xml_content):
    '''
    Parses XML file content into an dictionary.
    '''

    root = ElementTree.fromstring(xml_content)
    xml_dict = __etree_to_dict(root)
    return xml_dict


def __get_xform_instance(xform_dict, with_root=False):
    '''
    Extracts instance from xForm definition
    '''

    try:
        instances = __wrap_as_list(xform_dict['h:html']['h:head']['model']['instance'])
    except Exception as e:
        raise XFormParseError(
            MSG_XFORM_MISSING_INSTANCE_ERR +
            MSG_ERROR_REASON.format(error=str(e))
        )

    instance = None
    for i in instances:
        # the default instance is the only one without "id" attribute
        if '@id' not in i:
            instance = i
            break

    if not instance or not isinstance(instance, dict):
        raise XFormParseError(MSG_XFORM_MISSING_INSTANCE_ERR)

    if with_root:
        return instance

    # assumption: there is only one child (key)
    key = list(instance.keys())[0]
    return instance[key]


def __get_xform_instance_skeleton(xml_definition):
    '''
    Extracts the xForm instance skeleton from the xForm definition (in XML format).

    The instance attributes are not taking into consideration. The only ones allowed
    are `id` and `version` and included manually in the AVRO schema.

    Will return a list with the following structure:

        - `xpath`, the field xpath within the instance.

        - `type`, the xForm data type. For an intermediate field the possible values
          are, `repeat` or `group`. Default value is string.

        - `required`, if the field is required or not. It's not relevant for
          intermediate fields.

        - `label`, the linked label of the field, in case of multilanguage takes
          the translation for the default one.

        - `choices`, a list of possible options if the field is of type select, select1, odk:rank
          as { label: 'Foo', value: 'foo'}
    '''

    schema = {}

    xform_dict = __parse_xml_to_dict(xml_definition)
    itexts = __get_xform_itexts(xform_dict)

    # get the default instance
    # this contains the data skeleton
    # take all the xpaths and rest of meaningful data from here
    instance = __get_xform_instance(xform_dict, with_root=True)
    for xpath, has_children in __get_all_paths(instance):
        schema[xpath] = {
            'xpath': xpath,
            'type': 'group' if has_children else 'string',
            'required': False,
            'label': __get_xform_label(xform_dict, xpath, itexts)
        }
    AET_TAG = f'@{AETHER__XML_NAMESPACE}'
    for entries in __find_in_dict(xform_dict, 'bind'):
        entries = __wrap_as_list(entries)
        for bind_entry in entries:
            if '@type' in bind_entry:
                xpath = bind_entry.get('@nodeset')
                schema[xpath]['type'] = bind_entry.get('@type')
                schema[xpath]['required'] = bind_entry.get('@required') == 'true()'

                if schema[xpath]['type'] in SELECT_TAGS:
                    select_options = __get_xform_choices(xform_dict, xpath, itexts)
                    if select_options:
                        schema[xpath]['choices'] = select_options
            if AET_TAG in bind_entry:
                xpath = bind_entry.get('@nodeset')
<<<<<<< HEAD
                annotations = literal_eval(bind_entry.get(AET_TAG, '[]'))
                schema[xpath]['annotations'] = __parse_annotations(annotations)
=======
                schema[xpath]['annotations'] = __parse_annotations(bind_entry.get(AET_TAG))
>>>>>>> 3bb3838c

    # search in body all the repeat entries
    for entries in __find_in_dict(xform_dict, 'repeat'):
        entries = __wrap_as_list(entries)
        for repeat_entry in entries:
            xpath = repeat_entry.get('@nodeset')
            schema[xpath]['type'] = 'repeat'

    return schema


def __get_xform_choices(xform_dict, xpath, texts={}):
    select_node = list(__find_by_key_value(xform_dict, '@ref', xpath))[0]
    select_options = __wrap_as_list(select_node.get('item', []))

    # limitation: skips selects linked to a datasource with 'itemset'
    # todo: extend visualization decoration to itemsets
    choices = [
        {
            'value': __parse_embedded_html(option['value']),
            'label': __get_tag_label(option, texts) or __parse_embedded_html(option['value']),
        }
        for option in select_options
        if isinstance(option, dict) and 'value' in option
    ]
    if len(choices) and len(choices) <= SELECT_CHOICES_CUTOFF:
        return choices

    return None


def __get_xform_itexts(xform_dict):
    '''
    Extract all translated texts from xForm definition (as dict)

    <itext>
        <translation default="true()" lang="AAA">
            <text id="/Form/field/one:label">
                <value>One</value>
            </text>
            <text id="/Form/field/two:label">
                <value form="image">jr://images/two.png</value>
                <value>Two</value>
            </text>
            ...
        </translation>
        <translation lang="BBB">
            ...
        </translation>
    </itext>
    '''

    try:
        model = xform_dict['h:html']['h:head']['model']
        translations = __wrap_as_list(model['itext']['translation'])
    except Exception:
        # translations are not mandatory
        return {}

    # the first translation entry must be the default language
    translation = translations[0]  # take the first one
    # just in case check the whole list
    for tt in translations:
        if tt.get('@default') == 'true()':
            translation = tt
            break

    # convert all text entries in a dict wich key is the text id
    itexts = {}
    for text_entry in __wrap_as_list(translation.get('text')):
        for value in __wrap_as_list(text_entry.get('value')):
            if isinstance(value, str):
                itexts[text_entry.get('@id')] = __parse_embedded_html(value)
                break
    return itexts


def __get_xform_label(xform_dict, xpath, texts={}):
    '''
    Searches the "label" tag linked to the xpath in the xForm definition.
    If not found returns None.
    '''

    try:
        body = xform_dict['h:html']['h:body'] or {}
    except Exception:
        # this should never happen because we already validated the xForm
        # but in the test we are checking all the possible cases trying to break this
        return None

    tags = list(__find_by_key_value(body, key='@ref', value=xpath))
    if not tags:
        return None

    return __get_tag_label(tags[0], texts)  # there is only one


def __get_tag_label(tag, texts={}):
    if not tag.get('label'):
        return None

    label_tag = tag.get('label')
    if isinstance(label_tag, str):
        return __parse_embedded_html(label_tag)

    ref = label_tag.get('@ref')
    if ref and ref.startswith("jr:itext('") and ref.endswith("')"):
        #   <label ref="jr:itext('{xpath}:label')"/>
        label_id = ref[10:-2]  # f'{xpath}:label'
        if texts.get(label_id):
            return texts[label_id]

    return None


def __parse_geopoint_value(value):
    # Space-separated list of valid
    #   latitude (decimal degrees),
    #   longitude (decimal degrees),
    #   altitude (decimal meters) and
    #   accuracy (decimal meters)

    latitude, longitude, altitude, accuracy = value.split()
    return {
        'latitude': float(latitude),
        'longitude': float(longitude),
        'altitude': float(altitude),
        'accuracy': float(accuracy),
    }


def __parse_geopoint_field(field, namespace):
    return {
        **field,
        'type': 'record',
        'fields': [
            {
                'name': 'latitude',
                'namespace': namespace,
                'doc': _('latitude'),
                'type': __get_avro_primitive_type('float'),
            },
            {
                'name': 'longitude',
                'namespace': namespace,
                'doc': _('longitude'),
                'type': __get_avro_primitive_type('float'),
            },
            {
                'name': 'altitude',
                'namespace': namespace,
                'doc': _('altitude'),
                'type': __get_avro_primitive_type('float'),
            },
            {
                'name': 'accuracy',
                'namespace': namespace,
                'doc': _('accuracy'),
                'type': __get_avro_primitive_type('float'),
            },
        ],
    }


def __get_avro_primitive_type(xform_type, required=False):
    '''
    Transforms the xForm data type into its equivalent AVRO primitive type.
    '''

    AVRO_TYPES = (
        # 'boolean',  # not supported by ODK Collect
        # 'bytes',    # it's equivalent to binary, will contain the file path to the content
        'double',
        'float',
        'int',
        'long',
        'string',
    )

    if xform_type in ('integer', 'short'):
        _type = 'int'
    elif xform_type == 'decimal':
        _type = 'double'
    elif xform_type in ('select', 'select1'):
        _type = 'string'
    elif xform_type not in AVRO_TYPES:  # what to do with an unknown type
        _type = 'string'
    else:
        _type = xform_type

    if not required:
        _type = ['null', _type]

    return _type


def __validate_avro_schema(avro_schema):  # pragma: no cover
    # apart from naming errors, are we generating an invalid schema???
    try:
        parse_avro_schema(json.dumps(avro_schema))
    except SchemaParseException as e:
        avro_schema['_errors'].append(str(e))


def __validate_avro_name(name):
    return _RE_AVRO_NAME.match(name) is not None


def __parse_embedded_html(value):
    # &lt;span style="font-family:cursive"&gt;Begin data collection. &lt;/span&gt;
    # &lt;span style="color:red"&gt;Follow ALL instructions carefully&lt;/span&gt;
    text = html.fromstring(value).text_content()  # transform "&lt;" into "<" and so on
    return html.fromstring(text).text_content()   # takes only text and ignores tags


# ------------------------------------------------------------------------------
# Private helper methods
# ------------------------------------------------------------------------------

def __wrap_as_list(value):
    if not isinstance(value, list):
        return [value]
    return value


def __delete_key_in_dict(dictionary, key):
    def walk(obj):
        if isinstance(obj, dict):
            if key in obj:
                del obj[key]
            for v in obj.values():
                walk(v)
        elif isinstance(obj, list):
            for v in obj:
                walk(v)

    walk(dictionary)


def __find_in_dict(dictionary, key):
    # https://gist.github.com/douglasmiranda/5127251
    for k, v in dictionary.items():
        if k == key:
            yield v

        # continue searching in the value
        for result in __iterate_dict(v, __find_in_dict, key):
            yield result


def __find_by_key_value(dictionary, key, value):
    for k, v in dictionary.items():
        if k == key and v == value:
            yield dictionary

        # continue searching in the value keys
        for result in __iterate_dict(v, __find_by_key_value, key, value):
            yield result


def __iterate_dict(value, func, *args, **kwargs):
    if isinstance(value, dict):
        for result in func(value, *args, **kwargs):
            yield result

    elif isinstance(value, list):
        for d in value:
            if isinstance(d, dict):
                for result in func(d, *args, **kwargs):
                    yield result


def __get_all_paths(dictionary):
    '''
    Returns the list of jsonpaths with a boolean indicating if the jsonpath
    corresponds to an intermediate field (has children).

    It does not return any attribute paths.

    It's only used to get the jsonpaths (or xpaths)
    of the instance skeleton defined in the xForm.

    Assumption: there are no lists in the skeleton.
    '''
    def walk(obj, parent_keys=[]):
        for k, v in obj.items():
            is_dict = isinstance(v, dict)
            if k.startswith('@'):  # ignore attributes
                continue
            keys = parent_keys + [k]
            xpath = '/' + '/'.join(keys)
            paths.append((xpath, isinstance(v, dict)))
            if is_dict:
                walk(v, keys)

    paths = []
    walk(dictionary)
    return paths


# https://stackoverflow.com/questions/2148119/how-to-convert-an-xml-string-to-a-dictionary-in-python
def __etree_to_dict(elem):
    # this method is not perfect but it's enough for us
    def _clean_key(name):
        for uri, prefix in ElementTree.register_namespace._namespace_map.items():
            pref = f'{prefix}:' if prefix else ''
            name = name.replace('{%s}' % uri, pref)
        return name

    tt = _clean_key(elem.tag)
    d = {tt: {} if elem.attrib else None}
    children = list(elem)

    if children:
        dd = defaultdict(list)
        for dc in map(__etree_to_dict, children):
            for k, v in dc.items():
                dd[k].append(v)
        d = {tt: {_clean_key(k): v[0] if len(v) == 1 else v for k, v in dd.items()}}

    if elem.attrib:
        d[tt].update(
            ('@' + _clean_key(k), v)
            for k, v in elem.attrib.items()
            if k != AETHER__XML_NAMESPACE
        )
        if AETHER__XML_NAMESPACE in elem.attrib:
            d[tt][AET_TAG] = literal_eval(elem.attrib[AETHER__XML_NAMESPACE])

    if elem.text:
        text = elem.text.strip()
        if children or elem.attrib:
            if text:
                d[tt]['#text'] = text
        else:
            d[tt] = text

    return d


def __clean_dict(data):
    '''
    Remove useless keys in dictionary
    '''

    if data and type(data).__name__ == 'dict':
        keys = set(data.keys())
        for key in keys:
            value = data[key]
            if value is None or value is False:
                data.pop(key)

            elif type(value).__name__ == 'list':
                data[key] = [
                    __clean_dict(item)
                    for item in value
                ]

            else:
                data[key] = __clean_dict(value)

    return data


def __clean_odk_name(name):
    '''
    ODK allows `-` and `.` chars in names, replace them with `__` in the AVRO name
    '''
    return name.replace('-', '__').replace('.', '__')<|MERGE_RESOLUTION|>--- conflicted
+++ resolved
@@ -65,13 +65,9 @@
 SELECT_CHOICES_CUTOFF = 20
 
 AETHER__XML_NAMESPACE = 'aet'
-<<<<<<< HEAD
-AETHER_SCHEMA_ANNOTATION_PREFIX = '@aether'
-=======
 AET_TAG = f'@{AETHER__XML_NAMESPACE}'
 AETHER_SCHEMA_ANNOTATION_PREFIX = '@aether'
 
->>>>>>> 3bb3838c
 
 # ------------------------------------------------------------------------------
 # Parser methods
@@ -321,11 +317,7 @@
             '@aether_extended_type': current_type,
         }
 
-<<<<<<< HEAD
-        current_field['@aether_lookup'] = current_choices
-=======
         current_field[f'{AETHER_SCHEMA_ANNOTATION_PREFIX}_lookup'] = current_choices
->>>>>>> 3bb3838c
         for pair in definition.get('annotations', []):
             key, value = pair
             current_field[key] = value
@@ -700,12 +692,7 @@
                         schema[xpath]['choices'] = select_options
             if AET_TAG in bind_entry:
                 xpath = bind_entry.get('@nodeset')
-<<<<<<< HEAD
-                annotations = literal_eval(bind_entry.get(AET_TAG, '[]'))
-                schema[xpath]['annotations'] = __parse_annotations(annotations)
-=======
                 schema[xpath]['annotations'] = __parse_annotations(bind_entry.get(AET_TAG))
->>>>>>> 3bb3838c
 
     # search in body all the repeat entries
     for entries in __find_in_dict(xform_dict, 'repeat'):
