# Copyright (C) 2019 by eHealth Africa : http://www.eHealthAfrica.org
#
# See the NOTICE file distributed with this work for additional information
# regarding copyright ownership.
#
# Licensed under the Apache License, Version 2.0 (the "License");
# you may not use this file except in compliance with
# the License.  You may obtain a copy of the License at
#
#   http://www.apache.org/licenses/LICENSE-2.0
#
# Unless required by applicable law or agreed to in writing,
# software distributed under the License is distributed on an
# "AS IS" BASIS, WITHOUT WARRANTIES OR CONDITIONS OF ANY
# KIND, either express or implied.  See the License for the
# specific language governing permissions and limitations
# under the License.

from ast import literal_eval
import json
import re

from collections import defaultdict
from dateutil import parser
from lxml import html
from xml.etree import ElementTree

from pyxform import builder, xls2json
from pyxform.xls2json_backends import xls_to_dict
from pyxform.xform_instance_parser import XFormInstanceParser
from spavro.schema import parse as parse_avro_schema, SchemaParseException

from django.utils.translation import gettext as _


DEFAULT_XFORM_VERSION = '0'

_RE_AVRO_NAME = re.compile(r'^([A-Za-z_][A-Za-z0-9_]*)$')

MSG_ERROR_REASON = _(
    ' Reason: {error}.'
)
MSG_VALIDATION_XFORM_PARSE_ERR = _(
    'Not valid xForm definition.'
)
MSG_VALIDATION_XFORM_MISSING_TAGS_ERR = _(
    'Missing required tags: {tags}.'
)
MSG_VALIDATION_XFORM_MISSING_TITLE_INSTANCE_ID_ERR = _(
    'Missing required form title and instance ID.'
)
MSG_VALIDATION_XFORM_MISSING_TITLE_ERR = _(
    'Missing required form title.'
)
MSG_VALIDATION_XFORM_MISSING_INSTANCE_ID_ERR = _(
    'Missing required instance ID.'
)
MSG_XFORM_MISSING_INSTANCE_ERR = _(
    'Missing required instance definition.'
)
MSG_INVALID_NAME = _('Invalid name "{name}".')

SELECT_TAGS = ('select', 'select1', 'odk:rank')

SELECT_CHOICES_CUTOFF = 20

AETHER__XML_NAMESPACE = 'aet'
AET_TAG = f'@{AETHER__XML_NAMESPACE}'
AETHER_SCHEMA_ANNOTATION_PREFIX = '@aether'


# ------------------------------------------------------------------------------
# Parser methods
# ------------------------------------------------------------------------------


def parse_xform_file(filename, content):
    '''
    Depending on the file extension parses file content into an XML string.
    This method does not validate the content itself.
    '''

    if filename.endswith('.xml'):
        return __parse_xmlform(content)
    else:
        return __parse_xlsform(content)


def parse_submission(data, xml_definition):
    '''
    Transforms and cleans the dictionary submission.

    From:

        {
            'ZZZ': {
                '_id': 'form-id',
                '_version': 'v1,
                ...
                'choice_a': 'id_1',
                'number_b': '1',
                ...
            }
        }

    Into:

        {
            '_id': 'form-id',
            '_version': 'v1,
            ...
            'choice_a': 'value_1',
            'number_b': 1,
            ...
        }
    '''

    def walk(source, destination, parent_keys=[]):
        for k, v in source.items():
            keys = parent_keys + [k]
            xpath = '/' + '/'.join(keys)
            _type = xpath_types.get(xpath)

            # get AVRO valid name
            k = __clean_odk_name(k)

            if _type == 'repeat' and not isinstance(v, list) and v is not None:
                # list of one item but not presented as a list
                # transform it back into a list
                v = [v]

            if isinstance(v, dict):
                destination[k] = {}
                walk(v, destination[k], keys)

            elif isinstance(v, list):
                destination[k] = []
                for i in range(len(v)):
                    destination[k].append({})
                    walk(v[i], destination[k][i], keys)

            elif v is not None:
                # parse specific type values
                # the rest of them remains the same (as string)
                destination[k] = v

                if _type in ('int', 'integer', 'long', 'short'):
                    destination[k] = int(v)

                if _type in ('decimal', 'double', 'float'):
                    destination[k] = float(v)

                if _type in ('date', 'dateTime'):
                    destination[k] = parser.parse(v).isoformat()

                if _type in ('select', 'odk:rank'):
                    # Space-separated list
                    destination[k] = v.split()

                if _type == 'geopoint':
                    destination[k] = __parse_geopoint_value(v)

                if _type in ('geoshape', 'geotrace'):
                    # Semi-colon-separated list of geopoints
                    destination[k] = [__parse_geopoint_value(p) for p in v.split(';')]

            elif _type in ('select', 'odk:rank', 'repeat'):
                # null arrays are handled as empty arrays
                destination[k] = []

            else:
                destination[k] = None

    xpath_types = {
        xpath: definition.get('type')
        for xpath, definition in __get_xform_instance_skeleton(xml_definition).items()
        if definition.get('type')
    }
    submission = {}
    walk(source=data, destination=submission)

    # assumption: there is only one child that represents the form content
    # usually: {'ZZZ': { ... }}
    # remove this first level and return content
    keys = list(submission.keys())
    if len(keys) == 1 and isinstance(submission[keys[0]], dict):  # pragma: no cover
        submission = submission[keys[0]]

    return submission


def parse_xform_to_avro_schema(
    xml_definition,
    base_name=None,
    default_version=DEFAULT_XFORM_VERSION,
):
    '''
    Transforms the xForm definition (in XML format) to AVRO schema.

        <h:html>
          <h:head>
            <h:title> T I T L E </h:title>
            <model>
              <itext>
                <translation default="true()" lang="AAA">
                  <text id="/a/field_1:label">
                    <value>T E X T - #1</value>
                  </text>

                  <text id="/a/field_n:label">
                    <value>T E X T - #N</value>
                  </text>
                </translation>
                <translation lang="BBB">
                  <text id="/a/field_1:label">
                    <value>U F Y U - #1</value>
                  </text>

                  <text id="/a/field_n:label">
                    <value>U F Y U - #N</value>
                  </text>
                </translation>
              </itext>

              <instance>
                <Something id="F O R M I D" version="V E R S I O N"></Something>
              </instance>
              <instance id="choice-1"></instance>
              <instance id="choice-2"></instance>

              <instance id="choice-n"></instance>

              <bind nodeset="/a/field_1" ... type="T Y P E"/>
              <bind nodeset="/a/field_2" ... type="T Y P E"/>
              <bind nodeset="/a/field_2/child_1" ... type="T Y P E"/>

              <bind nodeset="/a/field_n" ... type="T Y P E"/>
            </model>
          </h:head>
          <h:body>
          </h:body>
        </h:html>
    '''

    title, form_id, version = get_xform_data_from_xml(xml_definition)
    version = version or default_version
    # include version within name to identify different entity source
    name = base_name or f'{form_id}_{version}'
    # AVRO names contain only [A-Za-z0-9_]
    name = ''.join([c if c.isalnum() or c == '_' else ' ' for c in name]).replace(' ', '')

    KEY = '-----'

    # initial schema, with "id" and "version" attributes
    avro_schema = {
        'name': name,
        'doc': f'{name} (title: {title} id: {form_id}, version: {version})',
        'type': 'record',
        'fields': [
            {
                'name': '_id',
                'namespace': name,
                'doc': _('xForm ID'),
                'type': __get_avro_primitive_type('string'),
            },
            {
                'name': '_version',
                'namespace': name,
                'doc': _('xForm version'),
                'type': __get_avro_primitive_type('string'),
            },
            # internal audit log
            {
                'name': '_surveyor',
                'namespace': name,
                'doc': _('Surveyor'),
                'type': __get_avro_primitive_type('string'),
            },
            {
                'name': '_submitted_at',
                'namespace': name,
                'doc': _('Submitted at'),
                'type': __get_avro_primitive_type('dateTime'),
                '@aether_extended_type': 'dateTime',
            },
        ],
        # this is going to be removed later,
        # but it's used to speed up the build process
        KEY: None,
        # this is going to include the schema errors
        '_errors': []
    }

    xform_schema = __get_xform_instance_skeleton(xml_definition)
    for xpath, definition in xform_schema.items():
        if len(xpath.split('/')) == 2:
            # include the KEY value
            avro_schema[KEY] = xpath
            # ignore the root (already created)
            continue

        current_type = definition.get('type')
        current_name = xpath.split('/')[-1]
        current_doc = definition.get('label')
        current_choices = definition.get('choices')

        parent_path = '/'.join(xpath.split('/')[:-1])
        parent = list(__find_by_key_value(avro_schema, KEY, parent_path))[0]

        current_path = '.'.join(xpath.split('/')[2:-1])
        namespace = f'{name}.{current_path}' if current_path else name

        current_field = {
            'name': current_name,
            'namespace': namespace,
            'doc': current_doc,
            '@aether_extended_type': current_type,
        }

        current_field[f'{AETHER_SCHEMA_ANNOTATION_PREFIX}_lookup'] = current_choices
        for pair in definition.get('annotations', []):
            key, value = pair
            current_field[key] = value

        # get AVRO valid name
        clean_current_name = __clean_odk_name(current_name)
        if not __validate_avro_name(clean_current_name):
            avro_schema['_errors'].append(MSG_INVALID_NAME.format(name=current_name))

        elif clean_current_name != current_name:
            # clean the name and add the "aliases" list with the real one
            current_field['aliases'] = [current_name]
            current_name = clean_current_name
            current_field['name'] = current_name

        # nested record
        if current_type == 'group':
            parent['fields'].append({
                **current_field,
                'type': [
                    'null',
                    {
                        **current_field,
                        'type': 'record',
                        'fields': [],
                        KEY: xpath,
                    },
                ],
            })

        # array of objects
        elif current_type == 'repeat':
            parent['fields'].append({
                **current_field,
                'type': [
                    'null',
                    {
                        'type': 'array',
                        'items': {
                            **current_field,
                            'type': 'record',
                            'fields': [],
                            KEY: xpath,
                        },
                    },
                ],
            })

        # array of strings
        elif current_type in ('select', 'odk:rank'):
            parent['fields'].append({
                **current_field,
                'type': [
                    'null',
                    {
                        'type': 'array',
                        'items': 'string',
                    },
                ],
            })

        # there are three types of GEO types: geopoint, geotrace and geoshape
        elif current_type == 'geopoint':
            parent['fields'].append({
                **current_field,
                'type': [
                    'null',
                    __parse_geopoint_field(current_field, f'{namespace}.{current_name}'),
                ],
            })

        elif current_type in ('geoshape', 'geotrace'):
            parent['fields'].append({
                **current_field,
                'type': [
                    'null',
                    {
                        'type': 'array',
                        'items': __parse_geopoint_field(current_field, f'{namespace}.{current_name}'),
                    },
                ],
            })

        # final and simple leaf
        else:
            parent['fields'].append({
                **current_field,
                # Since an Avro schema does not contain the same branching logic as an XForm,
                # a field that is mandatory in a form is not actually always present,
                # and therefore cannot be required in the schema.
                'type': __get_avro_primitive_type(current_type),
            })

    # remove fake KEY
    __delete_key_in_dict(avro_schema, KEY)

    # validate generated schema
    __validate_avro_schema(avro_schema)
    if not avro_schema['_errors']:
        del avro_schema['_errors']

    __clean_dict(avro_schema)
    return avro_schema


# ------------------------------------------------------------------------------
# Validator methods
# ------------------------------------------------------------------------------


class XFormParseError(Exception):
    pass


def validate_xform(xml_definition):
    '''
    Validates xForm definition.

    This XML must conform the JavaRosa specification.
    http://opendatakit.github.io/xforms-spec/
    '''

    try:
        xform_dict = __parse_xml_to_dict(xml_definition)
    except Exception as e:
        raise XFormParseError(
            MSG_VALIDATION_XFORM_PARSE_ERR +
            MSG_ERROR_REASON.format(error=str(e)))

    missing_tags = []
    if (
        'h:html' not in xform_dict
        or xform_dict['h:html'] is None
    ):
        missing_tags.append('<h:html>')
    else:
        if 'h:body' not in xform_dict['h:html']:
            missing_tags.append('<h:body> in <h:html>')

        if (
            'h:head' not in xform_dict['h:html']
            or xform_dict['h:html']['h:head'] is None
        ):
            missing_tags.append('<h:head> in <h:html>')
        else:
            if 'h:title' not in xform_dict['h:html']['h:head']:
                missing_tags.append('<h:title> in <h:html><h:head>')
            if (
                'model' not in xform_dict['h:html']['h:head']
                or xform_dict['h:html']['h:head']['model'] is None
            ):
                missing_tags.append('<model> in <h:html><h:head>')
            else:
                if (
                    'instance' not in xform_dict['h:html']['h:head']['model']
                    or xform_dict['h:html']['h:head']['model']['instance'] is None
                ):
                    missing_tags.append('<instance> in <h:html><h:head><model>')
    if missing_tags:
        raise XFormParseError(
            MSG_VALIDATION_XFORM_MISSING_TAGS_ERR.format(tags=', '.join(missing_tags))
        )

    title = xform_dict['h:html']['h:head']['h:title']
    instance = __get_xform_instance(xform_dict)
    form_id = instance.get('@id') if instance else None

    if not title and not form_id:
        raise XFormParseError(MSG_VALIDATION_XFORM_MISSING_TITLE_INSTANCE_ID_ERR)

    if not title:
        raise XFormParseError(MSG_VALIDATION_XFORM_MISSING_TITLE_ERR)

    if not form_id:
        raise XFormParseError(MSG_VALIDATION_XFORM_MISSING_INSTANCE_ID_ERR)


# ------------------------------------------------------------------------------
# Getter methods
# ------------------------------------------------------------------------------

def get_xform_data_from_xml(xml_definition):
    '''
    Extracts the meaningful data from the xForm.
    '''

    xform_dict = __parse_xml_to_dict(xml_definition)

    title = xform_dict['h:html']['h:head']['h:title']
    instance = __get_xform_instance(xform_dict)

    form_id = instance.get('@id')
    version = instance.get('@version')

    return title, form_id, version


def get_instance_data_from_xml(xml_content):
    '''
    Parses the XML submission into a dictionary,
    also extracts the form id and the form version.
    '''

    xform_parser = XFormInstanceParser(xml_content.decode('utf-8'))

    instance_dict = xform_parser.to_json_dict()
    form_id = xform_parser.get_xform_id_string()
    version = xform_parser.get_attributes().get('version') or DEFAULT_XFORM_VERSION

    root = xform_parser.get_root_node_name()

    # The instance attributes are not taking into consideration.
    # # Include attributes in instance content
    # for k, v in xform_parser.get_attributes().items():
    #     instance_dict[root][f'_{k}'] = v

    # The only ones allowed are `id` and `version` and included manually.
    instance_dict[root]['_id'] = form_id
    instance_dict[root]['_version'] = version

    try:
        instance_id = instance_dict[root]['meta']['instanceID']
    except Exception:
        instance_id = None

    return instance_dict, form_id, version, instance_id


# ------------------------------------------------------------------------------
# Private methods
# ------------------------------------------------------------------------------

def __parse_xlsform(fp):
    '''
    Parses XLS file content into an XML string.
    '''

    xform_dict = xls_to_dict(fp)
    settings = xform_dict.get('settings', [{}])[0]
    name = settings.get('instance_name')
    language = settings.get('default_language', 'default')

    json_survey = xls2json.workbook_to_json(
        workbook_dict=xform_dict,
        form_name=name,
        default_language=language,
        warnings=[],
    )
    survey = builder.create_survey_element_from_dict(json_survey)
    return survey.xml().toprettyxml(indent='  ')


def __parse_annotations(obj):
    '''
    annotations with namespace matching AETHER__XML_NAMESPACE are unpacked and
    renamed using AETHER_SCHEMA_ANNOTATION_PREFIX
    '''

    annotations = []
    for k, v in obj.items():
        name = f'{AETHER_SCHEMA_ANNOTATION_PREFIX}_{k}'
        annotations.append(tuple([name, v]))
    return annotations


def __parse_xmlform(fp):
    '''
    Parses XML file content into an XML string. Checking that the content is a
    valid XML.
    '''

    content = fp.read().decode('utf-8')
    # check that the file content is a valid XML
    __parse_xml_to_dict(content)
    # but return the untouched content if it does not raise any exception
    return content


def __parse_xml_to_dict(xml_content):
    '''
    Parses XML file content into an dictionary.
    '''

    root = ElementTree.fromstring(xml_content)
    xml_dict = __etree_to_dict(root)
    return xml_dict


def __get_xform_instance(xform_dict, with_root=False):
    '''
    Extracts instance from xForm definition
    '''

    try:
        instances = __wrap_as_list(xform_dict['h:html']['h:head']['model']['instance'])
    except Exception as e:
        raise XFormParseError(
            MSG_XFORM_MISSING_INSTANCE_ERR +
            MSG_ERROR_REASON.format(error=str(e))
        )

    instance = None
    for i in instances:
        # the default instance is the only one without "id" attribute
        if '@id' not in i:
            instance = i
            break

    if not instance or not isinstance(instance, dict):
        raise XFormParseError(MSG_XFORM_MISSING_INSTANCE_ERR)

    if with_root:
        return instance

    # assumption: there is only one child (key)
    key = list(instance.keys())[0]
    return instance[key]


def __get_xform_instance_skeleton(xml_definition):
    '''
    Extracts the xForm instance skeleton from the xForm definition (in XML format).

    The instance attributes are not taking into consideration. The only ones allowed
    are `id` and `version` and included manually in the AVRO schema.

    Will return a list with the following structure:

        - `xpath`, the field xpath within the instance.

        - `type`, the xForm data type. For an intermediate field the possible values
          are, `repeat` or `group`. Default value is string.

        - `required`, if the field is required or not. It's not relevant for
          intermediate fields.

        - `label`, the linked label of the field, in case of multilanguage takes
          the translation for the default one.

        - `choices`, a list of possible options if the field is of type select, select1, odk:rank
          as { label: 'Foo', value: 'foo'}
    '''

    schema = {}

    xform_dict = __parse_xml_to_dict(xml_definition)
    itexts = __get_xform_itexts(xform_dict)

    # get the default instance
    # this contains the data skeleton
    # take all the xpaths and rest of meaningful data from here
    instance = __get_xform_instance(xform_dict, with_root=True)
    for xpath, has_children in __get_all_paths(instance):
        schema[xpath] = {
            'xpath': xpath,
            'type': 'group' if has_children else 'string',
            'required': False,
            'label': __get_xform_label(xform_dict, xpath, itexts)
        }
    AET_TAG = f'@{AETHER__XML_NAMESPACE}'
    for entries in __find_in_dict(xform_dict, 'bind'):
        entries = __wrap_as_list(entries)
        for bind_entry in entries:
            if '@type' in bind_entry:
                xpath = bind_entry.get('@nodeset')
                schema[xpath]['type'] = bind_entry.get('@type')
                schema[xpath]['required'] = bind_entry.get('@required') == 'true()'

            if AET_TAG in bind_entry:
                xpath = bind_entry.get('@nodeset')
                schema[xpath]['annotations'] = __parse_annotations(bind_entry.get(AET_TAG))

    # search in body all the SELECT_TAGS entries
    for tag in SELECT_TAGS:
        for entries in __find_in_dict(xform_dict, tag):
            entries = __wrap_as_list(entries)
            for select_entry in entries:
                xpath = select_entry.get('@ref')
                schema[xpath]['type'] = tag

                select_options = __get_xform_choices(xform_dict, xpath, itexts)
                if select_options:
                    schema[xpath]['choices'] = select_options

    # search in body all the repeat entries
    for entries in __find_in_dict(xform_dict, 'repeat'):
        entries = __wrap_as_list(entries)
        for repeat_entry in entries:
            xpath = repeat_entry.get('@nodeset')
            schema[xpath]['type'] = 'repeat'

    return schema


def __get_xform_choices(xform_dict, xpath, texts={}):
    found_nodes = list(__find_by_key_value(xform_dict, '@ref', xpath, True))
    if len(found_nodes) > 1:
        exact_node = [d for d in found_nodes if d['@ref'] == xpath]
        select_node = exact_node[0] if exact_node else found_nodes[0]
    else:
        select_node = found_nodes[0] if found_nodes else {}
    select_options = __wrap_as_list(select_node.get('item', []))

    # limitation: skips selects linked to a datasource with 'itemset'
    # todo: extend visualization decoration to itemsets
    choices = [
        {
            'value': __parse_embedded_html(option['value']),
            'label': __get_tag_label(option, texts) or __parse_embedded_html(option['value']),
        }
        for option in select_options
        if isinstance(option, dict) and 'value' in option
    ]
    if len(choices) and len(choices) <= SELECT_CHOICES_CUTOFF:
        return choices

    return None


def __get_xform_itexts(xform_dict):
    '''
    Extract all translated texts from xForm definition (as dict)

    <itext>
        <translation default="true()" lang="AAA">
            <text id="/Form/field/one:label">
                <value>One</value>
            </text>
            <text id="/Form/field/two:label">
                <value form="image">jr://images/two.png</value>
                <value>Two</value>
            </text>
            ...
        </translation>
        <translation lang="BBB">
            ...
        </translation>
    </itext>
    '''

    try:
        model = xform_dict['h:html']['h:head']['model']
        translations = __wrap_as_list(model['itext']['translation'])
    except Exception:
        # translations are not mandatory
        return {}

    # the first translation entry must be the default language
    translation = translations[0]  # take the first one
    # just in case check the whole list
    for tt in translations:
        if tt.get('@default') == 'true()':
            translation = tt
            break

    # convert all text entries in a dict wich key is the text id
    itexts = {}
    for text_entry in __wrap_as_list(translation.get('text')):
        for value in __wrap_as_list(text_entry.get('value')):
            if isinstance(value, str):
                itexts[text_entry.get('@id')] = __parse_embedded_html(value)
                break
    return itexts


def __get_xform_label(xform_dict, xpath, texts={}):
    '''
    Searches the "label" tag linked to the xpath in the xForm definition.
    If not found returns None.
    '''

    try:
        body = xform_dict['h:html']['h:body'] or {}
    except Exception:
        # this should never happen because we already validated the xForm
        # but in the test we are checking all the possible cases trying to break this
        return None

    tags = list(__find_by_key_value(body, key='@ref', value=xpath))
    if not tags:
        return None

    return __get_tag_label(tags[0], texts)  # there is only one


def __get_tag_label(tag, texts={}):
    if not tag.get('label'):
        return None

    label_tag = tag.get('label')
    if isinstance(label_tag, str):
        return __parse_embedded_html(label_tag)

    ref = label_tag.get('@ref')
    if ref and ref.startswith("jr:itext('") and ref.endswith("')"):
        #   <label ref="jr:itext('{xpath}:label')"/>
        label_id = ref[10:-2]  # f'{xpath}:label'
        if texts.get(label_id):
            return texts[label_id]

    return None


def __parse_geopoint_value(value):
    # Space-separated list of valid
    #   latitude (decimal degrees),
    #   longitude (decimal degrees),
    #   altitude (decimal meters) and
    #   accuracy (decimal meters)

    latitude, longitude, altitude, accuracy = value.split()
    return {
        'latitude': float(latitude),
        'longitude': float(longitude),
        'altitude': float(altitude),
        'accuracy': float(accuracy),
    }


def __parse_geopoint_field(field, namespace):
    return {
        **field,
        'type': 'record',
        'fields': [
            {
                'name': 'latitude',
                'namespace': namespace,
                'doc': _('latitude'),
                'type': __get_avro_primitive_type('float'),
            },
            {
                'name': 'longitude',
                'namespace': namespace,
                'doc': _('longitude'),
                'type': __get_avro_primitive_type('float'),
            },
            {
                'name': 'altitude',
                'namespace': namespace,
                'doc': _('altitude'),
                'type': __get_avro_primitive_type('float'),
            },
            {
                'name': 'accuracy',
                'namespace': namespace,
                'doc': _('accuracy'),
                'type': __get_avro_primitive_type('float'),
            },
        ],
    }


def __get_avro_primitive_type(xform_type, required=False):
    '''
    Transforms the xForm data type into its equivalent AVRO primitive type.
    '''

    AVRO_TYPES = (
        # 'boolean',  # not supported by ODK Collect
        # 'bytes',    # it's equivalent to binary, will contain the file path to the content
        'double',
        'float',
        'int',
        'long',
        'string',
    )

    if xform_type in ('integer', 'short'):
        _type = 'int'
    elif xform_type == 'decimal':
        _type = 'double'
    elif xform_type in ('select', 'select1'):
        _type = 'string'
    elif xform_type not in AVRO_TYPES:  # what to do with an unknown type
        _type = 'string'
    else:
        _type = xform_type

    if not required:
        _type = ['null', _type]

    return _type


def __validate_avro_schema(avro_schema):  # pragma: no cover
    # apart from naming errors, are we generating an invalid schema???
    try:
        parse_avro_schema(json.dumps(avro_schema))
    except SchemaParseException as e:
        avro_schema['_errors'].append(str(e))


def __validate_avro_name(name):
    return _RE_AVRO_NAME.match(name) is not None


def __parse_embedded_html(value):
    # &lt;span style="font-family:cursive"&gt;Begin data collection. &lt;/span&gt;
    # &lt;span style="color:red"&gt;Follow ALL instructions carefully&lt;/span&gt;
    text = html.fromstring(value).text_content()  # transform "&lt;" into "<" and so on
    return html.fromstring(text).text_content()   # takes only text and ignores tags


# ------------------------------------------------------------------------------
# Private helper methods
# ------------------------------------------------------------------------------

def __wrap_as_list(value):
    if not isinstance(value, list):
        return [value]
    return value


def __delete_key_in_dict(dictionary, key):
    def walk(obj):
        if isinstance(obj, dict):
            if key in obj:
                del obj[key]
            for v in obj.values():
                walk(v)
        elif isinstance(obj, list):
            for v in obj:
                walk(v)

    walk(dictionary)


def __find_in_dict(dictionary, key):
    # https://gist.github.com/douglasmiranda/5127251
    for k, v in dictionary.items():
        if k == key:
            yield v

        # continue searching in the value
        for result in __iterate_dict(v, __find_in_dict, key):
            yield result


<<<<<<< HEAD
def __find_by_key_value(dictionary, key, value, hasOptions=False):
    last_node = value.split('/')[-1] if hasOptions else None
=======
def __find_by_key_value(dictionary, key, value, has_options=False):
    last_node = value.split('/')[-1] if has_options else None
>>>>>>> f24a49bf

    for k, v in dictionary.items():
        if k == key and v == value:
            yield dictionary
<<<<<<< HEAD
        elif hasOptions and k == key and v == last_node:
            yield dictionary

        # continue searching in the value keys
        for result in __iterate_dict(v, __find_by_key_value, key, value, hasOptions):
=======
        elif has_options and k == key and v == last_node:
            yield dictionary

        # continue searching in the value keys
        for result in __iterate_dict(v, __find_by_key_value, key, value, has_options):
>>>>>>> f24a49bf
            yield result


def __iterate_dict(value, func, *args, **kwargs):
    if isinstance(value, dict):
        for result in func(value, *args, **kwargs):
            yield result

    elif isinstance(value, list):
        for d in value:
            if isinstance(d, dict):
                for result in func(d, *args, **kwargs):
                    yield result


def __get_all_paths(dictionary):
    '''
    Returns the list of jsonpaths with a boolean indicating if the jsonpath
    corresponds to an intermediate field (has children).

    It does not return any attribute paths.

    It's only used to get the jsonpaths (or xpaths)
    of the instance skeleton defined in the xForm.
    '''
    def walk(obj, parent_keys=[]):
        for k, v in obj.items():
            is_dict = isinstance(v, dict)
            is_list = isinstance(v, list)
            if k.startswith('@'):  # ignore attributes
                continue
            keys = parent_keys + [k]
            xpath = '/' + '/'.join(keys)
            paths.append((xpath, is_dict or is_list))
            if is_dict:
                walk(v, keys)
            elif is_list:
                # in pyxform 1.x.x there could be duplicated entries like:
                #    <entry jr:template="">
                #       <child/>
                #    </entry>
                #    <entry>
                #       <child/>
                #    </entry>
                # ignore the first entry
                walk(v[1], keys)

    paths = []
    walk(dictionary)
    return paths


# https://stackoverflow.com/questions/2148119/how-to-convert-an-xml-string-to-a-dictionary-in-python
def __etree_to_dict(elem):
    # this method is not perfect but it's enough for us
    def _clean_key(name):
        for uri, prefix in ElementTree.register_namespace._namespace_map.items():
            pref = f'{prefix}:' if prefix else ''
            name = name.replace('{%s}' % uri, pref)
        return name

    tt = _clean_key(elem.tag)
    d = {tt: {} if elem.attrib else None}
    children = list(elem)

    if children:
        dd = defaultdict(list)
        for dc in map(__etree_to_dict, children):
            for k, v in dc.items():
                dd[k].append(v)
        d = {tt: {_clean_key(k): v[0] if len(v) == 1 else v for k, v in dd.items()}}

    if elem.attrib:
        d[tt].update(
            ('@' + _clean_key(k), v)
            for k, v in elem.attrib.items()
            if k != AETHER__XML_NAMESPACE
        )
        if AETHER__XML_NAMESPACE in elem.attrib:
            d[tt][AET_TAG] = literal_eval(elem.attrib[AETHER__XML_NAMESPACE])

    if elem.text:
        text = elem.text.strip()
        if children or elem.attrib:
            if text:
                d[tt]['#text'] = text
        else:
            d[tt] = text

    return d


def __clean_dict(data):
    '''
    Remove useless keys in dictionary
    '''

    if data and type(data).__name__ == 'dict':
        keys = set(data.keys())
        for key in keys:
            value = data[key]
            if value is None or value is False:
                data.pop(key)

            elif type(value).__name__ == 'list':
                data[key] = [
                    __clean_dict(item)
                    for item in value
                ]

            else:
                data[key] = __clean_dict(value)

    return data


def __clean_odk_name(name):
    '''
    ODK allows `-` and `.` chars in names, replace them with `__` in the AVRO name
    '''
    return name.replace('-', '__').replace('.', '__')<|MERGE_RESOLUTION|>--- conflicted
+++ resolved
@@ -956,30 +956,17 @@
             yield result
 
 
-<<<<<<< HEAD
-def __find_by_key_value(dictionary, key, value, hasOptions=False):
-    last_node = value.split('/')[-1] if hasOptions else None
-=======
 def __find_by_key_value(dictionary, key, value, has_options=False):
     last_node = value.split('/')[-1] if has_options else None
->>>>>>> f24a49bf
 
     for k, v in dictionary.items():
         if k == key and v == value:
             yield dictionary
-<<<<<<< HEAD
-        elif hasOptions and k == key and v == last_node:
-            yield dictionary
-
-        # continue searching in the value keys
-        for result in __iterate_dict(v, __find_by_key_value, key, value, hasOptions):
-=======
         elif has_options and k == key and v == last_node:
             yield dictionary
 
         # continue searching in the value keys
         for result in __iterate_dict(v, __find_by_key_value, key, value, has_options):
->>>>>>> f24a49bf
             yield result
 
 
