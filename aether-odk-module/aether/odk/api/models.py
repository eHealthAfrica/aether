--- conflicted
+++ resolved
@@ -29,12 +29,8 @@
 from django.utils.translation import ugettext as _
 from django_prometheus.models import ExportModelOperationsMixin
 
-<<<<<<< HEAD
 from aether.common.multitenancy.utils import MtModelAbstract
-from aether.common.utils import resolve_file_url
-
-=======
->>>>>>> 4448be88
+
 from .xform_utils import (
     get_xform_data_from_xml,
     parse_xform_to_avro_schema,
