# Copyright (C) 2019 by eHealth Africa : http://www.eHealthAfrica.org
#
# See the NOTICE file distributed with this work for additional information
# regarding copyright ownership.
#
# Licensed under the Apache License, Version 2.0 (the "License");
# you may not use this file except in compliance with
# the License.  You may obtain a copy of the License at
#
#   http://www.apache.org/licenses/LICENSE-2.0
#
# Unless required by applicable law or agreed to in writing,
# software distributed under the License is distributed on an
# "AS IS" BASIS, WITHOUT WARRANTIES OR CONDITIONS OF ANY
# KIND, either express or implied.  See the License for the
# specific language governing permissions and limitations
# under the License.

import uuid

from hashlib import md5

from django.contrib.auth import get_user_model
from django.contrib.postgres.fields import JSONField
from django.core.exceptions import ValidationError
from django.db import models, IntegrityError
from django.urls import reverse
from django.utils import timezone
from django.utils.translation import gettext as _
from django_prometheus.models import ExportModelOperationsMixin

from aether.sdk.multitenancy.models import MtModelAbstract, MtModelChildAbstract
from aether.sdk.utils import json_prettified, get_file_content

from .xform_utils import (
    get_xform_data_from_xml,
    parse_xform_to_avro_schema,
    validate_xform,
)


'''
Data model schema:

+------------------+     +------------------+     +------------------+
| Project          |     | XForm            |     | MediaFile        |
+==================+     +==================+     +==================+
| project_id       |<-+  | id               |<-+  | id               |
| name             |  |  | active           |  |  | name             |
| active           |  |  | created_at       |  |  | media_file       |
+::::::::::::::::::+  |  | modified_at      |  |  +~~~~~~~~~~~~~~~~~~+
| surveyors (User) |  |  | description      |  |  | md5sum           |
+------------------+  |  | xml_data         |  |  +::::::::::::::::::+
                      |  +~~~~~~~~~~~~~~~~~~+  +-<| xform            |
                      |  | title            |     +------------------+
                      |  | form_id          |
                      |  | version          |
                      |  | md5sum           |
                      |  | avro_schema      |
                      |  +~~~~~~~~~~~~~~~~~~+
                      |  | kernel_id        |
                      |  +::::::::::::::::::+
                      +-<| project          |
                         | surveyors (User) |
                         +------------------+
'''


class Project(ExportModelOperationsMixin('odk_project'), MtModelAbstract):
    '''
    Database link of an Aether Kernel Project.

    The needed and common data is stored here, like the list of granted surveyors.

    :ivar UUID  project_id:  Aether Kernel project ID (primary key).
    :ivar text  name:        Project name (might match the linked Kernel project name).
    :ivar bool  active:      Active. Defaults to ``True``.
    :ivar User  surveyors:   List of granted surveyors (user with the group "surveyor").
        EVERYONE will be able to access this project xForms if none is indicated.
    '''

    # This is needed to submit data to kernel
    # (there is a one to one relation)
    project_id = models.UUIDField(
        primary_key=True,
        default=uuid.uuid4,
        verbose_name=_('project ID'),
        help_text=_('This ID corresponds to an Aether Kernel project ID.'),
    )

    name = models.TextField(null=True, blank=True, default='', verbose_name=_('name'))
    active = models.BooleanField(default=True, verbose_name=_('active'))

    # the list of granted surveyors
    surveyors = models.ManyToManyField(
        to=get_user_model(),
        blank=True,
        verbose_name=_('surveyors'),
        help_text=_('If you do not specify any surveyors, EVERYONE will be able to access this project xForms.'),
    )

    def is_active(self):
        return self.active

    def __str__(self):
        return f'{self.project_id} - {self.name}'

    class Meta:
        app_label = 'odk'
        default_related_name = 'projects'
        ordering = ['name']
        verbose_name = _('project')
        verbose_name_plural = _('projects')


def __validate_xml_data__(value):
    '''
    Validates xml definition
    '''

    try:
        validate_xform(value)
    except Exception as e:
        raise ValidationError(str(e))


class XForm(ExportModelOperationsMixin('odk_xform'), MtModelChildAbstract):
    '''
    Database representation of an XForm.

    The data is stored in XML format and could be converted to the
    other supported formats when it is needed.


    One XForm should create in Kernel:
        - one Mapping,
        - one Schema and
        - one SchemaDecorator.


    :ivar integer   id:           ID (primary key).
    :ivar bool      active:       Active. Defaults to ``True``.
    :ivar datetime  created_at:   Creation timestamp.
    :ivar datetime  modified_at:  Last update timestamp.
    :ivar text      description:  Description.
    :ivar text      xml_data:     xForm definition in XML format.
    :ivar text      title:        xForm title (derived from XML data).
    :ivar text      form_id:      xForm ID (derived from XML data).
    :ivar text      version:      xForm version (derived from XML data).
        If the definition does not provide one the app will assign one and
        autoincrement it with the updates.
    :ivar text      md5sum:       xForm definition hash (MD5) (derived from XML data).
    :ivar JSON      avro_schema:  AVRO schema that represents the xForm definition.
    :ivar UUID      kernel_id:    Kernel artefact ID bound to this xForm.
    :ivar Project   project:      Project.
    :ivar User      surveyors:    List of granted surveyors (user with the group "surveyor").
        EVERYONE will be able to access this xForm if none is indicated.

    '''

    active = models.BooleanField(default=True, verbose_name=_('active'))
    created_at = models.DateTimeField(default=timezone.now, editable=False, verbose_name=_('created at'))
    modified_at = models.DateTimeField(default=timezone.now, verbose_name=_('modified at'))
    description = models.TextField(default='', null=True, blank=True, verbose_name=_('xForm description'))

    # here comes the extracted data from an xForm file
    xml_data = models.TextField(
        blank=True,
        validators=[__validate_xml_data__],
        verbose_name=_('XML definition'),
        help_text=_(
            'This XML must conform the ODK XForms specification. '
            'http://opendatakit.github.io/xforms-spec/'
        )
    )

    # taken from xml_data
    title = models.TextField(default='', editable=False, verbose_name=_('xForm title'))
    form_id = models.TextField(default='', editable=False, verbose_name=_('xForm ID'))
    version = models.TextField(default='0', blank=True, verbose_name=_('xForm version'))
    md5sum = models.CharField(default='', editable=False, max_length=36, verbose_name=_('xForm md5sum'))
    avro_schema = JSONField(null=True, blank=True, editable=False, verbose_name=_('AVRO schema'))

    # This is needed to submit data to kernel
    kernel_id = models.UUIDField(
        default=uuid.uuid4,
        verbose_name=_('Aether Kernel ID'),
        help_text=_('This ID is used to create Aether Kernel artefacts (schema, schema decorator and mapping).'),
    )

    project = models.ForeignKey(to=Project, on_delete=models.CASCADE, verbose_name=_('project'))

    # the list of granted surveyors
    surveyors = models.ManyToManyField(
        to=get_user_model(),
        blank=True,
        verbose_name=_('surveyors'),
        help_text=_('If you do not specify any surveyors, EVERYONE will be able to access this xForm.'),
    )

    @property
    def avro_schema_prettified(self):
        return json_prettified(self.avro_schema)

    @property
    def hash(self):
        return f'md5:{self.md5sum}'

    @property
    def download_url(self):
        '''
        https://docs.opendatakit.org/openrosa-form-list/

        Represents the `<downloadUrl/>` entry in the forms list.

        '''

        return '{url}?version={version}'.format(
            url=reverse('xform-get-download', kwargs={'pk': self.pk}),
            version=self.version,
        )

    @property
    def manifest_url(self):
        '''
        https://docs.opendatakit.org/openrosa-form-list/

        Represents the `<manifestUrl/>` entry in the forms list.

        '''

        if self.media_files.count() > 0:
            return '{url}?version={version}'.format(
                url=reverse('xform-get-manifest', kwargs={'pk': self.pk}),
                version=self.version,
            )
        else:
            return ''

<<<<<<< HEAD
=======
    def is_active(self):
        return self.active and self.project.is_active()

>>>>>>> 1ad66c10
    def clean_fields(self, *args, **kwargs):
        super(XForm, self).clean_fields(*args, **kwargs)

        if not self.xml_data:
            raise ValidationError({'xml_data': [_('This field is required.')]})

        title, form_id, version = get_xform_data_from_xml(self.xml_data)

        # to check uniqueness these fields must be set in this method
        # or `full_clean` will not catch it.
        self.title = title
        self.form_id = form_id
        if version:
            # set version from xml data
            self.version = version

        self.update_hash(increase_version=version is None)

    def save(self, *args, **kwargs):
        try:
            self.full_clean()
        except ValidationError as ve:
            raise IntegrityError(ve)

        new_avro_schema = parse_xform_to_avro_schema(
            self.xml_data,
            self.project.name,
            default_version=self.version
        )
        if new_avro_schema != self.avro_schema:
            self.avro_schema = new_avro_schema
            # set a new `kernel_id` value, this will generate
            # a new schema and mapping entry in kernel and
            # new submissions will be assigned to the new one, not the old one.
            # With this we will hopefully keep track of all xform versions
            self.kernel_id = uuid.uuid4()

        # update "modified_at"
        self.modified_at = timezone.now()
        return super(XForm, self).save(*args, **kwargs)

    def update_hash(self, increase_version=False):
        md5sum = md5(self.xml_data.encode('utf8')).hexdigest()
        if md5sum != self.md5sum and increase_version:
            self.increase_version()
        self.md5sum = md5sum

    def increase_version(self):
        self.version = '{:%Y%m%d%H}'.format(timezone.now())

    def get_mt_instance(self):
        return self.project

    def __str__(self):
        return f'{self.title} - {self.form_id}'

    class Meta:
        app_label = 'odk'
        default_related_name = 'xforms'
        ordering = ['title', 'form_id', 'version']
        verbose_name = _('xform')
        verbose_name_plural = _('xforms')
        constraints = [
            models.UniqueConstraint(fields=['project', 'form_id', 'version'], name='unique_xform_by_project'),
        ]


def __media_path__(instance, filename):
    # file will be uploaded to [{tenant}/]__mediafiles__/{project}/{xform}/{filename}
    realm = instance.get_realm()
    return '{tenant}__mediafiles__/{project}/{xform}/{filename}'.format(
        tenant=f'{realm}/' if realm else '',
        project=instance.xform.project.pk,
        xform=instance.xform.pk,
        filename=filename,
    )


class MediaFile(ExportModelOperationsMixin('odk_mediafile'), MtModelChildAbstract):
    '''
    Database representation of a media file linked to an XForm.

    :ivar integer  id:          ID (primary key).
    :ivar text     name:        File name.
    :ivar File     media_file:  Path to file (depends on the file storage system).
    :ivar text     md5sum:      File content hash (MD5).
    :ivar XForm    xform:       xForm.

    '''

    name = models.TextField(blank=True, verbose_name=_('name'))
    media_file = models.FileField(upload_to=__media_path__, verbose_name=_('file'), max_length=500)
    md5sum = models.CharField(editable=False, max_length=36, verbose_name=_('md5sum'))

    xform = models.ForeignKey(to=XForm, on_delete=models.CASCADE, verbose_name=_('xForm'))

    @property
    def hash(self):
        return f'md5:{self.md5sum}'

    def get_content(self, as_attachment=False):
        return get_file_content(self.name, self.media_file.url, as_attachment)

    @property
    def download_url(self):
        return reverse('media-file-get-content', kwargs={'pk': self.pk})

    def is_active(self):
        return self.xform.is_active()

    def save(self, *args, **kwargs):
        # calculate hash
        md5hash = md5()
        for chunk in self.media_file.chunks():
            md5hash.update(chunk)
        self.md5sum = md5hash.hexdigest()

        # assign name if missing
        if not self.name:
            self.name = self.media_file.name

        super(MediaFile, self).save(*args, **kwargs)

    def get_mt_instance(self):
        return self.xform.project

    def __str__(self):
        return self.name

    class Meta:
        app_label = 'odk'
        default_related_name = 'media_files'
        ordering = ['xform', 'name']
        verbose_name = _('media file')
        verbose_name_plural = _('media files')<|MERGE_RESOLUTION|>--- conflicted
+++ resolved
@@ -237,12 +237,9 @@
         else:
             return ''
 
-<<<<<<< HEAD
-=======
     def is_active(self):
         return self.active and self.project.is_active()
 
->>>>>>> 1ad66c10
     def clean_fields(self, *args, **kwargs):
         super(XForm, self).clean_fields(*args, **kwargs)
 
