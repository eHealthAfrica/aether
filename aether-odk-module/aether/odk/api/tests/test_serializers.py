# Copyright (C) 2019 by eHealth Africa : http://www.eHealthAfrica.org
#
# See the NOTICE file distributed with this work for additional information
# regarding copyright ownership.
#
# Licensed under the Apache License, Version 2.0 (the "License");
# you may not use this file except in compliance with
# the License.  You may obtain a copy of the License at
#
#   http://www.apache.org/licenses/LICENSE-2.0
#
# Unless required by applicable law or agreed to in writing,
# software distributed under the License is distributed on an
# "AS IS" BASIS, WITHOUT WARRANTIES OR CONDITIONS OF ANY
# KIND, either express or implied.  See the License for the
# specific language governing permissions and limitations
# under the License.

from django.core.files.uploadedfile import SimpleUploadedFile
from django.contrib.auth import get_user_model
from django.test import RequestFactory, override_settings

from rest_framework.serializers import ValidationError

from . import CustomTestCase
from ..models import XForm
from ..serializers import SurveyorSerializer, XFormSerializer, MediaFileSerializer


@override_settings(MULTITENANCY=False)
class SerializersTests(CustomTestCase):

    def setUp(self):
        super(SerializersTests, self).setUp()
        self.request = RequestFactory().get('/')

    def test_xform_serializer__no_files(self):
        project_id = self.helper_create_uuid()
        self.helper_create_project(project_id=project_id)
        xform = XFormSerializer(
            data={
                'project': project_id,
                'description': 'test xml data',
                'xml_data': self.samples['xform']['raw-xml'],
            },
            context={'request': self.request},
        )
        self.assertTrue(xform.is_valid(), xform.errors)
        xform.save()
        self.assertEqual(xform.data['form_id'], 'my-test-form')
        self.assertEqual(xform.data['title'], 'My Test Form')
        self.assertNotEqual(xform.data['version'], '0', 'no default version number')
        self.assertIn('<h:html', xform.data['xml_data'])
        self.assertIn('<h:head>', xform.data['xml_data'])
        self.assertIn('<h:body>', xform.data['xml_data'])

    def test_xform_serializer__no_unique(self):
        project_id = self.helper_create_uuid()
        self.helper_create_project(project_id=project_id)

        xform_1 = XFormSerializer(
            data={
                'project': project_id,
                'description': 'test xml data',
                'xml_data': self.samples['xform']['raw-xml'],
            },
            context={'request': self.request},
        )
        self.assertTrue(xform_1.is_valid(), xform_1.errors)
        xform_1.save()

        # create the same xForm again
        xform_2 = XFormSerializer(
            data={
                'project': project_id,
                'description': 'test xml data',
                'xml_data': self.samples['xform']['raw-xml'],
            },
            context={'request': self.request},
        )
        self.assertFalse(xform_2.is_valid(), xform_2.errors)
        self.assertIn('Xform with this Project, XForm ID and XForm version already exists.',
                      xform_2.errors['__all__'])

<<<<<<< HEAD
=======
        # update the xform
        instance = XForm.objects.get(pk=xform_1.data['id'])
        self.assertEqual(instance.description, 'test xml data')

        xform_3 = XFormSerializer(
            instance,
            data={
                'project': project_id,
                'description': 'test xml data 2',
                'xml_data': self.samples['xform']['raw-xml'],
            },
            context={'request': self.request},
        )
        self.assertTrue(xform_3.is_valid(), xform_3.errors)
        xform_3.save()
        instance.refresh_from_db()
        self.assertEqual(instance.description, 'test xml data 2')

>>>>>>> 1ad66c10
    def test_xform_serializer__with_xml_file(self):
        with open(self.samples['xform']['file-xml'], 'rb') as data:
            content = SimpleUploadedFile('xform.xml', data.read())

        project_id = self.helper_create_uuid()
        self.helper_create_project(project_id=project_id)
        xform = XFormSerializer(
            data={
                'project': project_id,
                'description': 'test xml file',
                'xml_file': content,
            },
            context={'request': self.request},
        )

        self.assertTrue(xform.is_valid(), xform.errors)
        xform.save()
        self.assertEqual(xform.data['form_id'], 'my-test-form')
        self.assertEqual(xform.data['title'], 'My Test Form')
        self.assertNotEqual(xform.data['version'], '0', 'no default version number')
        self.assertIn('<h:head>', xform.data['xml_data'])

    def test_xform_serializer__with_xls_file(self):
        with open(self.samples['xform']['file-xls'], 'rb') as data:
            content = SimpleUploadedFile('xform.xls', data.read())

        project_id = self.helper_create_uuid()
        self.helper_create_project(project_id=project_id)
        xform = XFormSerializer(
            data={
                'project': project_id,
                'description': 'test xls file',
                'xml_file': content,
            },
            context={'request': self.request},
        )

        self.assertTrue(xform.is_valid(), xform.errors)
        xform.save()
        self.assertEqual(xform.data['form_id'], 'my-test-form')
        self.assertEqual(xform.data['title'], 'My Test Form')
        self.assertNotEqual(xform.data['version'], '0', 'no default version number')
        self.assertIn('<h:head>', xform.data['xml_data'])

    def test_xform_serializer__with_wrong_file(self):
        project_id = self.helper_create_uuid()
        self.helper_create_project(project_id=project_id)
        xform = XFormSerializer(
            data={
                'project': project_id,
                'description': 'test wrong file: Missing required tags',
                'xml_file': SimpleUploadedFile('xform.xml', b'<html></html>'),
            },
            context={'request': self.request},
        )

        self.assertFalse(xform.is_valid(), xform.errors)
        self.assertIn('xml_file', xform.errors)
        self.assertIn('Missing required tags:', xform.errors['xml_file'][0])

    def test_xform_serializer__with_wrong_xml_data(self):
        project_id = self.helper_create_uuid()
        self.helper_create_project(project_id=project_id)
        xform = XFormSerializer(
            data={
                'project': project_id,
                'description': 'test wrong data: Missing required tags',
                'xml_data': '<html></html>',
            },
            context={'request': self.request},
        )

        self.assertFalse(xform.is_valid(), xform.errors)
        self.assertIn('xml_data', xform.errors)
        self.assertIn('Missing required tags:', xform.errors['xml_data'][0])

    def test_media_file_serializer__no_name(self):
        project_id = self.helper_create_uuid()
        xform = self.helper_create_xform(project_id=project_id)

        media_file = MediaFileSerializer(
            data={
                'xform': xform.pk,
                'media_file': SimpleUploadedFile('audio.wav', b'abc'),
            },
            context={'request': self.request},
        )

        self.assertTrue(media_file.is_valid(), media_file.errors)
        media_file.save()
        self.assertEqual(media_file.data['name'], 'audio.wav', 'take name from file')
        self.assertEqual(media_file.data['md5sum'], '900150983cd24fb0d6963f7d28e17f72')

    def test_surveyor_serializer__no_password(self):
        user = SurveyorSerializer(
            data={
                'username': 'test',
            },
            context={'request': self.request},
        )
        self.assertTrue(user.is_valid(), user.errors)
        with self.assertRaises(ValidationError) as ve:
            user.save()

        self.assertIsNotNone(ve)
        self.assertIn('This field is required.', str(ve.exception), ve)

    def test_surveyor_serializer__empty_password(self):
        user = SurveyorSerializer(
            data={
                'username': 'test',
                'password': '',
            },
            context={'request': self.request},
        )
        self.assertFalse(user.is_valid(), user.errors)
        self.assertEqual(user.errors['password'][0].code, 'blank')
        self.assertEqual(str(user.errors['password'][0]),
                         'This field may not be blank.')

    def test_surveyor_serializer__weak_password(self):
        user = SurveyorSerializer(
            data={
                'username': 'test',
                'password': '0123456',
            },
            context={'request': self.request},
        )
        self.assertFalse(user.is_valid(), user.errors)

        self.assertEqual(user.errors['password'][0].code, 'password_too_short')
        self.assertEqual(str(user.errors['password'][0]),
                         'This password is too short. It must contain at least 10 characters.')

        self.assertEqual(user.errors['password'][1].code, 'password_too_common')
        self.assertEqual(str(user.errors['password'][1]),
                         'This password is too common.')

        self.assertEqual(user.errors['password'][2].code, 'password_entirely_numeric')
        self.assertEqual(str(user.errors['password'][2]),
                         'This password is entirely numeric.')

    def test_surveyor_serializer__strong_password(self):
        user = SurveyorSerializer(
            data={
                'username': 'test',
                'password': '~t]:vS3Q>e{2k]CE',
            },
            context={'request': self.request},
        )
        self.assertTrue(user.is_valid(), user.errors)
        user.save()
        self.assertNotIn(
            'password', user.data,
            'Password is not included within the serializer data')

    def test_surveyor_serializer__create_and_update(self):
        user = SurveyorSerializer(
            data={
                'username': 'test',
                'password': '~t]:vS3Q>e{2k]CE',
            },
            context={'request': self.request},
        )
        self.assertTrue(user.is_valid(), user.errors)
        user.save()
        user_obj = get_user_model().objects.get(pk=user.data['id'])
        hashed_password = user_obj.password

        self.assertIn(self.surveyor_group, user_obj.groups.all(), 'has the group "surveyor"')

        updated_user = SurveyorSerializer(
            user_obj,
            data={
                'username': 'test',
                'password': 'wUCK:CQsUd?)Zr93',
            },
            context={'request': self.request},
        )

        self.assertTrue(updated_user.is_valid(), updated_user.errors)
        updated_user.save()

        user_obj.refresh_from_db()
        hashed_password_1 = user_obj.password

        self.assertNotEqual(hashed_password_1, hashed_password)

        # update with the hashed password does not change the password
        updated_user_2 = SurveyorSerializer(
            user_obj,
            data={
                'username': 'test2',
                'password': hashed_password_1,
            },
            context={'request': self.request},
        )

        self.assertTrue(updated_user_2.is_valid(), updated_user_2.errors)
        updated_user_2.save()
        user_obj.refresh_from_db()
<<<<<<< HEAD

        self.assertEqual(user_obj.username, 'test2')
        self.assertEqual(user_obj.password, hashed_password_1)

        # update without password does not change the password
        updated_user_3 = SurveyorSerializer(
            user_obj,
            data={
                'username': 'test3',
            },
            context={'request': self.request},
        )

=======

        self.assertEqual(user_obj.username, 'test2')
        self.assertEqual(user_obj.password, hashed_password_1)

        # update without password does not change the password
        updated_user_3 = SurveyorSerializer(
            user_obj,
            data={
                'username': 'test3',
            },
            context={'request': self.request},
        )

>>>>>>> 1ad66c10
        self.assertTrue(updated_user_3.is_valid(), updated_user_3.errors)
        updated_user_3.save()
        user_obj.refresh_from_db()

        self.assertEqual(user_obj.username, 'test3')
        self.assertEqual(user_obj.password, hashed_password_1)

        # update with a null password does not change the password
        updated_user_4 = SurveyorSerializer(
            user_obj,
            data={
                'username': 'test4',
                'password': None,
            },
            context={'request': self.request},
        )

        self.assertTrue(updated_user_4.is_valid(), updated_user_4.errors)
        updated_user_4.save()
        user_obj.refresh_from_db()

        self.assertEqual(user_obj.username, 'test4')
        self.assertEqual(user_obj.password, hashed_password_1)

    def test_surveyor_serializer__projects(self):
        project_id = self.helper_create_uuid()
        project = self.helper_create_project(project_id=project_id)

        user = SurveyorSerializer(
            data={
                'username': 'test',
                'password': '~t]:vS3Q>e{2k]CE',
                'projects': [],
            },
            context={'request': self.request},
        )
        self.assertTrue(user.is_valid(), user.errors)
        user.save()

        user_obj = get_user_model().objects.get(pk=user.data['id'])

        self.assertEqual(user_obj.projects.count(), 0)

        # add projects to the surveyors
        updated_user = SurveyorSerializer(
            user_obj,
            data={
                'username': 'test',
                'projects': [project_id],
            },
            context={'request': self.request},
        )

        self.assertTrue(updated_user.is_valid(), updated_user.errors)
        updated_user.save()

        user_obj.refresh_from_db()
        self.assertIn(project, user_obj.projects.all())

        # check that if projects are not included they are not affected
        updated_user_2 = SurveyorSerializer(
            user_obj,
            data={
                'username': 'test',
            },
            context={'request': self.request},
        )

        self.assertTrue(updated_user_2.is_valid(), updated_user_2.errors)
        updated_user_2.save()

        user_obj.refresh_from_db()
        self.assertIn(project, user_obj.projects.all())<|MERGE_RESOLUTION|>--- conflicted
+++ resolved
@@ -82,8 +82,6 @@
         self.assertIn('Xform with this Project, XForm ID and XForm version already exists.',
                       xform_2.errors['__all__'])
 
-<<<<<<< HEAD
-=======
         # update the xform
         instance = XForm.objects.get(pk=xform_1.data['id'])
         self.assertEqual(instance.description, 'test xml data')
@@ -102,7 +100,6 @@
         instance.refresh_from_db()
         self.assertEqual(instance.description, 'test xml data 2')
 
->>>>>>> 1ad66c10
     def test_xform_serializer__with_xml_file(self):
         with open(self.samples['xform']['file-xml'], 'rb') as data:
             content = SimpleUploadedFile('xform.xml', data.read())
@@ -304,7 +301,6 @@
         self.assertTrue(updated_user_2.is_valid(), updated_user_2.errors)
         updated_user_2.save()
         user_obj.refresh_from_db()
-<<<<<<< HEAD
 
         self.assertEqual(user_obj.username, 'test2')
         self.assertEqual(user_obj.password, hashed_password_1)
@@ -318,21 +314,6 @@
             context={'request': self.request},
         )
 
-=======
-
-        self.assertEqual(user_obj.username, 'test2')
-        self.assertEqual(user_obj.password, hashed_password_1)
-
-        # update without password does not change the password
-        updated_user_3 = SurveyorSerializer(
-            user_obj,
-            data={
-                'username': 'test3',
-            },
-            context={'request': self.request},
-        )
-
->>>>>>> 1ad66c10
         self.assertTrue(updated_user_3.is_valid(), updated_user_3.errors)
         updated_user_3.save()
         user_obj.refresh_from_db()
