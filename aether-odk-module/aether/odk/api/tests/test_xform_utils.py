--- conflicted
+++ resolved
@@ -29,7 +29,6 @@
     __get_xform_label as get_label,
     __parse_xml_to_dict as parse_xml_to_dict,
     __validate_avro_name as validate_avro_name,
-    __get_xform_choices as get_choices,
 
     get_instance_data_from_xml,
 
@@ -1200,11 +1199,7 @@
                 }
             }
         }
-<<<<<<< HEAD
-        found_nodes = list(find_value(xform_dict, '@ref', '/nm/a/b/humidity',  True))
-=======
         found_nodes = list(find_value(xform_dict, '@ref', '/nm/a/b/humidity', True))
->>>>>>> f24a49bf
         self.assertEqual(len(found_nodes), 2)
 
     def test__get_choices(self):
@@ -1272,10 +1267,7 @@
                 }
             }
         }
-<<<<<<< HEAD
-=======
-
->>>>>>> f24a49bf
+
         choices = get_choices(xform_dict, '/a/b/c/humidity')
         self.assertEqual(choices, expected)
 
