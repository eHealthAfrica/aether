
<h:html
        xmlns="http://www.w3.org/2002/xforms"
        xmlns:aet="http://ehealthafrica.org/xform"
        xmlns:ev="http://www.w3.org/2001/xml-events"
        xmlns:h="http://www.w3.org/1999/xhtml"
        xmlns:jr="http://openrosa.org/javarosa"
        xmlns:odk="http://www.opendatakit.org/xforms"
        xmlns:orx="http://openrosa.org/xforms"
        xmlns:xsd="http://www.w3.org/2001/XMLSchema">
  <h:head>
    <h:title>My Test Form</h:title>
    <model>
      <itext>
        <translation default="true()" lang="English">
          <text id="static_instance-countries-0">
            <value>Cameroon</value>
          </text>
          <text id="static_instance-countries-1">
            <value>Nigeria</value>
          </text>
          <text id="static_instance-regions-0">
            <value>Zone 1</value>
          </text>
          <text id="static_instance-regions-1">
            <value>Zone 2</value>
          </text>
          <text id="static_instance-regions-2">
            <value>North</value>
          </text>
          <text id="static_instance-regions-3">
            <value>South</value>
          </text>
          <text id="static_instance-options-0">
            <value>Option A</value>
          </text>
          <text id="static_instance-options-1">
            <value>Option B</value>
          </text>
          <text id="static_instance-languages-0">
            <value>English</value>
          </text>
          <text id="static_instance-languages-1">
            <value>French</value>
          </text>
          <text id="static_instance-languages-2">
            <value>German</value>
          </text>
        </translation>
      </itext>
      <instance>
        <Something_that_is_not_None id="my-test-form" version="Test-1.0">
          <starttime/>
          <endtime/>
          <deviceid/>
          <country/>
          <region/>
          <city/>
          <name/>
          <location/>
          <location_none/>
          <track/>
          <polygon/>
          <image/>
          <number/>
          <number2/>
          <date/>
          <datetime/>
          <option/>
          <option-a>
            <choice.a/>
          </option-a>
          <option-b>
            <choice.b/>
          </option-b>
          <lang>EN</lang>
          <ranking_lang/>
          <iterate jr:template="">
            <index/>
            <value/>
          </iterate>
          <iterate_one jr:template="">
            <it.em/>
          </iterate_one>
          <iterate_none jr:template="">
            <nothing/>
          </iterate_none>
          <value/>
          <dup_group>
            <value/>
          </dup_group>
          <note_end/>
          <meta>
            <instanceID/>
            <instanceName/>
          </meta>
        </Something_that_is_not_None>
      </instance>
      <instance id="countries">
        <root>
          <item>
            <itextId>static_instance-countries-0</itextId>
            <name>CM</name>
          </item>
          <item>
            <itextId>static_instance-countries-1</itextId>
            <name>NG</name>
          </item>
        </root>
      </instance>
      <instance id="regions">
        <root>
          <item>
            <itextId>static_instance-regions-0</itextId>
            <name>CM-1</name>
            <country>CM</country>
          </item>
          <item>
            <itextId>static_instance-regions-1</itextId>
            <name>CM-2</name>
            <country>CM</country>
          </item>
          <item>
            <itextId>static_instance-regions-2</itextId>
            <name>NG-N</name>
            <country>NG</country>
          </item>
          <item>
            <itextId>static_instance-regions-3</itextId>
            <name>NG-S</name>
            <country>NG</country>
          </item>
        </root>
      </instance>
      <instance id="options">
        <root>
          <item>
            <itextId>static_instance-options-0</itextId>
            <name>a</name>
          </item>
          <item>
            <itextId>static_instance-options-1</itextId>
            <name>b</name>
          </item>
        </root>
      </instance>
      <instance id="languages">
        <root>
          <item>
            <itextId>static_instance-languages-0</itextId>
            <name>EN</name>
          </item>
          <item>
            <itextId>static_instance-languages-1</itextId>
            <name>FR</name>
          </item>
          <item>
            <itextId>static_instance-languages-2</itextId>
            <name>GE</name>
          </item>
        </root>
      </instance>
      <bind
              jr:preload="timestamp"
              jr:preloadParams="start"
              jr:requiredMsg="start"
              nodeset="/Something_that_is_not_None/starttime"
              required="true()"
              type="dateTime"/>
      <bind
              jr:preload="timestamp"
              jr:preloadParams="end"
              jr:requiredMsg="end"
              nodeset="/Something_that_is_not_None/endtime"
              required="true()"
              type="dateTime"/>
      <bind
              jr:preload="property"
              jr:preloadParams="deviceid"
              jr:requiredMsg="device"
              nodeset="/Something_that_is_not_None/deviceid"
              required="true()"
              type="string"/>
      <bind aet="{'emit_level': '0', 'default_visualization': 'bar'}" nodeset="/Something_that_is_not_None/country" required="false()" type="select1"/>
      <bind aet="{'emit_level': '1'}" nodeset="/Something_that_is_not_None/region" required="false()" type="select1"/>
      <bind aet="{'emit_level': '2'}" nodeset="/Something_that_is_not_None/city" required="false()" type="string"/>
      <bind nodeset="/Something_that_is_not_None/name" required="false()" type="string"/>
      <bind aet="{'default_visualization': 'line'}" nodeset="/Something_that_is_not_None/location" required="false()" type="geopoint"/>
      <bind nodeset="/Something_that_is_not_None/location_none" required="false()" type="geopoint"/>
      <bind nodeset="/Something_that_is_not_None/track" required="false()" type="geotrace"/>
      <bind nodeset="/Something_that_is_not_None/polygon" required="false()" type="geoshape"/>
      <bind nodeset="/Something_that_is_not_None/image" required="false()" type="binary"/>
      <bind nodeset="/Something_that_is_not_None/number" required="false()" type="int"/>
      <bind aet="{'emit_level': '4'}" nodeset="/Something_that_is_not_None/number2" required="false()" type="decimal"/>
      <bind nodeset="/Something_that_is_not_None/date" required="false()" type="date"/>
      <bind nodeset="/Something_that_is_not_None/datetime" required="false()" type="dateTime"/>
      <bind aet="{'emit_level': '3'}" jr:requiredMsg="Choice" nodeset="/Something_that_is_not_None/option" required="true()" type="select1"/>
      <bind nodeset="/Something_that_is_not_None/option-a" relevant=" /Something_that_is_not_None/option ='a'"/>
      <bind aet="{'default_visualization': 'pie'}" nodeset="/Something_that_is_not_None/option-a/choice.a" type="string"/>
      <bind nodeset="/Something_that_is_not_None/option-b" relevant=" /Something_that_is_not_None/option ='b'"/>
      <bind nodeset="/Something_that_is_not_None/option-b/choice.b" type="string"/>
      <bind nodeset="/Something_that_is_not_None/lang" type="select"/>
      <bind nodeset="/Something_that_is_not_None/ranking_lang" type="odk:rank"/>
      <bind nodeset="/Something_that_is_not_None/iterate/index" type="int"/>
      <bind nodeset="/Something_that_is_not_None/iterate/value" type="string"/>
      <bind nodeset="/Something_that_is_not_None/iterate_one/it.em" type="string"/>
      <bind nodeset="/Something_that_is_not_None/iterate_none/nothing" type="string"/>
      <bind nodeset="/Something_that_is_not_None/value" type="string"/>
      <bind nodeset="/Something_that_is_not_None/dup_group/value" type="string"/>
      <bind nodeset="/Something_that_is_not_None/note_end" readonly="true()" required="false()" type="string"/>
      <bind
              jr:preload="uid"
              nodeset="/Something_that_is_not_None/meta/instanceID"
              readonly="true()"
              type="string"/>
      <bind
              calculate="Something_that_is_not_None"
              nodeset="/Something_that_is_not_None/meta/instanceName"
              type="string"/>
    </model>
  </h:head>
  <h:body>
    <select1 ref="/Something_that_is_not_None/country">
      <label>Country</label>
      <item>
        <label>Cameroon</label>
        <value>CM</value>
      </item>
      <item>
        <label>Nigeria</label>
        <value>NG</value>
      </item>
    </select1>
    <select1 ref="/Something_that_is_not_None/region">
      <label>Region</label>
      <itemset nodeset="instance('regions')/root/item[country =  /Something_that_is_not_None/country ]">
        <value ref="name"/>
        <label ref="jr:itext(itextId)"/>
      </itemset>
    </select1>
    <input query="instance('cities')/root/item[country =  /Something_that_is_not_None/country  and region =  /Something_that_is_not_None/region ]" ref="/Something_that_is_not_None/city">
      <label>City</label>
    </input>
    <input ref="/Something_that_is_not_None/name">
      <label>What is your name?</label>
    </input>
    <input ref="/Something_that_is_not_None/location">
      <label>Collect your GPS coordinates</label>
    </input>
    <input ref="/Something_that_is_not_None/location_none">
      <label>Ignore your GPS coordinates</label>
    </input>
    <input ref="/Something_that_is_not_None/track">
      <label>Path</label>
    </input>
    <input ref="/Something_that_is_not_None/polygon">
      <label>Boundary</label>
    </input>
    <upload mediatype="image/*" ref="/Something_that_is_not_None/image">
      <label>Take a picture</label>
    </upload>
    <input ref="/Something_that_is_not_None/number">
      <label>How many?</label>
    </input>
    <input ref="/Something_that_is_not_None/number2">
      <label>Percentage</label>
    </input>
    <input ref="/Something_that_is_not_None/date">
      <label>When?</label>
    </input>
    <input ref="/Something_that_is_not_None/datetime">
      <label>At?</label>
    </input>
    <select1 ref="/Something_that_is_not_None/option">
      <label>Choice (A/B)</label>
      <item>
        <label>Option A</label>
        <value>a</value>
      </item>
      <item>
        <label>Option B</label>
        <value>b</value>
      </item>
    </select1>
    <group ref="/Something_that_is_not_None/option-a">
      <label>Option A</label>
      <input ref="/Something_that_is_not_None/option-a/choice.a">
        <label>Choice A</label>
      </input>
    </group>
    <group ref="/Something_that_is_not_None/option-b">
      <label>Option B</label>
      <input ref="/Something_that_is_not_None/option-b/choice.b">
        <label>Choice B</label>
      </input>
    </group>
    <select ref="/Something_that_is_not_None/lang">
      <label>Spoken languages</label>
      <item>
        <label>English</label>
        <value>EN</value>
      </item>
      <item>
        <label>French</label>
        <value>FR</value>
      </item>
      <item>
        <label>German</label>
        <value>GE</value>
      </item>
    </select>
    <odk:rank ref="/Something_that_is_not_None/ranking_lang">
      <label>Ranking of languages</label>
      <item>
        <label>English</label>
        <value>EN</value>
      </item>
      <item>
        <label>French</label>
        <value>FR</value>
      </item>
      <item>
        <label>German</label>
        <value>GE</value>
      </item>
    </odk:rank>
    <group ref="/Something_that_is_not_None/iterate">
      <label>Indicate loop elements</label>
<<<<<<< HEAD
      <repeat 
=======
      <repeat
>>>>>>> 3bb3838c
                nodeset="/Something_that_is_not_None/iterate">
        <input ref="/Something_that_is_not_None/iterate/index">
          <label>Index</label>
        </input>
        <input ref="/Something_that_is_not_None/iterate/value">
          <label>Value</label>
        </input>
      </repeat>
    </group>
    <group ref="/Something_that_is_not_None/iterate_one">
      <label>Indicate one</label>
      <repeat nodeset="/Something_that_is_not_None/iterate_one">
        <input ref="/Something_that_is_not_None/iterate_one/it.em">
          <label>Item</label>
        </input>
      </repeat>
    </group>
    <group ref="/Something_that_is_not_None/iterate_none">
      <label>Indicate none</label>
      <repeat nodeset="/Something_that_is_not_None/iterate_none">
        <input ref="/Something_that_is_not_None/iterate_none/nothing">
          <label>None</label>
        </input>
      </repeat>
    </group>
    <input ref="/Something_that_is_not_None/value">
      <label>Dup value</label>
    </input>
    <group ref="/Something_that_is_not_None/dup_group">
      <label>Group</label>
      <input ref="/Something_that_is_not_None/dup_group/value">
        <label>Nested dup value</label>
      </input>
    </group>
    <input ref="/Something_that_is_not_None/note_end">
      <label>That's all folks!</label>
    </input>
  </h:body>
</h:html><|MERGE_RESOLUTION|>--- conflicted
+++ resolved
@@ -326,11 +326,7 @@
     </odk:rank>
     <group ref="/Something_that_is_not_None/iterate">
       <label>Indicate loop elements</label>
-<<<<<<< HEAD
-      <repeat 
-=======
       <repeat
->>>>>>> 3bb3838c
                 nodeset="/Something_that_is_not_None/iterate">
         <input ref="/Something_that_is_not_None/iterate/index">
           <label>Index</label>
