--- conflicted
+++ resolved
@@ -222,12 +222,8 @@
     def test__submission__post__with_error_on_check_previous_submission(self, mock_req):
         with open(self.samples['submission']['file-ok'], 'rb') as f:
             response = self.client.post(self.url, {XML_SUBMISSION_PARAM: f}, **self.headers_surveyor)
-<<<<<<< HEAD
-        self.assertEqual(response.status_code, status.HTTP_400_BAD_REQUEST, response.content)
-=======
             self.assertEqual(response.status_code, status.HTTP_400_BAD_REQUEST, response.content)
 
->>>>>>> 1a7421b9
         mock_req.assert_called_once_with(
             method='get',
             url=self.SUBMISSIONS_URL,
@@ -355,11 +351,7 @@
     def test__submission__post(self):
         with open(self.samples['submission']['file-ok'], 'rb') as f:
             response = self.client.post(self.url, {XML_SUBMISSION_PARAM: f}, **self.headers_surveyor)
-<<<<<<< HEAD
-        self.assertEqual(response.status_code, status.HTTP_201_CREATED, response.content)
-=======
             self.assertEqual(response.status_code, status.HTTP_201_CREATED, response.content)
->>>>>>> 1a7421b9
 
         # check that submission was created along with the identity entity
         self.helper_check_submission(entity=self.ENTITY_PAYLOAD)
