# Copyright (C) 2019 by eHealth Africa : http://www.eHealthAfrica.org
#
# See the NOTICE file distributed with this work for additional information
# regarding copyright ownership.
#
# Licensed under the Apache License, Version 2.0 (the "License");
# you may not use this file except in compliance with
# the License.  You may obtain a copy of the License at
#
#   http://www.apache.org/licenses/LICENSE-2.0
#
# Unless required by applicable law or agreed to in writing,
# software distributed under the License is distributed on an
# "AS IS" BASIS, WITHOUT WARRANTIES OR CONDITIONS OF ANY
# KIND, either express or implied.  See the License for the
# specific language governing permissions and limitations
# under the License.

from django.contrib.auth import get_user_model
from django.contrib.auth.password_validation import validate_password as validate_pwd
from django.utils.translation import gettext as _
from drf_dynamic_fields import DynamicFieldsMixin
from rest_framework import serializers

from aether.sdk.drf.serializers import (
    DynamicFieldsModelSerializer,
    HyperlinkedIdentityField,
    HyperlinkedRelatedField,
    UsernameField,
)
from aether.sdk.multitenancy.serializers import (
    MtModelSerializer,
    MtPrimaryKeyRelatedField,
    MtUserRelatedField,
)
from aether.sdk.multitenancy.utils import add_user_to_realm

from .models import Project, XForm, MediaFile
from .xform_utils import parse_xform_file, validate_xform
from .surveyors_utils import get_surveyors, get_surveyor_group

from .collect.auth_utils import save_partial_digest


class MediaFileSerializer(DynamicFieldsMixin, DynamicFieldsModelSerializer):

    name = serializers.CharField(allow_null=True, default=None)
    media_file_url = HyperlinkedIdentityField(view_name='mediafile-content')

    xform = MtPrimaryKeyRelatedField(
        queryset=XForm.objects.all(),
        mt_field='project',
    )

    class Meta:
        model = MediaFile
        fields = '__all__'


class XFormSerializer(DynamicFieldsMixin, DynamicFieldsModelSerializer):

    url = HyperlinkedIdentityField(view_name='xform-detail')
    project_url = HyperlinkedRelatedField(
        view_name='project-detail',
        read_only=True,
        source='project',
    )

    surveyors = MtUserRelatedField(
        allow_null=True,
        default=[],
        help_text=_('If you do not specify any surveyors, EVERYONE will be able to access this xForm.'),
        label=_('Surveyors'),
        many=True,
        queryset=get_surveyors(),
    )

    xml_file = serializers.FileField(
        write_only=True,
        allow_null=True,
        default=None,
        label=_('XLS Form / XML File'),
        help_text=_('Upload an XLS Form or an XML File'),
    )

    # this will return all media files in one request call
    media_files = MediaFileSerializer(
        fields=('id', 'name'),
        many=True,
        read_only=True,
    )

    project = MtPrimaryKeyRelatedField(
        queryset=Project.objects.all(),
    )

    def validate(self, value):
        if value['xml_file']:
            try:
                # extract data from file and put it on `xml_data`
                value['xml_data'] = parse_xform_file(
                    filename=str(value['xml_file']),
                    content=value['xml_file'],
                )
                # validate xml data and link the possible errors to this field
                validate_xform(value['xml_data'])
            except Exception as e:
                raise serializers.ValidationError({'xml_file': str(e)})
        value.pop('xml_file')

        # check unique together
<<<<<<< HEAD
        _instance = XForm(**{k: v for k, v in value.items() if k != 'surveyors'})
        _instance.full_clean()
=======
        if self.instance:  # in case of "update"
            for k, v in value.items():
                if k != 'surveyors':
                    setattr(self.instance, k, v)
            self.instance.full_clean()
        else:  # in case of "create"
            _instance = XForm(**{k: v for k, v in value.items() if k != 'surveyors'})
            _instance.full_clean()
>>>>>>> 1ad66c10

        return super(XFormSerializer, self).validate(value)

    class Meta:
        model = XForm
        fields = '__all__'


class SurveyorSerializer(DynamicFieldsMixin, DynamicFieldsModelSerializer):

    username = UsernameField()
    password = serializers.CharField(
        allow_null=True,
        default=None,
        required=False,
        style={'input_type': 'password'},
        write_only=True,
    )

    projects = MtPrimaryKeyRelatedField(
        allow_null=True,
        default=None,
        many=True,
        queryset=Project.objects.all(),
        required=False,
    )
    project_names = serializers.SlugRelatedField(
        many=True,
        read_only=True,
        slug_field='name',
        source='projects',
    )

    def validate_password(self, value):
        if value is not None:
            validate_pwd(value)
        return value

    def create(self, validated_data):
        projects = validated_data.pop('projects', None)
        raw_password = validated_data.pop('password', None)
        if raw_password is None:
            # password is mandatory to create the surveyor but not to update it
            raise serializers.ValidationError({'password': [_('This field is required.')]})

        instance = self.Meta.model(**validated_data)
        self._save(instance, raw_password, projects)

        return instance

    def update(self, instance, validated_data):
        projects = validated_data.pop('projects', None)
        raw_password = validated_data.pop('password', None)
        for attr, value in validated_data.items():
            setattr(instance, attr, value)
        self._save(instance, raw_password, projects)

        return instance

    def _save(self, instance, raw_password, projects):
        request = self.context['request']

        if raw_password is not None and raw_password != instance.password:
            instance.set_password(raw_password)
        instance.save()

        if projects is not None:
            instance.projects.set(projects)
        instance.groups.add(get_surveyor_group())
        add_user_to_realm(request, instance)

        if raw_password is not None:
            # (required by digest authentication)
            save_partial_digest(request, instance, raw_password)

    class Meta:
        model = get_user_model()
        fields = ('id', 'username', 'password', 'projects', 'project_names',)


class ProjectSerializer(DynamicFieldsMixin, MtModelSerializer):

    url = HyperlinkedIdentityField(view_name='project-detail')

    surveyors = MtUserRelatedField(
        allow_null=True,
        default=[],
        help_text=_('If you do not specify any surveyors, EVERYONE will be able to access this project xForms.'),
        label=_('Surveyors'),
        many=True,
        queryset=get_surveyors(),
    )

    # this will return all linked xForms with media files in one request call
    xforms = XFormSerializer(
        omit=('url', 'project_url', 'project', 'avro_schema', 'kernel_id'),
        read_only=True,
        many=True,
    )

    class Meta:
        model = Project
        fields = '__all__'<|MERGE_RESOLUTION|>--- conflicted
+++ resolved
@@ -109,10 +109,6 @@
         value.pop('xml_file')
 
         # check unique together
-<<<<<<< HEAD
-        _instance = XForm(**{k: v for k, v in value.items() if k != 'surveyors'})
-        _instance.full_clean()
-=======
         if self.instance:  # in case of "update"
             for k, v in value.items():
                 if k != 'surveyors':
@@ -121,7 +117,6 @@
         else:  # in case of "create"
             _instance = XForm(**{k: v for k, v in value.items() if k != 'surveyors'})
             _instance.full_clean()
->>>>>>> 1ad66c10
 
         return super(XFormSerializer, self).validate(value)
 
