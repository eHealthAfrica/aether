--- conflicted
+++ resolved
@@ -69,7 +69,6 @@
       timeout: 3s
       retries: 30
 
-
   minio-base:
     image: minio/minio:latest
     volumes:
@@ -92,13 +91,10 @@
     stdin_open: true
     tty: true
     environment:
-<<<<<<< HEAD
-=======
       # Uncomment these lines to enable single sign on if you use CAS
       # CAS_SERVER_URL: https://your.cas.server
       # HOSTNAME: kernel.aether.local
 
->>>>>>> ce37e69c
       CSRF_COOKIE_DOMAIN: .aether.local
       DEBUG: "true"
       DJANGO_SECRET_KEY: ${KERNEL_DJANGO_SECRET_KEY}
@@ -144,15 +140,7 @@
       EXPORT_HEADER_SEPARATOR: "/"
       EXPORT_HEADER_SHORTEN: "no"
 
-<<<<<<< HEAD
-      LOGGING_FORMATTER: verbose
-      MULTITENANCY: "true"
-      HTML_SELECT_CUTOFF: 10
-
-      WEB_SERVER_PORT: 8000
-=======
       WEB_SERVER_PORT: 8100
->>>>>>> ce37e69c
     volumes:
       - ./aether-kernel:/code
 
@@ -177,13 +165,6 @@
     stdin_open: true
     tty: true
     environment:
-<<<<<<< HEAD
-      CSRF_COOKIE_DOMAIN: .aether.local
-      DEBUG: "true"
-      DJANGO_SECRET_KEY: ${ODK_DJANGO_SECRET_KEY}
-      DJANGO_STORAGE_BACKEND: filesystem
-      HOSTNAME: odk.ether.local
-=======
       # Uncomment these lines to enable single sign on if you use CAS
       # CAS_SERVER_URL: https://your.cas.server
       # HOSTNAME: odk.aether.local
@@ -208,7 +189,6 @@
       MINIO_STORAGE_MEDIA_URL: http://localhost:9000/odk
       MINIO_STORAGE_AUTO_CREATE_MEDIA_BUCKET: "true"
       MINIO_STORAGE_AUTO_CREATE_MEDIA_POLICY: "true"
->>>>>>> ce37e69c
 
       APP_NAME: Aether ODK
       APP_ID: odk
@@ -258,13 +238,10 @@
     stdin_open: true
     tty: true
     environment: &sync-environment
-<<<<<<< HEAD
-=======
       # Uncomment these lines to enable single sign on if you use CAS
       # CAS_SERVER_URL: https://your.cas.server
       # HOSTNAME: sync.aether.local
 
->>>>>>> ce37e69c
       CSRF_COOKIE_DOMAIN: .aether.local
       DEBUG: "true"
       DJANGO_SECRET_KEY: ${COUCHDB_SYNC_DJANGO_SECRET_KEY}
@@ -303,13 +280,7 @@
       REDIS_PASSWORD: ${REDIS_PASSWORD}
       REDIS_PORT: 6379
 
-<<<<<<< HEAD
-      LOGGING_FORMATTER: verbose
-
-      WEB_SERVER_PORT: 8006
-=======
       WEB_SERVER_PORT: 8106
->>>>>>> ce37e69c
     volumes: &sync-volumes
       - ./aether-couchdb-sync-module:/code
 
@@ -338,13 +309,10 @@
     stdin_open: true
     tty: true
     environment:
-<<<<<<< HEAD
-=======
       # Uncomment these lines to enable single sign on if you use CAS
       # CAS_SERVER_URL: https://your.cas.server
       # HOSTNAME: ui.aether.local
 
->>>>>>> ce37e69c
       CSRF_COOKIE_DOMAIN: .aether.local
       DEBUG: "true"
       DJANGO_SECRET_KEY: ${UI_DJANGO_SECRET_KEY}
