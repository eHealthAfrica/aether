# ------------------------------------------------------------------------------
# Base settings for these containers:
#
#  * Databases + NGINX containers (use same settings in all files)
#  * Aether Kernel
#  * ODK Module
#  * CouchDB Sync Module
#  * Aether UI & UI Assets
#  * Zookeper & Kafka
#  * Aether Kafka Producer
#
# These container will be extended in the other DC files with dependencies and networks.
# Volumes and environment variables can be overriden in those files too.
# See more in: https://docs.docker.com/compose/extends/
# ------------------------------------------------------------------------------

version: "2.1"

services:

  # ---------------------------------
  # Database + NGINX containers
  # ---------------------------------

  postgres-base:
    image: postgres:9.6-alpine
    environment:
      PGUSER: postgres
    healthcheck:
      test: pg_isready
      interval: 2s
      timeout: 3s
      retries: 30

  couchdb-base:
    image: couchdb:2.3
    environment:
      COUCHDB_USER: ${COUCHDB_USER}
      COUCHDB_PASSWORD: ${COUCHDB_PASSWORD}
    volumes:
      # enable cors for mobile app in-browser development:
      - ./local-setup/couchdb/config.ini:/usr/local/etc/couchdb/local.ini
    ports:
      - "5984:5984"

  redis-base:
    image: redis:alpine
    command: "redis-server --requirepass ${REDIS_PASSWORD}"

  nginx-base:
    image: nginx:alpine
    volumes:
      # local setup
      - ./local-setup/nginx/nginx.conf:/etc/nginx/nginx.conf
      - ./local-setup/nginx/sites-enabled:/etc/nginx/sites-enabled

      # nginx log files
      - ./.persistent_data/nginx:/var/log/nginx

      # static folders per container
      - ./.persistent_data/static:/static
    ports:
      - "80:80"
      # needed for ODK behind nginx (ODK Collect only accepts 443 and 8443 ports)
      - "8443:8443"
    healthcheck:
      test: nginx -t
      interval: 5s
      timeout: 3s
      retries: 30


  minio-base:
    image: minio/minio:latest
    volumes:
      - ./.persistent_data/media:/data
    environment:
      MINIO_ACCESS_KEY: ${MINIO_STORAGE_ACCESS_KEY}
      MINIO_SECRET_KEY: ${MINIO_STORAGE_SECRET_KEY}
    command: minio server --quiet --address minio:9000 /data
    ports:
      - "9000:9000"


  # ---------------------------------
  # Aether Kernel
  # ---------------------------------

  kernel-base:
    image: aether-kernel
    build: ./aether-kernel
    stdin_open: true
    tty: true
<<<<<<< HEAD
    environment: &kernel-environment
      # Uncomment this line to enable single sign on if you use CAS
=======
    environment:
      # Uncomment these lines to enable single sign on if you use CAS
>>>>>>> 4448be88
      # CAS_SERVER_URL: https://your.cas.server
      # HOSTNAME: kernel.aether.local

      CSRF_COOKIE_DOMAIN: .aether.local
      DEBUG: "true"
      DJANGO_SECRET_KEY: ${KERNEL_DJANGO_SECRET_KEY}
      LOGGING_FORMATTER: verbose
      HTML_SELECT_CUTOFF: 10

      BUCKET_NAME: kernel
      DJANGO_STORAGE_BACKEND: minio
      MINIO_STORAGE_ACCESS_KEY: ${MINIO_STORAGE_ACCESS_KEY}
      MINIO_STORAGE_SECRET_KEY: ${MINIO_STORAGE_SECRET_KEY}
      MINIO_STORAGE_ENDPOINT: minio:9000
      # Use these settings to make it accessible via browser
      MINIO_STORAGE_MEDIA_USE_PRESIGNED: null
      MINIO_STORAGE_MEDIA_URL: http://localhost:9000/kernel
      MINIO_STORAGE_AUTO_CREATE_MEDIA_BUCKET: "true"
      MINIO_STORAGE_AUTO_CREATE_MEDIA_POLICY: "true"

      APP_NAME: Aether Kernel

      ADMIN_USERNAME: ${KERNEL_ADMIN_USERNAME}
      ADMIN_PASSWORD: ${KERNEL_ADMIN_PASSWORD}
      ADMIN_TOKEN: ${KERNEL_ADMIN_TOKEN}

      KERNEL_READONLY_DB_USERNAME: ${KERNEL_READONLY_DB_USERNAME}
      KERNEL_READONLY_DB_PASSWORD: ${KERNEL_READONLY_DB_PASSWORD}

      DB_NAME: aether
      PGHOST: db
      PGPASSWORD: ${KERNEL_DB_PASSWORD}
      PGPORT: 5432
      PGUSER: postgres

      EXPORT_CSV_ESCAPE: "\\"
      EXPORT_CSV_QUOTES: "\""
      EXPORT_CSV_SEPARATOR: ","
      EXPORT_DATA_FORMAT: "split"
      EXPORT_HEADER_CONTENT: "labels"
      EXPORT_HEADER_SEPARATOR: "/"
      EXPORT_HEADER_SHORTEN: "no"

<<<<<<< HEAD
      ASYNC_ENTITY_EXTRACTION: "true"
      REDIS_DB: 0
      REDIS_HOST: redis
      REDIS_PASSWORD: ${REDIS_PASSWORD}
      REDIS_PORT: 6379

      WEB_SERVER_PORT: 8000
    volumes: &kernel-volumes
=======
      WEB_SERVER_PORT: 8100
    volumes:
>>>>>>> 4448be88
      - ./aether-kernel:/code

      # app version
      - ./tmp/VERSION:/code/VERSION
      - ./tmp/REVISION:/code/REVISION

      # static folder
      - ./.persistent_data/static/kernel:/var/www/static
      # temporary folder for Excel files
      - ./.persistent_data/export/kernel:/tmp
      # backup folder
      - ./.persistent_data/backups/kernel:/backups
    ports:
      - "8100:8100"
    command: start_dev

  kernel-rq-base:
    image: aether-kernel
    environment: *kernel-environment
    volumes: *kernel-volumes
    command: start_rq


  # ---------------------------------
  # ODK module
  # ---------------------------------

  odk-base:
    image: aether-odk
    build: ./aether-odk-module
    stdin_open: true
    tty: true
    environment:
      # Uncomment these lines to enable single sign on if you use CAS
      # CAS_SERVER_URL: https://your.cas.server
      # HOSTNAME: odk.aether.local

      CSRF_COOKIE_DOMAIN: .aether.local
      DEBUG: "true"
      DJANGO_SECRET_KEY: ${ODK_DJANGO_SECRET_KEY}
      LOGGING_FORMATTER: verbose
      HTML_SELECT_CUTOFF: 10

      BUCKET_NAME: odk
      DJANGO_STORAGE_BACKEND: minio
      MINIO_STORAGE_ACCESS_KEY: ${MINIO_STORAGE_ACCESS_KEY}
      MINIO_STORAGE_SECRET_KEY: ${MINIO_STORAGE_SECRET_KEY}
      MINIO_STORAGE_ENDPOINT: minio:9000
      # Use these settings to make it accessible via browser
      MINIO_STORAGE_MEDIA_USE_PRESIGNED: null
      MINIO_STORAGE_MEDIA_URL: http://localhost:9000/odk
      MINIO_STORAGE_AUTO_CREATE_MEDIA_BUCKET: "true"
      MINIO_STORAGE_AUTO_CREATE_MEDIA_POLICY: "true"

      APP_NAME: Aether ODK

      ADMIN_USERNAME: ${ODK_ADMIN_USERNAME}
      ADMIN_PASSWORD: ${ODK_ADMIN_PASSWORD}
      ADMIN_TOKEN: ${ODK_ADMIN_TOKEN}

      AETHER_KERNEL_TOKEN: ${KERNEL_ADMIN_TOKEN}
      AETHER_KERNEL_URL: http://kernel:8100
      AETHER_KERNEL_URL_TEST: http://kernel-test:9100

      DB_NAME: odk
      PGHOST: db
      PGPASSWORD: ${ODK_DB_PASSWORD}
      PGPORT: 5432
      PGUSER: postgres

      # behind ngnix
      WEB_SERVER_PORT: 8102
      # standalone (without nginx) (ODK Collect only accepts 443 and 8443 ports)
      # WEB_SERVER_PORT: 8443
    volumes:
      - ./aether-odk-module:/code

      # app version
      - ./tmp/VERSION:/code/VERSION
      - ./tmp/REVISION:/code/REVISION

      # static folder
      - ./.persistent_data/static/odk:/var/www/static
      # backup folder
      - ./.persistent_data/backups/odk:/backups
    ports:
      # behind ngnix
      - "8102:8102"
      # standalone (without nginx)
      # - "8443:8443"
    command: start_dev


  # ---------------------------------
  # CouchDB Sync module
  # ---------------------------------

  couchdb-sync-base:
    image: aether-couchdb-sync
    build: ./aether-couchdb-sync-module
    stdin_open: true
    tty: true
    environment: &sync-environment
      # Uncomment these lines to enable single sign on if you use CAS
      # CAS_SERVER_URL: https://your.cas.server
      # HOSTNAME: sync.aether.local

      CSRF_COOKIE_DOMAIN: .aether.local
      DEBUG: "true"
      DJANGO_SECRET_KEY: ${COUCHDB_SYNC_DJANGO_SECRET_KEY}
      LOGGING_FORMATTER: verbose
      HTML_SELECT_CUTOFF: 10

      APP_NAME: Aether CouchDB-Sync

      ADMIN_USERNAME: ${COUCHDB_SYNC_ADMIN_USERNAME}
      ADMIN_PASSWORD: ${COUCHDB_SYNC_ADMIN_PASSWORD}
      ADMIN_TOKEN: ${COUCHDB_SYNC_ADMIN_TOKEN}

      AETHER_KERNEL_TOKEN: ${KERNEL_ADMIN_TOKEN}
      AETHER_KERNEL_URL: http://kernel:8100
      AETHER_KERNEL_URL_TEST: http://kernel-test:9100

      GOOGLE_CLIENT_ID: ${COUCHDB_SYNC_GOOGLE_CLIENT_ID}

      COUCHDB_PASSWORD: ${COUCHDB_PASSWORD}
      COUCHDB_URL: http://couchdb:5984
      COUCHDB_USER: ${COUCHDB_USER}

      DB_NAME: couchdb-sync
      PGHOST: db
      PGPASSWORD: ${COUCHDB_SYNC_DB_PASSWORD}
      PGPORT: 5432
      PGUSER: postgres

      REDIS_DB: 0
      REDIS_HOST: redis
      REDIS_PASSWORD: ${REDIS_PASSWORD}
      REDIS_PORT: 6379

      WEB_SERVER_PORT: 8106
    volumes: &sync-volumes
      - ./aether-couchdb-sync-module:/code

      # app version
      - ./tmp/VERSION:/code/VERSION
      - ./tmp/REVISION:/code/REVISION

      # static folder
      - ./.persistent_data/static/sync:/var/www/static
      # backup folder
      - ./.persistent_data/backups/sync:/backups
    ports:
      - "8106:8106"
    command: start_dev

  couchdb-sync-rq-base:
    image: aether-couchdb-sync
    environment: *sync-environment
    volumes: *sync-volumes
    command: start_rq


  # ---------------------------------
  # Aether UI
  # ---------------------------------

  ui-base:
    image: aether-ui
    build: ./aether-ui
    stdin_open: true
    tty: true
    environment:
      # Uncomment these lines to enable single sign on if you use CAS
      # CAS_SERVER_URL: https://your.cas.server
      # HOSTNAME: ui.aether.local

      CSRF_COOKIE_DOMAIN: .aether.local
      DEBUG: "true"
      DJANGO_SECRET_KEY: ${UI_DJANGO_SECRET_KEY}
      LOGGING_FORMATTER: verbose
      HTML_SELECT_CUTOFF: 10

      APP_NAME: Aether

      ADMIN_USERNAME: ${UI_ADMIN_USERNAME}
      ADMIN_PASSWORD: ${UI_ADMIN_PASSWORD}

      AETHER_KERNEL_TOKEN: ${KERNEL_ADMIN_TOKEN}
      AETHER_KERNEL_URL: http://kernel:8100
      AETHER_KERNEL_URL_TEST: http://kernel-test:9100

      DB_NAME: ui
      PGHOST: db
      PGPASSWORD: ${UI_DB_PASSWORD}
      PGPORT: 5432
      PGUSER: postgres

      # use this value with "start_dev" command and webpack otherwise comment it out
      STATIC_ROOT: /code/aether/ui/assets/bundles
      WEB_SERVER_PORT: 8104
    volumes:
      - ./aether-ui:/code

      # app version
      - ./tmp/VERSION:/code/VERSION
      - ./tmp/REVISION:/code/REVISION

      # static folder
      - ./.persistent_data/static/ui:/var/www/static
      # backup folder
      - ./.persistent_data/backups/ui:/backups
    ports:
      - "8104:8104"
    command: start_dev

  ui-assets-base:
    build: ./aether-ui/aether/ui/assets
    stdin_open: true
    tty: true
    volumes:
      #################################################
      #                    WARNING                    #
      # do not include the root folder as volume or   #
      # `node_modules` folder will not be available   #
      #################################################

      # include all folders and root files manually :'(
      - ./aether-ui/aether/ui/assets/apps:/code/apps
      - ./aether-ui/aether/ui/assets/bundles:/code/bundles
      - ./aether-ui/aether/ui/assets/conf:/code/conf
      - ./aether-ui/aether/ui/assets/css:/code/css
      - ./aether-ui/aether/ui/assets/tests:/code/tests
      - ./aether-ui/aether/ui/assets/package.json:/code/package.json
    ports:
      - "3004:3004"
    command: start_dev


  # ---------------------------------
  # Kafka & Zookeeper
  # ---------------------------------

  zookeeper-base:
    image: confluentinc/cp-zookeeper:latest
    environment:
      ZOOKEEPER_CLIENT_PORT: 32181
      ZOOKEEPER_TICK_TIME: 2000
    extra_hosts:
      - "moby:127.0.0.1"

  kafka-base:
    image: confluentinc/cp-kafka:latest
    ports:
      - "29092:29092"
    environment:
      KAFKA_BROKER_ID: 1
      KAFKA_ZOOKEEPER_CONNECT: zookeeper:32181
      KAFKA_ADVERTISED_LISTENERS: PLAINTEXT://kafka:29092
      KAFKA_OFFSETS_TOPIC_REPLICATION_FACTOR: 1
      ADVERTISED_HOST_NAME: kafka
    extra_hosts:
      - "moby:127.0.0.1"


  # ---------------------------------
  # Aether Kafka Producer
  # ---------------------------------

  aether-producer-base:
    image: aether-producer
    build: ./aether-producer
    stdin_open: true
    volumes:
     - ./aether-producer:/code
     - ./VERSION:/code/VERSION
    environment:
      PYTHONUNBUFFERED: 1

      # These variables will override the ones indicated in the settings file
      KERNEL_URL: http://kernel:8100
      KERNEL_USERNAME: ${KERNEL_ADMIN_USERNAME}
      KERNEL_PASSWORD: ${KERNEL_ADMIN_PASSWORD}

      POSTGRES_HOST: db
      POSTGRES_DBNAME: aether
      POSTGRES_USER: ${KERNEL_READONLY_DB_USERNAME}
      POSTGRES_PASSWORD: ${KERNEL_READONLY_DB_PASSWORD}

      OFFSET_DB_HOST: db
      OFFSET_DB_USER: postgres
      OFFSET_DB_PORT: 5432
      OFFSET_DB_PASSWORD: ${KERNEL_DB_PASSWORD}
      OFFSET_DB_NAME: producer_offset_db

      PRODUCER_ADMIN_USER: ${PRODUCER_ADMIN_USER}
      PRODUCER_ADMIN_PW: ${PRODUCER_ADMIN_PW}
      SERVER_PORT: 5005

      # default settings file
      PRODUCER_SETTINGS_FILE: /code/producer/settings.json
    ports:
      - "5005:5005"
    command: start<|MERGE_RESOLUTION|>--- conflicted
+++ resolved
@@ -91,13 +91,8 @@
     build: ./aether-kernel
     stdin_open: true
     tty: true
-<<<<<<< HEAD
     environment: &kernel-environment
       # Uncomment this line to enable single sign on if you use CAS
-=======
-    environment:
-      # Uncomment these lines to enable single sign on if you use CAS
->>>>>>> 4448be88
       # CAS_SERVER_URL: https://your.cas.server
       # HOSTNAME: kernel.aether.local
 
@@ -141,19 +136,14 @@
       EXPORT_HEADER_SEPARATOR: "/"
       EXPORT_HEADER_SHORTEN: "no"
 
-<<<<<<< HEAD
       ASYNC_ENTITY_EXTRACTION: "true"
       REDIS_DB: 0
       REDIS_HOST: redis
       REDIS_PASSWORD: ${REDIS_PASSWORD}
       REDIS_PORT: 6379
 
-      WEB_SERVER_PORT: 8000
+      WEB_SERVER_PORT: 8100
     volumes: &kernel-volumes
-=======
-      WEB_SERVER_PORT: 8100
-    volumes:
->>>>>>> 4448be88
       - ./aether-kernel:/code
 
       # app version
