--- conflicted
+++ resolved
@@ -106,11 +106,8 @@
 
       DEBUG: "true"
       DJANGO_SECRET_KEY: ${KERNEL_DJANGO_SECRET_KEY}
-<<<<<<< HEAD
       DJANGO_STORAGE_BACKEND: filesystem
-=======
-
->>>>>>> 25dca9d4
+
       KERNEL_READONLY_DB_USERNAME: ${KERNEL_READONLY_DB_USERNAME}
       KERNEL_READONLY_DB_PASSWORD: ${KERNEL_READONLY_DB_PASSWORD}
 
