--- conflicted
+++ resolved
@@ -319,11 +319,7 @@
       PGUSER: postgres
 
       # use this value with "start_dev" command and webpack otherwise comment it out
-<<<<<<< HEAD
-      STATIC_ROOT: /code/aether/ui/assets/bundles
-=======
       WEBPACK_STATS_FILE: /code/aether/ui/assets/bundles/webpack-stats.json
->>>>>>> abce9921
       WEB_SERVER_PORT: 8104
     volumes:
       - ./aether-ui:/code
