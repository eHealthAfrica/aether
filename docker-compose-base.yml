--- conflicted
+++ resolved
@@ -88,13 +88,9 @@
 
       DEBUG: "true"
       DJANGO_SECRET_KEY: ${KERNEL_DJANGO_SECRET_KEY}
-<<<<<<< HEAD
       HOSTNAME: kernel.aether.local
       KERNEL_READONLY_DB_USERNAME: ${KERNEL_READONLY_DB_USERNAME}
       KERNEL_READONLY_DB_PASSWORD: ${KERNEL_READONLY_DB_PASSWORD}
-=======
-
->>>>>>> b7c6127c
       DB_NAME: aether
       PGHOST: db
       PGPASSWORD: ${KERNEL_DB_PASSWORD}
