--- conflicted
+++ resolved
@@ -331,13 +331,8 @@
       PGUSER: postgres
 
       # use this value with "start_dev" command and webpack otherwise comment it out
-<<<<<<< HEAD
       WEBPACK_STATS_FILE: /code/aether/ui/assets/bundles/webpack-stats.json
-      WEB_SERVER_PORT: 8004
-=======
-      STATIC_ROOT: /code/aether/ui/assets/bundles
       WEB_SERVER_PORT: 8104
->>>>>>> b00b1af2
     volumes:
       - ./aether-ui:/code
 
