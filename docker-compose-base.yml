--- conflicted
+++ resolved
@@ -68,11 +68,7 @@
     command: minio server --quiet --address minio:9090 /data
 
   keycloak-base:
-<<<<<<< HEAD
-    image: jboss/keycloak:9.0.0
-=======
     image: jboss/keycloak:9.0.3
->>>>>>> ea3c9c13
     environment:
       DB_VENDOR: POSTGRES
       DB_ADDR: db
