### Python ###
# Byte-compiled / optimized / DLL files
__pycache__/
*.py[cod]
*$py.class
*.whl

# C extensions
*.so

# Visual Studio Code
.vscode

# Eclipse
.project
.classpath
.settings

# IntelliJ IDEA
.idea
*.iml
*.ipr
*.iws
out

# Ant
build.xml
local.properties
proguard.cfg

# Gradle
.gradle
build

### OSX ###
.DS_Store
.AppleDouble
.LSOverride

### SublimeText ###
# cache files for sublime text
*.tmlanguage.cache
*.tmPreferences.cache
*.stTheme.cache
*.sublime-workspace
*.sublime-project

# Distribution / packaging
.Python
env/
build/
develop-eggs/
dist/
downloads/
node_modules/
eggs/
.eggs/
lib/
lib64/
parts/
sdist/
var/
*.egg-info/
.installed.cfg
*.egg

# PyInstaller
#  Usually these files are written by a python script from a template
#  before PyInstaller builds the exe, so as to inject date/other infos into it.
*.manifest
*.spec

# Installer logs
pip-log.txt
pip-delete-this-directory.txt

# Unit test / coverage reports
htmlcov/
.tox/
.coverage
.coverage.*
.cache
nosetests.xml
coverage.xml
*,cover

# Translations
*.mo
*.pot

# Sphinx documentation
docs/_build/

# PyBuilder
target/


### IPythonNotebook ###
# Temporary data
.ipynb_checkpoints/


### Django ###
*.log
*.pot
*.pyc
__pycache__/
local_settings.py


### Vim ###
[._]*.s[a-w][a-z]
[._]s[a-w][a-z]
*.un~
Session.vim
.netrwhist
*~
.~*
.hypothesis
coverage_html/

# Deployment
tmp
.ebextensions

# Terraform
.terraform
terraform.tfstate.backup


# Webpack build files
**/assets/bundles/
<<<<<<< HEAD
**/static/*.*
=======
**/static/*-*.*
>>>>>>> 43141d12
webpack-stats.json

# Visual Studio files
.vs
demo

# npm
**/package-lock.json

# docker-compose variables
.env

# Kubernetes secrets used for local development
helm/test-secrets.yaml

# persistent data
.persistent_data<|MERGE_RESOLUTION|>--- conflicted
+++ resolved
@@ -130,11 +130,7 @@
 
 # Webpack build files
 **/assets/bundles/
-<<<<<<< HEAD
-**/static/*.*
-=======
 **/static/*-*.*
->>>>>>> 43141d12
 webpack-stats.json
 
 # Visual Studio files
