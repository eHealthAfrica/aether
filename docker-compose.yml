--- conflicted
+++ resolved
@@ -160,35 +160,8 @@
     networks:
       - internal
     extra_hosts:
-<<<<<<< HEAD
       - ${NETWORK_DOMAIN}:${NETWORK_NGINX_IP}
 
-
-  # ---------------------------------
-  # CouchDB Sync module
-  # ---------------------------------
-
-  couchdb-sync:
-    extends:
-      file: ./docker-compose-base.yml
-      service: couchdb-sync-base
-    depends_on:
-      db:
-        condition: service_healthy
-      nginx:
-        condition: service_healthy
-      keycloak:
-        condition: service_started
-      couchdb:
-        condition: service_started
-      redis:
-        condition: service_started
-      kernel:
-        condition: service_started
-    networks:
-      - internal
-    extra_hosts:
-      - ${NETWORK_DOMAIN}:${NETWORK_NGINX_IP}
 
   exm:
     extends:
@@ -202,6 +175,4 @@
     networks:
       - internal
     extra_hosts:
-=======
->>>>>>> 2d3bc8be
       - ${NETWORK_DOMAIN}:${NETWORK_NGINX_IP}