# ------------------------------------------------------------------------------
# Config file for these containers:
#
#  * Databases + NGINX + Minio + Keycloak
#  * Aether Kernel
#  * Entity Extractor
#  * ODK Module
#  * Aether UI & UI Assets
# ------------------------------------------------------------------------------

version: "2.1"

networks:
  # docker network create ${NETWORK_NAME}
  internal:
    external:
      # if this isn't explicitly set it inherits from the containing folder name (aether or not)
      name: ${NETWORK_NAME}

volumes:
  # docker volume create ${DB_VOLUME}
  database_data:
    external:
      name: ${DB_VOLUME}


services:

  # -------------------------------------
  # Databases + NGINX + Minio + Keycloak
  # -------------------------------------

  db:
    extends:
      file: ./docker-compose-base.yml
      service: postgres-base
    volumes:
      - database_data:/var/lib/postgresql/data
    networks:
      - internal

  redis:
    extends:
      file: ./docker-compose-base.yml
      service: redis-base
    networks:
      - internal

  nginx:
    extends:
      file: ./docker-compose-base.yml
      service: nginx-base
    networks:
      internal:
        ipv4_address: ${NETWORK_NGINX_IP}

  minio:
    extends:
      file: ./docker-compose-base.yml
      service: minio-base
    depends_on:
      nginx:
        condition: service_healthy
    networks:
      - internal

  keycloak:
    extends:
      file: ./docker-compose-base.yml
      service: keycloak-base
    depends_on:
      db:
        condition: service_healthy
      nginx:
        condition: service_healthy
    networks:
      - internal
    extra_hosts:
      - ${NETWORK_DOMAIN}:${NETWORK_NGINX_IP}


  # ---------------------------------
  # Entity Extractor
  # ---------------------------------
  exm:
    extends:
      file: ./docker-compose-base.yml
      service: exm-base
    depends_on:
      redis:
        condition: service_started
    networks:
      - internal


  # ---------------------------------
  # Aether Kernel
  # ---------------------------------

  kernel:
    extends:
      file: ./docker-compose-base.yml
      service: kernel-base
    volumes:
      # static folder
      - ./.persistent_data/static/kernel:/var/www/static
      # backup folder
      - ./.persistent_data/backups/kernel:/backups
    depends_on:
      db:
        condition: service_healthy
      keycloak:
        condition: service_started
      minio:
        condition: service_started
<<<<<<< HEAD
      redis:
        condition: service_started
      exm:
        condition: service_started
=======
      nginx:
        condition: service_healthy
      redis:
        condition: service_started
>>>>>>> 5e5bd6e0
    networks:
      - internal
    extra_hosts:
      - ${NETWORK_DOMAIN}:${NETWORK_NGINX_IP}


  # ---------------------------------
  # Aether UI
  # ---------------------------------

  ui-assets:
    extends:
      file: ./docker-compose-base.yml
      service: ui-assets-base
    networks:
      - internal

  ui:
    extends:
      file: ./docker-compose-base.yml
      service: ui-base
    volumes:
      # static folder
      - ./.persistent_data/static/ui:/var/www/static
      # backup folder
      - ./.persistent_data/backups/ui:/backups
    depends_on:
      db:
        condition: service_healthy
      keycloak:
        condition: service_started
      nginx:
        condition: service_healthy
      redis:
        condition: service_started
      kernel:
        condition: service_started
      ui-assets:
        condition: service_started
    networks:
      - internal
    extra_hosts:
      - ${NETWORK_DOMAIN}:${NETWORK_NGINX_IP}


  # ---------------------------------
  # ODK module
  # ---------------------------------

  odk:
    extends:
      file: ./docker-compose-base.yml
      service: odk-base
    volumes:
      # static folder
      - ./.persistent_data/static/odk:/var/www/static
      # backup folder
      - ./.persistent_data/backups/odk:/backups
    depends_on:
      db:
        condition: service_healthy
      keycloak:
        condition: service_started
      minio:
        condition: service_started
      nginx:
        condition: service_healthy
      redis:
        condition: service_started
      kernel:
        condition: service_started
    networks:
      - internal
    extra_hosts:
      - ${NETWORK_DOMAIN}:${NETWORK_NGINX_IP}<|MERGE_RESOLUTION|>--- conflicted
+++ resolved
@@ -113,17 +113,10 @@
         condition: service_started
       minio:
         condition: service_started
-<<<<<<< HEAD
-      redis:
-        condition: service_started
-      exm:
-        condition: service_started
-=======
       nginx:
         condition: service_healthy
       redis:
         condition: service_started
->>>>>>> 5e5bd6e0
     networks:
       - internal
     extra_hosts:
