db:
  image: "postgres:9.4"

core:
  build: gather2-core/.
  volumes:
<<<<<<< HEAD
          - .:/opt/
  net: "host"
  command: bash /opt/gather2-core/entrypoint.sh  manage runserver 0.0.0.0:8000
  privileged: true
  environment:
    LANG: en_US.UTF-8
    LANGUAGE: en_US:en
    LC_ALL: en_US.UTF-8
    PYTHONIOENCODING: utf8
=======
      - .:/code/
  command: bash /code/gather2-core/entrypoint.sh  manage runserver 0.0.0.0:8000
  ports:
    - "8000:8000"
  links:
    - db
>>>>>>> 93f6b2fb

importer:
  build: gather2-odk-importer/.
  volumes:
      - ./gather2-odk-importer/:/code
  environment:
      DJANGO_SETTINGS_MODULE: "importer.settings"
  command: python manage.py runserver 0.0.0.0:8000
  ports:
    - "7000:8000"
  links:
    - db
    - core<|MERGE_RESOLUTION|>--- conflicted
+++ resolved
@@ -4,24 +4,12 @@
 core:
   build: gather2-core/.
   volumes:
-<<<<<<< HEAD
-          - .:/opt/
-  net: "host"
-  command: bash /opt/gather2-core/entrypoint.sh  manage runserver 0.0.0.0:8000
-  privileged: true
-  environment:
-    LANG: en_US.UTF-8
-    LANGUAGE: en_US:en
-    LC_ALL: en_US.UTF-8
-    PYTHONIOENCODING: utf8
-=======
       - .:/code/
   command: bash /code/gather2-core/entrypoint.sh  manage runserver 0.0.0.0:8000
   ports:
     - "8000:8000"
   links:
     - db
->>>>>>> 93f6b2fb
 
 importer:
   build: gather2-odk-importer/.
@@ -31,7 +19,7 @@
       DJANGO_SETTINGS_MODULE: "importer.settings"
   command: python manage.py runserver 0.0.0.0:8000
   ports:
-    - "7000:8000"
+    - "7000:8010"
   links:
     - db
     - core