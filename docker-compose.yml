--- conflicted
+++ resolved
@@ -26,10 +26,7 @@
       file: docker-compose-base.yml
       service: postgres-base
     volumes:
-<<<<<<< HEAD
-=======
       # data volume
->>>>>>> 43141d12
       - ./.persistent_data/db/data:/var/lib/postgresql/data
     networks:
       - internal
