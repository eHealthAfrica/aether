--- conflicted
+++ resolved
@@ -6,7 +6,6 @@
 #  * Entity Extractor
 #  * ODK Module
 #  * Aether UI & UI Assets
-#  * Aether Entity Extractor
 # ------------------------------------------------------------------------------
 
 version: "2.1"
@@ -81,14 +80,9 @@
 
 
   # ---------------------------------
-<<<<<<< HEAD
-  # Aether Entity Extractor
+  # Entity Extractor
   # ---------------------------------
 
-=======
-  # Entity Extractor
-  # ---------------------------------
->>>>>>> a840444b
   exm:
     extends:
       file: ./docker-compose-base.yml
@@ -96,18 +90,8 @@
     depends_on:
       redis:
         condition: service_started
-<<<<<<< HEAD
-      nginx:
-        condition: service_healthy
     networks:
       - internal
-    extra_hosts:
-      - ${NETWORK_DOMAIN}:${NETWORK_NGINX_IP}
-
-=======
-    networks:
-      - internal
->>>>>>> a840444b
 
 
   # ---------------------------------
