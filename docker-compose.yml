--- conflicted
+++ resolved
@@ -92,15 +92,9 @@
         condition: service_healthy
       kernel:
         condition: service_started
-<<<<<<< HEAD
       # use this dependency with "start_dev" command and webpack (optional)
       ui-assets:
         condition: service_started
-=======
-      # use this dependency with HRM, otherwise comment it out
-      # ui-assets:
-      #   condition: service_started
->>>>>>> 48d2544b
     networks:
       internal:
         aliases:
