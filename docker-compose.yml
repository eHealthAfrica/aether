--- conflicted
+++ resolved
@@ -5,6 +5,7 @@
 #  * Aether Kernel
 #  * ODK Module
 #  * Aether UI & UI Assets
+#  * Aether Entity Extractor
 # ------------------------------------------------------------------------------
 
 version: "2.1"
@@ -160,35 +161,12 @@
     networks:
       - internal
     extra_hosts:
-<<<<<<< HEAD
       - ${NETWORK_DOMAIN}:${NETWORK_NGINX_IP}
 
 
   # ---------------------------------
-  # CouchDB Sync module
+  # Aether Entity Extractor
   # ---------------------------------
-
-  couchdb-sync:
-    extends:
-      file: ./docker-compose-base.yml
-      service: couchdb-sync-base
-    depends_on:
-      db:
-        condition: service_healthy
-      nginx:
-        condition: service_healthy
-      keycloak:
-        condition: service_started
-      couchdb:
-        condition: service_started
-      redis:
-        condition: service_started
-      kernel:
-        condition: service_started
-    networks:
-      - internal
-    extra_hosts:
-      - ${NETWORK_DOMAIN}:${NETWORK_NGINX_IP}
 
   exm:
     extends:
@@ -202,6 +180,4 @@
     networks:
       - internal
     extra_hosts:
-=======
->>>>>>> 4285fb84
       - ${NETWORK_DOMAIN}:${NETWORK_NGINX_IP}