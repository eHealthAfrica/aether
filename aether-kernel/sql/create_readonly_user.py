--- conflicted
+++ resolved
@@ -59,9 +59,6 @@
 GRANT SELECT ON kernel_mapping TO {role_id};
 GRANT SELECT ON kernel_schemadecorator TO {role_id};
 GRANT SELECT ON kernel_schema TO {role_id};
-<<<<<<< HEAD
-GRANT SELECT ON multitenancy_mtinstance TO {role_id};
-=======
 GRANT SELECT ON kernel_project TO {role_id};
 
 DO $$
@@ -79,7 +76,6 @@
 
 GRANT SELECT ON multitenancy_mtinstance TO {role_id};
 
->>>>>>> 02d1cd68
 '''
 
 
