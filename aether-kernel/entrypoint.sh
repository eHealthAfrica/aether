--- conflicted
+++ resolved
@@ -73,13 +73,8 @@
     fi
     # migrate data model if needed
     ./manage.py migrate --noinput
-<<<<<<< HEAD
     # Create readonly database user
     python /code/sql/create_readonly_user.py
-}
-=======
->>>>>>> b7c6127c
-
     # arguments: -u=admin -p=secretsecret -e=admin@aether.org -t=01234656789abcdefghij
     ./manage.py setup_admin -u=$ADMIN_USERNAME -p=$ADMIN_PASSWORD -t=$ADMIN_TOKEN
 }
