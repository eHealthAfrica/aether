#!/usr/bin/env bash
#
# Copyright (C) 2018 by eHealth Africa : http://www.eHealthAfrica.org
#
# See the NOTICE file distributed with this work for additional information
# regarding copyright ownership.
#
# Licensed under the Apache License, Version 2.0 (the "License");
# you may not use this file except in compliance with
# the License.  You may obtain a copy of the License at
#
#   http://www.apache.org/licenses/LICENSE-2.0
#
# Unless required by applicable law or agreed to in writing,
# software distributed under the License is distributed on an
# "AS IS" BASIS, WITHOUT WARRANTIES OR CONDITIONS OF ANY
# KIND, either express or implied.  See the License for the
# specific language governing permissions and limitations
# under the License.
#
set -Eeuo pipefail

# set DEBUG if missing
set +u
DEBUG="$DEBUG"
set -u

BACKUPS_FOLDER=/backups

show_help () {
    echo """
    Commands
    ----------------------------------------------------------------------------
    bash          : run bash
    eval          : eval shell command
    manage        : invoke django manage.py commands

    pip_freeze    : freeze pip dependencies and write to requirements.txt

    setup         : check required environment variables,
                    create/migrate database and,
                    create/update superuser using
                        'ADMIN_USERNAME', 'ADMIN_PASSWORD', 'ADMIN_TOKEN'

    backup_db     : creates db dump (${BACKUPS_FOLDER}/${DB_NAME}-backup-{timestamp}.sql)
    restore_dump  : restore db dump (${BACKUPS_FOLDER}/${DB_NAME}-backup.sql)

    test          : run tests
    test_lint     : run flake8 tests
    test_coverage : run tests with coverage output
    test_py       : alias of test_coverage

    start         : start webserver behind nginx
    start_dev     : start webserver for development

    health        : checks the system healthy
    """
}

pip_freeze () {
    pip install -q virtualenv
    rm -rf /tmp/env

    virtualenv -p python3 /tmp/env/
    /tmp/env/bin/pip install -q -f ./conf/pip/dependencies -r ./conf/pip/primary-requirements.txt --upgrade

    cat /code/conf/pip/requirements_header.txt | tee conf/pip/requirements.txt
    /tmp/env/bin/pip freeze --local | grep -v appdir | tee -a conf/pip/requirements.txt
}

backup_db() {
    pg_isready

    if psql -c "" $DB_NAME; then
        echo "$DB_NAME database exists!"

        pg_dump $DB_NAME > ${BACKUPS_FOLDER}/${DB_NAME}-backup-$(date "+%Y%m%d%H%M%S").sql
        echo "$DB_NAME database backup created."
    fi
}

restore_db() {
    pg_isready

    # backup current data
    backup_db

    # delete DB is exists
    if psql -c "" $DB_NAME; then
        dropdb -e $DB_NAME
        echo "$DB_NAME database deleted."
    fi

    createdb -e $DB_NAME -e ENCODING=UTF8
    echo "$DB_NAME database created."

    # load dump
    psql -e $DB_NAME < ${BACKUPS_FOLDER}/${DB_NAME}-backup.sql
    echo "$DB_NAME database dump restored."

    # migrate data model if needed
    ./manage.py migrate --noinput
}

setup () {
    # check if required environment variables were set
    ./conf/check_vars.sh

    pg_isready

    if psql -c "" $DB_NAME; then
        echo "$DB_NAME database exists!"
    else
        createdb -e $DB_NAME -e ENCODING=UTF8
        echo "$DB_NAME database created!"
    fi

    # migrate data model if needed
    ./manage.py migrate --noinput

    # arguments: -u=admin -p=secretsecret -e=admin@aether.org -t=01234656789abcdefghij
    ./manage.py setup_admin -u=$ADMIN_USERNAME -p=$ADMIN_PASSWORD -t=$ADMIN_TOKEN

    STATIC_ROOT=/var/www/static
    # create static assets
    ./manage.py collectstatic --noinput --clear --verbosity 0
    chmod -R 755 $STATIC_ROOT

    # expose version number (if exists)
    cp /var/tmp/VERSION $STATIC_ROOT/VERSION   2>/dev/null || :
    # add git revision (if exists)
    cp /var/tmp/REVISION $STATIC_ROOT/REVISION 2>/dev/null || :
}

test_flake8 () {
    flake8 /code/. --config=/code/conf/extras/flake8.cfg
}

test_coverage () {
    RCFILE=/code/conf/extras/coverage.rc
    PARALLEL_COV="--concurrency=multiprocessing --parallel-mode"
    PARALLEL_PY="--parallel=4"

    coverage run     --rcfile="$RCFILE" $PARALLEL_COV manage.py test --noinput "${@:1}" $PARALLEL_PY
    coverage combine --rcfile="$RCFILE" --append
    coverage report  --rcfile="$RCFILE"
    coverage erase

    cat /code/conf/extras/good_job.txt
}


case "$1" in
    bash )
        bash
    ;;

    eval )
        eval "${@:2}"
    ;;

    manage )
        ./manage.py "${@:2}"
    ;;

    pip_freeze )
        pip_freeze
    ;;

    setup )
        setup
    ;;

    backup_db )
        backup_db
    ;;

    restore_dump )
        restore_db
    ;;

    test )
        export TESTING=true
        setup
        test_flake8
        test_coverage "${@:2}"
    ;;

    test_lint )
        export TESTING=true
        test_flake8
    ;;

    test_py | test_coverage )
<<<<<<< HEAD
=======
        export TESTING=true
>>>>>>> 070519f1
        test_coverage "${@:2}"
    ;;

    start )
        setup

        [ -z "$DEBUG" ] && LOGGING="--disable-logging" || LOGGING=""
        /usr/local/bin/uwsgi \
            --ini /code/conf/uwsgi.ini \
            --http 0.0.0.0:$WEB_SERVER_PORT \
            $LOGGING
    ;;

    start_dev )
        setup

        ./manage.py runserver 0.0.0.0:$WEB_SERVER_PORT
    ;;

    health )
        ./manage.py check_url --url=http://0.0.0.0:$WEB_SERVER_PORT/health
    ;;

    help )
        show_help
    ;;

    * )
        show_help
    ;;
esac<|MERGE_RESOLUTION|>--- conflicted
+++ resolved
@@ -192,10 +192,7 @@
     ;;
 
     test_py | test_coverage )
-<<<<<<< HEAD
-=======
         export TESTING=true
->>>>>>> 070519f1
         test_coverage "${@:2}"
     ;;
 
