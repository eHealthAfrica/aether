#!/usr/bin/env bash
#
# Copyright (C) 2019 by eHealth Africa : http://www.eHealthAfrica.org
#
# See the NOTICE file distributed with this work for additional information
# regarding copyright ownership.
#
# Licensed under the Apache License, Version 2.0 (the "License");
# you may not use this file except in compliance with
# the License.  You may obtain a copy of the License at
#
#   http://www.apache.org/licenses/LICENSE-2.0
#
# Unless required by applicable law or agreed to in writing,
# software distributed under the License is distributed on an
# "AS IS" BASIS, WITHOUT WARRANTIES OR CONDITIONS OF ANY
# KIND, either express or implied.  See the License for the
# specific language governing permissions and limitations
# under the License.
#
set -Eeuo pipefail

function show_help {
    echo """
    Commands
    ----------------------------------------------------------------------------
    bash          : run bash
    eval          : eval shell command
    manage        : invoke django manage.py commands

    pip_freeze    : freeze pip dependencies and write to requirements.txt

    setup         : check required environment variables,
                    create/migrate database and,
                    create/update superuser using
                        'ADMIN_USERNAME', 'ADMIN_PASSWORD', 'ADMIN_TOKEN'

    backup_db     : creates db dump (${BACKUPS_FOLDER}/${DB_NAME}-backup-{timestamp}.sql)
    restore_dump  : restore db dump (${BACKUPS_FOLDER}/${DB_NAME}-backup.sql)

    test          : run tests
    test_lint     : run flake8 tests
    test_coverage : run tests with coverage output
    test_py       : alias of test_coverage

    start         : start uWSGI server
    start_dev     : start Django server for development

    health        : checks the system healthy
    """
}

function pip_freeze {
    pip install -q virtualenv
    rm -rf /tmp/env

    virtualenv -p python3 /tmp/env/
    /tmp/env/bin/pip install -q -r ./conf/pip/primary-requirements.txt --upgrade

    cat /code/conf/pip/requirements_header.txt | tee conf/pip/requirements.txt
    /tmp/env/bin/pip freeze --local | grep -v appdir | tee -a conf/pip/requirements.txt
}

function backup_db {
    pg_isready

    if psql -c "" $DB_NAME; then
        echo "$DB_NAME database exists!"

        pg_dump $DB_NAME > ${BACKUPS_FOLDER}/${DB_NAME}-backup-$(date "+%Y%m%d%H%M%S").sql
        echo "$DB_NAME database backup created."
    fi
}

function restore_db {
    pg_isready

    # backup current data
    backup_db

    # delete DB is exists
    if psql -c "" $DB_NAME; then
        dropdb -e $DB_NAME
        echo "$DB_NAME database deleted."
    fi

    createdb -e $DB_NAME -e ENCODING=UTF8
    echo "$DB_NAME database created."

    # load dump
    psql -e $DB_NAME < ${BACKUPS_FOLDER}/${DB_NAME}-backup.sql
    echo "$DB_NAME database dump restored."

    # migrate data model if needed
    ./manage.py migrate --noinput
}

function setup {
    # check if required environment variables were set
    ./conf/check_vars.sh

    pg_isready

    if psql -c "" $DB_NAME; then
        echo "$DB_NAME database exists!"
    else
        createdb -e $DB_NAME -e ENCODING=UTF8
        echo "$DB_NAME database created!"
    fi

    # migrate data model if needed
    ./manage.py migrate --noinput

    # arguments: -u=admin -p=secretsecret -e=admin@aether.org -t=01234656789abcdefghij
    ./manage.py setup_admin -u=$ADMIN_USERNAME -p=$ADMIN_PASSWORD -t=$ADMIN_TOKEN

    # create static assets
    echo "Collecting static files..."

    STATIC_ROOT=${STATIC_ROOT:-/var/www/static}
    mkdir -p $STATIC_ROOT

    # cleaning local
    local STATIC_DIR=/code/aether/kernel/static
    rm -r -f $STATIC_DIR && mkdir -p $STATIC_DIR

    # expose version number (if exists)
    cp /var/tmp/VERSION ${STATIC_DIR}/VERSION   2>/dev/null || true
    # add git revision (if exists)
    cp /var/tmp/REVISION ${STATIC_DIR}/REVISION 2>/dev/null || true

    ./manage.py collectstatic --noinput --verbosity 0
    chmod -R 755 ${STATIC_ROOT}
}

function test_lint {
    flake8
}

function test_coverage {
    rm -R /code/.coverage* 2>/dev/null || true

    coverage run \
        manage.py test \
        --parallel ${TEST_PARALLEL:-} \
        --exclude-tag=nonparallel \
        --noinput \
        "${@:1}"

    # the functions that already use multiprocessing cannot be tested in parallel
<<<<<<< HEAD
    coverage run \
        --concurrency=multiprocessing \
        --parallel-mode \
=======
    # also the tests linked to attachments
    #   TypeError: Cannot serialize socket object
    coverage run \
>>>>>>> f97678b7
        manage.py test \
        --tag=nonparallel \
        --noinput \
        "${@:1}"

    coverage combine --append
    coverage report
    coverage erase

    cat /code/conf/extras/good_job.txt
}

BACKUPS_FOLDER=/backups

export APP_MODULE=aether.kernel
export DJANGO_SETTINGS_MODULE="${APP_MODULE}.settings"

export STORAGE_REQUIRED=true

case "$1" in
    bash )
        bash
    ;;

    eval )
        eval "${@:2}"
    ;;

    manage )
        ./manage.py "${@:2}"
    ;;

    pip_freeze )
        pip_freeze
    ;;

    setup )
        setup
    ;;

    backup_db )
        backup_db
    ;;

    restore_dump )
        restore_db
    ;;

    test )
        export TESTING=true
        export MULTITENANCY=true

        setup
        test_lint
        test_coverage "${@:2}"
    ;;

    test_lint )
        export TESTING=true
        export MULTITENANCY=true

        test_lint
    ;;

    test_py | test_coverage )
        export TESTING=true
        export MULTITENANCY=true

        test_coverage "${@:2}"
    ;;

    start )
        # ensure that DEBUG mode is disabled
        export DEBUG=
        # Export woraround: in seconds: 20min
        export UWSGI_HARAKIRI=${UWSGI_HARAKIRI:-1200}

        setup
        ./conf/uwsgi/start.sh
    ;;

    start_dev )
        # ensure that DEBUG mode is enabled
        export DEBUG=true

        setup
        ./manage.py runserver 0.0.0.0:$WEB_SERVER_PORT
    ;;

    health )
        ./manage.py check_url --url=http://0.0.0.0:$WEB_SERVER_PORT/health
    ;;

    help )
        show_help
    ;;

    * )
        show_help
    ;;
esac<|MERGE_RESOLUTION|>--- conflicted
+++ resolved
@@ -148,15 +148,9 @@
         "${@:1}"
 
     # the functions that already use multiprocessing cannot be tested in parallel
-<<<<<<< HEAD
-    coverage run \
-        --concurrency=multiprocessing \
-        --parallel-mode \
-=======
     # also the tests linked to attachments
     #   TypeError: Cannot serialize socket object
     coverage run \
->>>>>>> f97678b7
         manage.py test \
         --tag=nonparallel \
         --noinput \
