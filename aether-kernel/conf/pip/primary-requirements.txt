--- conflicted
+++ resolved
@@ -25,12 +25,7 @@
 # Django specific
 django-filter
 django-model-utils
-<<<<<<< HEAD
-drf-yasg<1.17.0  # breaking change that needs to be fixed in the client
-packaging        # missing dependency of drf-yasg
-=======
 drf-yasg
->>>>>>> 3bb3838c
 python-dateutil
 
 # XLSX libraries
