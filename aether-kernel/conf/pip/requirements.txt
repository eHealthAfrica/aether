################################################################################
#                                                                              #
#                              Frozen requirements                             #
#                                                                              #
#                               DO NOT CHANGE !!!                              #
#                                                                              #
# To check the outdated dependencies run                                       #
#     docker-compose run --no-deps kernel eval pip list --outdated             #
#                                                                              #
# To update this first update "primary-requirements.txt" then run              #
#     docker-compose run --no-deps kernel pip_freeze                           #
#                                                                              #
################################################################################

<<<<<<< HEAD
aether.common
boto3==1.9.97
botocore==1.12.97
=======
aether.common>=0
boto3==1.9.98
botocore==1.12.98
>>>>>>> abce9921
cachetools==3.1.0
certifi==2018.11.29
chardet==3.0.4
coreapi==2.3.3
coreschema==0.0.4
coverage==4.5.2
decorator==4.3.2
<<<<<<< HEAD
Django==1.11.20
=======
Django==2.1.7
>>>>>>> abce9921
django-autofixture==0.12.1
django-cas-ng==3.5.10
django-cors-headers==2.4.0
django-debug-toolbar==1.11
django-filter==2.1.0
django-minio-storage==0.2.2
django-model-utils==3.1.2
django-prometheus==1.0.15
django-reversion==3.0.3
django-reversion-compare==0.8.6
django-storages==1.7.1
django-ums-client==0.2.6
djangorestframework==3.9.1
docutils==0.14
drf-dynamic-fields==0.3.0
drf-yasg==1.13.0
entrypoints==0.3
et-xmlfile==1.0.1
flake8==3.7.6
flake8-quotes==1.0.0
google-api-core==1.7.0
google-auth==1.6.3
google-cloud-core==0.29.1
google-cloud-storage==1.14.0
google-resumable-media==0.3.2
googleapis-common-protos==1.5.8
idna==2.8
inflection==0.3.1
itypes==1.1.0
jdcal==1.4
Jinja2==2.10
jmespath==0.9.3
jsonpath-ng==1.4.3
jsonschema==2.6.0
lxml==4.3.1
MarkupSafe==1.1.0
mccabe==0.6.1
minio==4.0.11
mock==2.0.0
openpyxl==2.6.0
pbr==5.1.2
ply==3.11
prometheus-client==0.6.0
protobuf==3.6.1
psycopg2-binary==2.7.7
pyasn1==0.4.5
pyasn1-modules==0.2.4
pycodestyle==2.5.0
pyflakes==2.1.0
Pygments==2.3.1
python-cas==1.4.0
python-dateutil==2.8.0
python-json-logger==0.1.10
pytz==2018.9
requests==2.21.0
rsa==4.0
ruamel.yaml==0.15.88
s3transfer==0.2.0
sentry-sdk==0.7.3
six==1.12.0
spavro==1.1.21
sqlparse==0.2.4
uritemplate==3.0.0
urllib3==1.24.1
uWSGI==2.0.18<|MERGE_RESOLUTION|>--- conflicted
+++ resolved
@@ -12,15 +12,9 @@
 #                                                                              #
 ################################################################################
 
-<<<<<<< HEAD
-aether.common
-boto3==1.9.97
-botocore==1.12.97
-=======
 aether.common>=0
 boto3==1.9.98
 botocore==1.12.98
->>>>>>> abce9921
 cachetools==3.1.0
 certifi==2018.11.29
 chardet==3.0.4
@@ -28,11 +22,7 @@
 coreschema==0.0.4
 coverage==4.5.2
 decorator==4.3.2
-<<<<<<< HEAD
-Django==1.11.20
-=======
 Django==2.1.7
->>>>>>> abce9921
 django-autofixture==0.12.1
 django-cas-ng==3.5.10
 django-cors-headers==2.4.0
