################################################################################
#                                                                              #
#                              Frozen requirements                             #
#                                                                              #
#                               DO NOT CHANGE !!!                              #
#                                                                              #
# To check the outdated dependencies run                                       #
#     docker-compose run --no-deps kernel eval pip list --outdated             #
#                                                                              #
# To update this first update "primary-requirements.txt" then run              #
#     docker-compose run --no-deps kernel pip_freeze                           #
#                                                                              #
################################################################################

<<<<<<< HEAD
aether.common==0.0.0
boto3==1.9.92
botocore==1.12.92
=======
aether.common>=0
attrs==19.1.0
boto3==1.9.115
botocore==1.12.115
>>>>>>> ce37e69c
cachetools==3.1.0
certifi==2019.3.9
chardet==3.0.4
coreapi==2.3.3
coreschema==0.0.4
coverage==4.5.3
decorator==4.3.2
<<<<<<< HEAD
Django==1.11.20
=======
Django==2.1.7
>>>>>>> ce37e69c
django-autofixture==0.12.1
django-cas-ng==3.5.10
django-cors-headers==2.5.1
django-debug-toolbar==1.11
django-filter==2.1.0
django-minio-storage==0.2.2
django-model-utils==3.1.2
django-prometheus==1.0.15
django-reversion==3.0.3
django-reversion-compare==0.8.6
django-storages==1.7.1
django-ums-client==0.2.6
django-uwsgi==0.2.2
djangorestframework==3.9.2
docutils==0.14
drf-dynamic-fields==0.3.1
drf-yasg==1.14.0
entrypoints==0.3
et-xmlfile==1.0.1
flake8==3.7.7
flake8-quotes==1.0.0
google-api-core==1.8.1
google-auth==1.6.3
google-cloud-core==0.29.1
google-cloud-storage==1.14.0
google-resumable-media==0.3.2
googleapis-common-protos==1.5.8
idna==2.8
inflection==0.3.1
itypes==1.1.0
jdcal==1.4
Jinja2==2.10
jmespath==0.9.4
jsonpath-ng==1.4.3
<<<<<<< HEAD
jsonschema==2.6.0
lxml==4.3.1
MarkupSafe==1.1.0
=======
jsonschema==3.0.1
lxml==4.3.2
MarkupSafe==1.1.1
>>>>>>> ce37e69c
mccabe==0.6.1
minio==4.0.12
mock==2.0.0
<<<<<<< HEAD
openpyxl==2.6.0
pbr==5.1.2
=======
openpyxl==2.6.1
pbr==5.1.3
>>>>>>> ce37e69c
ply==3.11
prometheus-client==0.6.0
protobuf==3.7.0
psycopg2-binary==2.7.7
pyasn1==0.4.5
pyasn1-modules==0.2.4
pycodestyle==2.5.0
pyflakes==2.1.1
Pygments==2.3.1
pyrsistent==0.14.11
python-cas==1.4.0
python-dateutil==2.8.0
python-json-logger==0.1.10
pytz==2018.9
requests==2.21.0
rsa==4.0
<<<<<<< HEAD
ruamel.yaml==0.15.87
s3transfer==0.2.0
sentry-sdk==0.7.2
=======
ruamel.yaml==0.15.89
s3transfer==0.2.0
sentry-sdk==0.7.6
>>>>>>> ce37e69c
six==1.12.0
spavro==1.1.21
sqlparse==0.3.0
tblib==1.3.2
uritemplate==3.0.0
urllib3==1.24.1
uWSGI==2.0.18<|MERGE_RESOLUTION|>--- conflicted
+++ resolved
@@ -12,16 +12,10 @@
 #                                                                              #
 ################################################################################
 
-<<<<<<< HEAD
-aether.common==0.0.0
-boto3==1.9.92
-botocore==1.12.92
-=======
 aether.common>=0
 attrs==19.1.0
 boto3==1.9.115
 botocore==1.12.115
->>>>>>> ce37e69c
 cachetools==3.1.0
 certifi==2019.3.9
 chardet==3.0.4
@@ -29,11 +23,7 @@
 coreschema==0.0.4
 coverage==4.5.3
 decorator==4.3.2
-<<<<<<< HEAD
-Django==1.11.20
-=======
 Django==2.1.7
->>>>>>> ce37e69c
 django-autofixture==0.12.1
 django-cas-ng==3.5.10
 django-cors-headers==2.5.1
@@ -68,25 +58,14 @@
 Jinja2==2.10
 jmespath==0.9.4
 jsonpath-ng==1.4.3
-<<<<<<< HEAD
-jsonschema==2.6.0
-lxml==4.3.1
-MarkupSafe==1.1.0
-=======
 jsonschema==3.0.1
 lxml==4.3.2
 MarkupSafe==1.1.1
->>>>>>> ce37e69c
 mccabe==0.6.1
 minio==4.0.12
 mock==2.0.0
-<<<<<<< HEAD
-openpyxl==2.6.0
-pbr==5.1.2
-=======
 openpyxl==2.6.1
 pbr==5.1.3
->>>>>>> ce37e69c
 ply==3.11
 prometheus-client==0.6.0
 protobuf==3.7.0
@@ -103,15 +82,9 @@
 pytz==2018.9
 requests==2.21.0
 rsa==4.0
-<<<<<<< HEAD
-ruamel.yaml==0.15.87
-s3transfer==0.2.0
-sentry-sdk==0.7.2
-=======
 ruamel.yaml==0.15.89
 s3transfer==0.2.0
 sentry-sdk==0.7.6
->>>>>>> ce37e69c
 six==1.12.0
 spavro==1.1.21
 sqlparse==0.3.0
