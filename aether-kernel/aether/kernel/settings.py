--- conflicted
+++ resolved
@@ -36,8 +36,8 @@
     'reversion',
     'reversion_compare',
     'aether.kernel',
-<<<<<<< HEAD
-    'django_rq',
+    'silk',
+    'django_rq'
 ]
 
 CACHES = {
@@ -46,14 +46,10 @@
         'LOCATION': 'unique-snowflake',
     }
 }
-=======
-    'silk'
-]
 
 MIDDLEWARE = [
     'silk.middleware.SilkyMiddleware',
 ] + MIDDLEWARE
->>>>>>> d2764c42
 
 MIGRATION_MODULES = {
     'kernel': 'aether.kernel.api.migrations'
