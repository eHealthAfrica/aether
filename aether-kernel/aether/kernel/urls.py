--- conflicted
+++ resolved
@@ -25,17 +25,6 @@
 
 
 urlpatterns = generate_urlpatterns(token=True, app=[
-<<<<<<< HEAD
-    url(r'^', include('aether.kernel.api.urls')),
-    url(f'{API_PREFIX}/', include('aether.kernel.api.urls')),
-
-    url(f'{API_PREFIX}/schema/',
-        view=AetherSchemaView.without_ui(cache_timeout=0),
-        name='api_schema'),
-    url(f'{API_PREFIX}/swagger/$',
-        view=AetherSchemaView.with_ui('swagger', cache_timeout=0),
-        name='schema-swagger-ui'),
-=======
     path('', include('aether.kernel.api.urls')),
     re_path(f'{API_PREFIX}/', include('aether.kernel.api.urls')),
 
@@ -45,5 +34,4 @@
     re_path(f'{API_PREFIX}/swagger/$',
             view=AetherSchemaView.with_ui('swagger', cache_timeout=0),
             name='schema-swagger-ui'),
->>>>>>> ce37e69c
 ])