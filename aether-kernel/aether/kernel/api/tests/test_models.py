# Copyright (C) 2019 by eHealth Africa : http://www.eHealthAfrica.org
#
# See the NOTICE file distributed with this work for additional information
# regarding copyright ownership.
#
# Licensed under the Apache License, Version 2.0 (the "License");
# you may not use this file except in compliance with
# the License.  You may obtain a copy of the License at
#
#   http://www.apache.org/licenses/LICENSE-2.0
#
# Unless required by applicable law or agreed to in writing,
# software distributed under the License is distributed on an
# "AS IS" BASIS, WITHOUT WARRANTIES OR CONDITIONS OF ANY
# KIND, either express or implied.  See the License for the
# specific language governing permissions and limitations
# under the License.

import uuid

from django.conf import settings
from django.db.utils import IntegrityError
from django.core.files.uploadedfile import SimpleUploadedFile

from django.test import TransactionTestCase, override_settings

from aether.kernel.api import models

from . import EXAMPLE_SCHEMA, EXAMPLE_SOURCE_DATA, EXAMPLE_SOURCE_DATA_ENTITY, EXAMPLE_MAPPING


@override_settings(MULTITENANCY=False)
class ModelsTests(TransactionTestCase):

    def test_models(self):

        REALM = settings.DEFAULT_REALM

        project = models.Project.objects.create(
            revision='rev 1',
            name='a project name',
        )
        self.assertEqual(str(project), project.name)
        self.assertNotEqual(models.Project.objects.count(), 0)
        self.assertFalse(project.is_accessible(REALM))
        self.assertIsNone(project.get_realm())

        schema = models.Schema.objects.create(
            name='sample schema',
            definition={},
            revision='a sample revision',
        )
        self.assertEqual(str(schema), schema.name)
        self.assertNotEqual(models.Schema.objects.count(), 0)
        self.assertIsNotNone(schema.definition_prettified)
        self.assertEqual(schema.schema_name, 'sample schema')

        schema.definition = EXAMPLE_SCHEMA
        schema.save()
        self.assertEqual(schema.schema_name, 'Person')

        schemadecorator = models.SchemaDecorator.objects.create(
            name='sample schema decorator',
            project=project,
            schema=schema,
        )
        self.assertEqual(str(schemadecorator), schemadecorator.name)
        self.assertNotEqual(models.SchemaDecorator.objects.count(), 0)
        self.assertIsNone(schemadecorator.revision)
        self.assertFalse(schemadecorator.is_accessible(REALM))
        self.assertIsNone(schemadecorator.get_realm())

        with self.assertRaises(IntegrityError) as err:
            models.MappingSet.objects.create(
                revision='a sample revision',
                name='a sample mapping set',
                schema=EXAMPLE_SCHEMA,
                input=EXAMPLE_SOURCE_DATA,
                project=project,
            )
            self.assertIn('Input does not conform to schema', str(err.exception))

        with self.assertRaises(IntegrityError) as err:
            models.MappingSet.objects.create(
                revision='a sample revision',
                name='a sample mapping set',
                schema={
                    'name': 'TEST',
                    'type': 'record',
                },
                input={},
                project=project,
            )
            self.assertIn('Record schema requires a non-empty fields property.', str(err.exception))

        mappingset = models.MappingSet.objects.create(
            revision='a sample revision',
            name='a sample mapping set',
            schema={
                'name': 'TEST',
                'type': 'record',
                'fields': [
                    {'name': 'name', 'type': 'string'},
                ],
            },
            input={'name': 'a'},
            project=project,
        )
        self.assertEqual(str(mappingset), mappingset.name)
        self.assertNotEqual(models.MappingSet.objects.count(), 0)
        self.assertIsNotNone(mappingset.input_prettified)
        self.assertIsNotNone(mappingset.schema_prettified)
        self.assertFalse(mappingset.is_accessible(REALM))
        self.assertIsNone(mappingset.get_realm())

        mapping = models.Mapping.objects.create(
            name='sample mapping',
            definition={'entities': {}, 'mapping': []},
            revision='a sample revision field',
            mappingset=mappingset,
        )
        self.assertEqual(str(mapping), mapping.name)
        self.assertNotEqual(models.Mapping.objects.count(), 0)
        self.assertIsNotNone(mapping.definition_prettified)
        self.assertEqual(mapping.project, project)
        self.assertEqual(mapping.get_mt_instance(), project)
        self.assertEqual(mapping.schemadecorators.count(), 0, 'No entities in definition')
        self.assertFalse(mapping.is_accessible(REALM))
        self.assertIsNone(mapping.get_realm())

        mapping_definition = dict(EXAMPLE_MAPPING)
        mapping_definition['entities']['Person'] = str(schemadecorator.pk)
        mapping.definition = mapping_definition
        mapping.save()
        self.assertEqual(mapping.schemadecorators.count(), 1)

        # check mapping definition validation
        mapping.definition = {'entities': {'a': str(uuid.uuid4())}}
        with self.assertRaises(IntegrityError) as err:
            mapping.save()
            self.assertIn('is not valid under any of the given schemas', str(err.exception))

        submission = models.Submission.objects.create(
            revision='a sample revision',
            payload=EXAMPLE_SOURCE_DATA,
            mappingset=mappingset,
        )
        self.assertNotEqual(models.Submission.objects.count(), 0)
        self.assertIsNotNone(submission.payload_prettified)
        self.assertEqual(str(submission), str(submission.id))
        self.assertEqual(submission.project, project, 'submission inherits mapping project')
        self.assertEqual(submission.get_mt_instance(), project)
        self.assertEqual(submission.name, 'a project name-a sample mapping set')
        self.assertFalse(submission.is_accessible(REALM))
        self.assertIsNone(submission.get_realm())

        attachment = models.Attachment.objects.create(
            submission=submission,
            attachment_file=SimpleUploadedFile('sample.txt', b'abc'),
        )
        self.assertEqual(str(attachment), attachment.name)
        self.assertEqual(attachment.name, 'sample.txt')
        self.assertEqual(attachment.md5sum, '900150983cd24fb0d6963f7d28e17f72')
        self.assertEqual(attachment.submission_revision, submission.revision)
        self.assertIsNone(attachment.revision)
        self.assertEqual(attachment.project, submission.project)
        self.assertFalse(attachment.is_accessible(REALM))
        self.assertIsNone(attachment.get_realm())

        response = attachment.get_content()
        self.assertEqual(response.status_code, 200)
        self.assertEqual(response.getvalue(), b'abc')
        self.assertNotIn('Content-Disposition', response)

        attachment_2 = models.Attachment.objects.create(
            submission=submission,
            submission_revision='next revision',
            name='sample_2.txt',
            attachment_file=SimpleUploadedFile('sample_12345678.txt', b'abcd'),
        )
        self.assertEqual(str(attachment_2), attachment_2.name)
        self.assertEqual(attachment_2.name, 'sample_2.txt')
        self.assertEqual(attachment_2.md5sum, 'e2fc714c4727ee9395f324cd2e7f331f')
        self.assertEqual(attachment_2.submission_revision, 'next revision')
        self.assertNotEqual(attachment_2.submission_revision, submission.revision)

        with self.assertRaises(IntegrityError) as err:
            models.Entity.objects.create(
                revision='a sample revision',
                payload=EXAMPLE_SOURCE_DATA,  # this is the submission payload without ID
                status='Publishable',
                schemadecorator=schemadecorator,
            )
            self.assertIn('Extracted record did not conform to registered schema',
                          str(err.exception))

        entity = models.Entity.objects.create(
            revision='a sample revision',
            payload=EXAMPLE_SOURCE_DATA_ENTITY,
            status='Publishable',
            schemadecorator=schemadecorator,
            mapping=mapping,
            submission=submission,
            project=submission.project
        )
        self.assertNotEqual(models.Entity.objects.count(), 0)
        self.assertIsNotNone(entity.payload_prettified)
        self.assertEqual(str(entity), str(entity.id))
        self.assertEqual(entity.get_mt_instance(), project)
        self.assertEqual(entity.name, f'{project.name}-{schema.schema_name}')
        self.assertEqual(entity.mapping_revision, mapping.revision,
                         'entity takes mapping revision if missing')
        self.assertFalse(entity.is_accessible(REALM))
        self.assertIsNone(entity.get_realm())

        project_2 = models.Project.objects.create(
            revision='rev 1',
            name='a second project name',
        )
        schemadecorator_2 = models.SchemaDecorator.objects.create(
            name='sample second schema decorator',
            is_encrypted=False,
            project=project_2,
            schema=schema,
        )
        self.assertNotEqual(entity.submission.project, schemadecorator_2.project)
<<<<<<< HEAD
        entity.project = entity.submission.project
=======
        entity.schemadecorator = schemadecorator_2
        with self.assertRaises(IntegrityError) as ie:
            entity.save()
            self.assertIn('Submission, Mapping and Schema Decorator MUST belong to the same Project',
                          str(ie.exception))

        # it works without submission
        entity.submission = None
        entity.mapping = None
        entity.save()
        self.assertEqual(entity.project, project_2, 'entity inherits schemadecorator project')
        self.assertEqual(entity.get_mt_instance(), project_2)
        self.assertEqual(entity.name, f'{project_2.name}-{schema.schema_name}')

        # keeps last project
        entity.schemadecorator = None
        entity.save()
        self.assertEqual(entity.project, project_2, 'entity keeps project')
        self.assertEqual(entity.name, entity.project.name)

        entity.project = None
        entity.save()
        self.assertEqual(entity.name, None)

        # till new submission or new schemadecorator is set
        entity.project = project_2  # this is going to be replaced
        entity.submission = submission
        entity.schemadecorator = None
        entity.schema = None
        entity.save()
        self.assertEqual(entity.project, project, 'entity inherits submission project')
        self.assertEqual(entity.name, entity.submission.name)

        entity.mapping = mapping
        entity.save()
        self.assertEqual(entity.project, project, 'entity inherits mapping project')

        entity.submission = None
>>>>>>> 1ad66c10
        entity.schemadecorator = schemadecorator
        entity.save()
        self.assertEqual(entity.name, f'{project.name}-{schema.schema_name}')

        # try to build entity name with mapping entity entries
        schemadecorator_3 = models.SchemaDecorator.objects.create(
            name='sample schema decorator 3',
            project=project,
            schema=schema,
        )

        self.assertEqual(mapping.schemadecorators.count(), 1)
        mapping.definition = {
            'entities': {
                'None': str(schemadecorator_3.pk),
                'Some': str(entity.schemadecorator.pk),
            },
            'mapping': [],
        }
        mapping.save()
        self.assertEqual(mapping.schemadecorators.count(), 2)
        self.assertEqual(entity.name, f'{entity.project.name}-Some')

        entity = models.Entity.objects.create(
            revision='a sample revision',
            payload=EXAMPLE_SOURCE_DATA_ENTITY,
            status='Publishable',
            submission=submission,
        )

        self.assertEqual(entity.name, submission.name)
        entity.submission = None
        entity.project = project
        entity.save()
        self.assertEqual(entity.name, project.name)

        entity.project = None
        entity.save()
        self.assertIsNone(entity.name)

    def test_models_ids(self):

        first_id = uuid.uuid4()
        second_id = uuid.uuid4()
        self.assertNotEqual(first_id, second_id)
        self.assertFalse(models.Schema.objects.filter(pk=first_id).exists())
        self.assertFalse(models.Schema.objects.filter(pk=second_id).exists())

        # can create schema setting the id
        schema = models.Schema.objects.create(
            id=first_id,
            name='a first schema name',
            definition={},
        )

        # trying to update id
        schema.id = second_id
        # it's trying to create a new schema (not replacing the current one)
        with self.assertRaises(IntegrityError) as ie:
            schema.save()
            self.assertIn('Key (name)=(a first schema name) already exists.', str(ie.exception))

        # if we change the name we'll end up with two schemas
        schema.name = 'a second schema name'
        schema.save()

        self.assertTrue(models.Schema.objects.filter(pk=first_id).exists())
        first_schema = models.Schema.objects.get(pk=first_id)
        self.assertEqual(first_schema.name, 'a first schema name')

        self.assertTrue(models.Schema.objects.filter(pk=second_id).exists())
        second_project = models.Schema.objects.get(pk=second_id)
        self.assertEqual(second_project.name, 'a second schema name')

    def test_model_deletion(self):

        project = models.Project.objects.create(
            name='project',
        )
        schema = models.Schema.objects.create(
            name='schema',
            definition=EXAMPLE_SCHEMA,
        )
        schemadecorator = models.SchemaDecorator.objects.create(
            name='schema decorator',
            project=project,
            schema=schema,
        )
        entity = models.Entity.objects.create(
            payload=EXAMPLE_SOURCE_DATA_ENTITY,
            status='Publishable',
            schemadecorator=schemadecorator,
        )
        entity_2 = models.Entity.objects.create(
            payload=EXAMPLE_SOURCE_DATA_ENTITY,
            status='Publishable',
            schema=schema,
        )

        # delete the schema decorator will delete one of the entities
        schemadecorator.delete()

        self.assertFalse(models.Entity.objects.filter(pk=entity.pk).exists(),
                         'schema decorator CASCADE action')
        self.assertTrue(models.Entity.objects.filter(pk=entity_2.pk).exists(),
                        'Not linked to the schema decorator')

        # create again the deleted instances
        schemadecorator = models.SchemaDecorator.objects.create(
            name='schema decorator',
            project=project,
            schema=schema,
        )
        entity = models.Entity.objects.create(
            payload=EXAMPLE_SOURCE_DATA_ENTITY,
            status='Publishable',
            schemadecorator=schemadecorator,
        )

        # delete the project will not delete the schema but one of the entities
        project.delete()

        self.assertTrue(models.Schema.objects.filter(pk=schema.pk).exists())
        self.assertFalse(models.Entity.objects.filter(pk=entity.pk).exists(), 'project CASCADE action')
        self.assertTrue(models.Entity.objects.filter(pk=entity_2.pk).exists(), 'Not linked to the project')
        self.assertFalse(models.Project.objects.filter(pk=project.pk).exists())
        self.assertFalse(models.SchemaDecorator.objects.filter(pk=schemadecorator.pk).exists())

        # repeat again but this time the schema is a passthrough schema

        project = models.Project.objects.create(
            name='project',
        )
        schemadecorator = models.SchemaDecorator.objects.create(
            name='schema decorator',
            project=project,
            schema=schema,
        )
        schema.family = str(project.pk)
        schema.save()

        # delete the project will delete the schema and the entity
        project.delete()

        self.assertFalse(models.Schema.objects.filter(pk=schema.pk).exists())
        self.assertFalse(models.Entity.objects.filter(pk=entity_2.pk).exists(), 'schema CASCADE action')
        self.assertFalse(models.Project.objects.filter(pk=project.pk).exists())
        self.assertFalse(models.SchemaDecorator.objects.filter(pk=schemadecorator.pk).exists())

        # one more time but with more agents in the loop

        project = models.Project.objects.create(
            name='project',
        )
        schema = models.Schema.objects.create(
            name='schema',
            definition={},
            family=str(project.pk),
        )
        schemadecorator = models.SchemaDecorator.objects.create(
            name='schema decorator',
            project=project,
            schema=schema,
        )
        models.SchemaDecorator.objects.create(
            name='schema decorator 2',
            project=models.Project.objects.create(name='project 2'),
            schema=schema,
        )

        # delete the project will not delete the schema but clean the family content
        project.delete()

        self.assertTrue(models.Schema.objects.filter(pk=schema.pk).exists())
        schema.refresh_from_db()
        self.assertIsNone(schema.family)

    def test_schema_decorator_topic_name(self):
        project = models.Project.objects.create(
            name='project',
        )
        schema = models.Schema.objects.create(
            name='schema',
            definition=EXAMPLE_SCHEMA,
        )
        schemadecorator = models.SchemaDecorator.objects.create(
            name='schema decorator',
            project=project,
            schema=schema,
        )
        self.assertEqual(schemadecorator.topic, {'name': 'schema decorator'})
        self.assertIsNotNone(schemadecorator.topic_prettified)

        schemadecorator.name = 'new schema decorator name'
        schemadecorator.save()

        schemadecorator = models.SchemaDecorator.objects.get(pk=schemadecorator.id)

        self.assertEqual(schemadecorator.topic, {'name': 'schema decorator'})
        self.assertEqual(schemadecorator.name, 'new schema decorator name')

        schemadecorator.topic = {'name': 'new topic', 'other_stuff': {}}
        schemadecorator.save()

        schemadecorator = models.SchemaDecorator.objects.get(pk=schemadecorator.id)

        self.assertEqual(schemadecorator.topic, {'name': 'new topic', 'other_stuff': {}})
        self.assertEqual(schemadecorator.name, 'new schema decorator name')<|MERGE_RESOLUTION|>--- conflicted
+++ resolved
@@ -224,48 +224,7 @@
             schema=schema,
         )
         self.assertNotEqual(entity.submission.project, schemadecorator_2.project)
-<<<<<<< HEAD
         entity.project = entity.submission.project
-=======
-        entity.schemadecorator = schemadecorator_2
-        with self.assertRaises(IntegrityError) as ie:
-            entity.save()
-            self.assertIn('Submission, Mapping and Schema Decorator MUST belong to the same Project',
-                          str(ie.exception))
-
-        # it works without submission
-        entity.submission = None
-        entity.mapping = None
-        entity.save()
-        self.assertEqual(entity.project, project_2, 'entity inherits schemadecorator project')
-        self.assertEqual(entity.get_mt_instance(), project_2)
-        self.assertEqual(entity.name, f'{project_2.name}-{schema.schema_name}')
-
-        # keeps last project
-        entity.schemadecorator = None
-        entity.save()
-        self.assertEqual(entity.project, project_2, 'entity keeps project')
-        self.assertEqual(entity.name, entity.project.name)
-
-        entity.project = None
-        entity.save()
-        self.assertEqual(entity.name, None)
-
-        # till new submission or new schemadecorator is set
-        entity.project = project_2  # this is going to be replaced
-        entity.submission = submission
-        entity.schemadecorator = None
-        entity.schema = None
-        entity.save()
-        self.assertEqual(entity.project, project, 'entity inherits submission project')
-        self.assertEqual(entity.name, entity.submission.name)
-
-        entity.mapping = mapping
-        entity.save()
-        self.assertEqual(entity.project, project, 'entity inherits mapping project')
-
-        entity.submission = None
->>>>>>> 1ad66c10
         entity.schemadecorator = schemadecorator
         entity.save()
         self.assertEqual(entity.name, f'{project.name}-{schema.schema_name}')
