--- conflicted
+++ resolved
@@ -70,12 +70,8 @@
         submission = models.Submission.objects.create(
             revision='a sample revision',
             payload={},
-            mappingset=mappingset
-        )
-<<<<<<< HEAD
-        self.assertEquals(str(submission), '{} - {}'.format(str(mappingset), submission.id))
-=======
->>>>>>> a2e019b1
+            mappingset=mappingset,
+        )
         self.assertNotEqual(models.Submission.objects.count(), 0)
         self.assertTrue(submission.payload_prettified is not None)
         self.assertEqual(submission.project, project, 'submission inherits mapping project')
