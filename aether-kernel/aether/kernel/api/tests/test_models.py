--- conflicted
+++ resolved
@@ -64,10 +64,7 @@
         self.assertEqual(str(projectschema), projectschema.name)
         self.assertNotEqual(models.ProjectSchema.objects.count(), 0)
         self.assertIsNone(projectschema.revision)
-<<<<<<< HEAD
         self.assertFalse(projectschema.is_accessible(REALM))
-=======
->>>>>>> 4448be88
 
         mappingset = models.MappingSet.objects.create(
             revision='a sample revision',
@@ -128,16 +125,10 @@
         self.assertEqual(attachment.name, 'sample.txt')
         self.assertEqual(attachment.md5sum, '900150983cd24fb0d6963f7d28e17f72')
         self.assertEqual(attachment.submission_revision, submission.revision)
-<<<<<<< HEAD
         self.assertIsNone(attachment.revision)
         self.assertEqual(attachment.project, submission.project)
-        self.assertTrue(attachment.attachment_file_url.endswith(attachment.attachment_file.url))
+        self.assertEqual(attachment.attachment_file_url, attachment.attachment_file.url)
         self.assertFalse(attachment.is_accessible(REALM))
-=======
-        self.assertEqual(attachment.project, submission.project)
-        self.assertEqual(attachment.attachment_file_url, attachment.attachment_file.url)
-        self.assertIsNone(attachment.revision)
->>>>>>> 4448be88
 
         attachment_2 = models.Attachment.objects.create(
             submission=submission,
