# Copyright (C) 2018 by eHealth Africa : http://www.eHealthAfrica.org
#
# See the NOTICE file distributed with this work for additional information
# regarding copyright ownership.
#
# Licensed under the Apache License, Version 2.0 (the "License");
# you may not use this file except in compliance with
# the License.  You may obtain a copy of the License at
#
#   http://www.apache.org/licenses/LICENSE-2.0
#
# Unless required by applicable law or agreed to in writing,
# software distributed under the License is distributed on an
# "AS IS" BASIS, WITHOUT WARRANTIES OR CONDITIONS OF ANY
# KIND, either express or implied.  See the License for the
# specific language governing permissions and limitations
# under the License.

import uuid

from django.test import TestCase

from ..models import Project, Schema, ProjectSchema, Mapping, MappingSet
from ..project_artefacts import (
    get_project_artefacts as retrieve,
    upsert_project_artefacts as generate,
    upsert_project_with_avro_schemas as generate_from_avro,
    __upsert_instance as upsert,
)


class ProjectArtefactsTests(TestCase):

    def test__upsert_item(self):
        # creates it with no id
        project_0 = upsert(Project, pk=None, ignore_fields=[], name='Project None', unknown=2)

        self.assertIsNotNone(project_0)
        self.assertIsNotNone(project_0.pk)
        self.assertEqual(project_0.name, 'Project None')

        _id = uuid.uuid4()

        # creates it with id
        project_1 = upsert(Project, pk=str(_id), ignore_fields=['revision'],
                           name='Project test', revision='2')

        self.assertIsNotNone(project_1)
        self.assertEqual(project_1.pk, _id)
        self.assertEqual(project_1.name, 'Project test')
        self.assertEqual(project_1.revision, '2', 'accepts revision value if creates the object')

        # updates it
        project_2 = upsert(Project, pk=_id, ignore_fields=['revision'],
                           name='Project test 2', revision='Z')

        self.assertIsNotNone(project_2)
        self.assertEqual(project_2.pk, _id)
        self.assertEqual(project_2.name, 'Project test 2')
        self.assertEqual(project_2.revision, '2', 'ignores new revision value if updates the object')

        # creates with foreign keys
        mappingset_0 = upsert(MappingSet, pk=None, ignore_fields=[],
                              name='Mappingset None', project=project_1, input={})

        self.assertIsNotNone(mappingset_0)
        self.assertIsNotNone(mappingset_0.pk)
        self.assertEqual(mappingset_0.name, 'Mappingset None')
        self.assertEqual(mappingset_0.project, project_2)

        # updates indicated fields, keeps the rest
        mappingset_1 = upsert(MappingSet, pk=mappingset_0.pk, ignore_fields=['name'],
                              unknown=True)

        self.assertEqual(mappingset_1.pk, mappingset_0.pk)
        self.assertEqual(mappingset_1.name, 'Mappingset None')
        self.assertEqual(mappingset_1.project, project_1)

        # does not update with action 'create'
        mappingset_2 = upsert(MappingSet, pk=mappingset_0.pk, ignore_fields=[], action='create',
                              name='Mappingset Two', project=project_1)

        self.assertEqual(mappingset_2.pk, mappingset_0.pk)
        self.assertEqual(mappingset_2.name, 'Mappingset None')
        self.assertEqual(mappingset_2.project, project_2)

    def test__upsert_project_artefacts__project(self):

        # creates the project if there is no project with that id
        project_id = str(uuid.uuid4())
        self.assertEqual(Project.objects.filter(pk=project_id).count(), 0)

        results = generate(project_id=project_id)

        self.assertEqual(results['project'], str(project_id))
        self.assertEqual(results['schemas'], set())
        self.assertEqual(results['project_schemas'], set())
        self.assertEqual(results['mappingsets'], set())

        new_project = Project.objects.get(pk=project_id)
        self.assertIsNotNone(new_project.name)

        # creates the project if no id indicated
        results = generate(project_name='New project')

        self.assertIsNotNone(results['project'])
        self.assertEqual(results['schemas'], set())
        self.assertEqual(results['project_schemas'], set())
        self.assertEqual(results['mappings'], set())

        project = Project.objects.get(pk=results['project'])
        self.assertEqual(project.name, 'New project')

        results_retrieve = retrieve(project=project)
        self.assertEqual(results, results_retrieve)

        results = generate(project_id=project.pk, project_name='Something new')

        project.refresh_from_db()
        self.assertEqual(results['project'], str(project.pk))
        self.assertEqual(results['schemas'], set())
        self.assertEqual(results['project_schemas'], set())
        self.assertEqual(results['mappings'], set())
        self.assertEqual(project.name, 'New project', 'name is not updated')

    def test__upsert_project_artefacts__schemas(self):
        project = Project.objects.create(name='Project')
        schema_id = str(uuid.uuid4())

        results_1 = generate(project_id=project.pk, project_name=project.name, schemas=[
            {'id': schema_id, 'name': 'Schema', 'definition': {}},
        ])
        results_retrieve = retrieve(project=project)
        self.assertEqual(results_1, results_retrieve)

        self.assertEqual(results_1['project'], str(project.pk))
        self.assertEqual(results_1['schemas'], set([schema_id]))
        self.assertEqual(results_1['project_schemas'], set([schema_id]),
                         'Project schemas inherit schema ids')
        self.assertEqual(results_1['mappings'], set())

        project_schema_id = list(results_1['project_schemas'])[0]

        schema = Schema.objects.get(pk=schema_id)
        self.assertEqual(schema.name, 'Schema')
        self.assertEqual(schema.revision, '1')
        self.assertEqual(schema.definition, {})

        project_schema = ProjectSchema.objects.get(pk=project_schema_id)
        self.assertEqual(project_schema.project, project)
        self.assertEqual(project_schema.schema, schema)

        results_2 = generate(project_id=project.pk, project_name=project.name, schemas=[
            # in this case nothing changes
            {'id': schema_id, 'name': 'Schema 2'},
        ])
        self.assertEqual(results_1, results_2, 'it does no generate a new project schema')

        schema.refresh_from_db()
        self.assertEqual(schema.name, 'Schema')
        self.assertEqual(schema.revision, '1')
        self.assertEqual(schema.definition, {})

        # delete project schema
        project_schema.delete()
        results_3 = generate(project_id=project.pk, project_name=project.name, schemas=[
            # in this case the definition is updated and the deleted project schema re-generated
            {'id': schema_id, 'definition': {'name': 'Schema'}},
        ])
        self.assertEqual(results_1, results_3, 'generates a new project schema with the schema id')
        self.assertEqual(results_3['project'], str(project.pk))
        self.assertEqual(results_3['schemas'], set([schema_id]))
        self.assertEqual(len(results_3['project_schemas']), 1)
        self.assertEqual(results_3['mappings'], set())

        schema.refresh_from_db()
        self.assertEqual(schema.name, 'Schema')
        self.assertEqual(schema.revision, '1')
        self.assertEqual(schema.definition, {'name': 'Schema'})

        # creating a new empt schema
        results_4 = generate(project_id=project.pk, project_name=project.name, schemas=[
            # It's possible to create empty schemas!!!
            {},
        ])
        self.assertNotEqual(results_1, results_4, 'only returns the affected ids')
        self.assertEqual(len(results_1['schemas']), 1)
        self.assertEqual(len(results_1['project_schemas']), 1)

        results_retrieve = retrieve(project=project)
        self.assertNotEqual(results_4, results_retrieve,
                            'only returns the affected ids NEVER ALL OF THEM')

    def test__upsert_project_artefacts__mappings(self):
        project = Project.objects.create(name='Project')
        mapping_id = str(uuid.uuid4())

        results_1 = generate(
            project_id=project.pk,
            project_name=project.name,
            mappings=[
                {'id': mapping_id, 'name': 'Mapping'},
            ],
        )
        results_retrieve = retrieve(project=project)
        self.assertEqual(results_1, results_retrieve)

        self.assertEqual(results_1['project'], str(project.pk))
        self.assertEqual(results_1['schemas'], set())
        self.assertEqual(results_1['project_schemas'], set())
        self.assertEqual(results_1['mappingsets'], set([mapping_id]))
        self.assertEqual(results_1['mappings'], set([mapping_id]))

        mapping = Mapping.objects.get(pk=mapping_id)
        self.assertEqual(mapping.name, 'Mapping')
        self.assertEqual(mapping.revision, '1')
        self.assertEqual(mapping.definition, {'mapping': [], 'entities': {}})

        # the method has also created the missing mappingset
        mappingset = MappingSet.objects.get(pk=mapping_id)
        self.assertEqual(mappingset.name, 'Mapping')
        self.assertEqual(mappingset.revision, '1')
        self.assertEqual(mappingset.input, {})

        results_2 = generate(
            project_id=project.pk,
            project_name=project.name,
            mappingsets=[
                # in this case nothing changes
                {'id': mapping_id, 'name': 'Mapping Set 2'}
            ],
            mappings=[
                # in this case nothing changes
                {'id': mapping_id, 'name': 'Mapping 2'},
            ],
        )
        self.assertEqual(results_1, results_2)

        mapping.refresh_from_db()
        self.assertEqual(mapping.name, 'Mapping')
        self.assertEqual(mapping.revision, '1')
        self.assertEqual(mapping.definition, {'mapping': [], 'entities': {}})

        mappingset.refresh_from_db()
        self.assertEqual(mappingset.name, 'Mapping')
        self.assertEqual(mappingset.input, {})

        results_3 = generate(
            project_id=project.pk,
            project_name=project.name,
            mappingsets=[
                {'id': mapping_id, 'name': 'Mapping Set 2', 'input': {'name': 'a'}}
            ],
            mappings=[
                # in this case the definition is updated and the given input ignored
                {'id': mapping_id, 'definition': {}, 'input': {'name': 'b'}},
            ],
        )
        self.assertEqual(results_1, results_3)

        mapping.refresh_from_db()
        self.assertEqual(mapping.name, 'Mapping')
        self.assertEqual(mapping.revision, '1')
        self.assertEqual(mapping.definition, {'mapping': [], 'entities': {}})

        mappingset.refresh_from_db()
        self.assertEqual(mappingset.input, {'name': 'a'})

        # creating a new empty mapping
        results_4 = generate(
            project_id=project.pk,
            project_name=project.name,
            mappings=[
                # It's possible to create empty mappings!!!
                {},
            ]
        )
        self.assertNotEqual(results_1, results_4, 'only returns the affected ids')
        self.assertEqual(len(results_1['mappings']), 1)

        results_retrieve = retrieve(project=project)
        self.assertNotEqual(results_4, results_retrieve,
                            'only returns the affected ids NEVER ALL OF THEM')

        # mapping with rules indicating the entities
        generate(
            project_id=project.pk,
            project_name=project.name,
            schemas=[
                {'name': 'Person', 'definition': {}},
                {'name': 'Contact', 'definition': {}},
            ],
            mappings=[
                {
                    'id': mapping_id,
                    'definition': {
                        'mapping': [
                            ['$.id', 'Person.id'],
                            ['$.name', 'Person.name'],
                            ['$.id', 'Contact.id'],
                        ],
                        'entities': {}
                    }
                },
            ]
        )
        mapping.refresh_from_db()
        self.assertEqual(mapping.definition['entities'], {})

        # mapping with rules but without indicating the entities
        generate(
            project_id=project.pk,
            project_name=project.name,
            schemas=[
                {'name': 'Person', 'definition': {}},
                {'name': 'Contact', 'definition': {}},
            ],
            mappings=[
                {
                    'id': mapping_id,
                    'definition': {
                        'mapping': [
                            ['$.id', 'Person.id'],
                            ['$.name', 'Person.name'],
                            ['$.id', 'Contact.id'],
                        ]
                    }
                },
            ]
        )
        mapping.refresh_from_db()
        self.assertNotEqual(mapping.definition['entities'], {})
        self.assertIn('Person', mapping.definition['entities'])
        self.assertIn('Contact', mapping.definition['entities'])

    def test__upsert_project_artefacts__duplicated_name(self):
        PROJECT_NAME = 'Project'
        new_project = Project.objects.create(name=PROJECT_NAME)
        project_id_2 = str(uuid.uuid4())
        self.assertNotEqual(str(new_project.pk), project_id_2)

        self.assertEqual(Project.objects.filter(pk=project_id_2).count(), 0)
        generate(
            project_id=project_id_2,
            project_name=PROJECT_NAME,
        )
        self.assertEqual(Project.objects.filter(pk=project_id_2).count(), 1)
        project_2 = Project.objects.get(pk=project_id_2)
        self.assertEqual(PROJECT_NAME + '-1', project_2.name)

        # once again
        project_id_3 = str(uuid.uuid4())
        self.assertNotEqual(str(new_project.pk), project_id_3)
        self.assertEqual(Project.objects.filter(pk=project_id_3).count(), 0)
        generate(
            project_id=project_id_3,
            project_name=PROJECT_NAME,
        )
        self.assertEqual(Project.objects.filter(pk=project_id_3).count(), 1)
        project_3 = Project.objects.get(pk=project_id_3)
        self.assertEqual(PROJECT_NAME + '-2', project_3.name)

    def test__upsert_project_artefacts__long_name(self):
        new_project = Project.objects.create(name='Project')
        project_id = str(uuid.uuid4())
        self.assertNotEqual(str(new_project.pk), project_id)

        # in the middle of the process with objects already created
        self.assertEqual(Project.objects.filter(pk=project_id).count(), 0)
        self.assertEqual(Schema.objects.all().count(), 0)
        # we cannot append more chars to the name, its length is already 50
        name_50 = 'Schema_0123456789_0123456789_0123456789_0123456789'
<<<<<<< HEAD
        schema_1_id = str(uuid.uuid4())
        schema_2_id = str(uuid.uuid4())
        generate(
            project_id=project_id,
            project_name='Project',    # in use but will append `-1` to it.
            schemas=[
                {'id': schema_1_id, 'name': name_50},  # this will be created with the given name
                {'id': schema_2_id, 'name': name_50},  # this will be created with another name
            ]
        )
        project_2 = Project.objects.get(pk=project_id)
        self.assertEqual('Project-1', project_2.name)

        schema_1 = Schema.objects.get(pk=schema_1_id)
        self.assertEqual(schema_1.name, name_50)

        schema_2 = Schema.objects.get(pk=schema_2_id)
        self.assertNotEqual(schema_2.name, name_50)
        self.assertEqual(schema_2.name[:33], name_50[:33])
        self.assertEqual(schema_2.name[33], '-')
        self.assertNotEqual(schema_2.name[34:], name_50[34:])
=======
        with self.assertRaises(IntegrityError) as ies:
            generate(
                project_id=project_id,
                project_name='Project',    # in use but will append `_1` to it.
                schemas=[
                    {'name': name_50},     # this will be created
                    {'name': name_50},     # but this one will complain
                ]
            )
        self.assertIsNotNone(ies)
        self.assertIn(f'DETAIL:  Key (name)=({name_50}) already exists.', str(ies.exception))
        # all the actions are reverted
        self.assertEqual(Project.objects.filter(pk=project_id).count(), 0)
        self.assertEqual(Schema.objects.all().count(), 0)

    def test__upsert_project_with_avro_schemas(self):
        self.assertEqual(Project.objects.count(), 0)
        self.assertEqual(Schema.objects.count(), 0)

        avro_schema = {
            'name': 'Person',
            'type': 'record',
            'fields': [
                {
                    'name': 'first_name',
                    'type': 'string',
                },
                {
                    'name': 'last_name',
                    'type': 'string',
                },
            ]
        }

        generate_from_avro(avro_schemas=[{'definition': avro_schema}])

        self.assertEqual(Project.objects.count(), 1)
        self.assertEqual(Schema.objects.count(), 1)
        self.assertEqual(ProjectSchema.objects.count(), 1)
        self.assertEqual(Mapping.objects.count(), 1)

        schema = Schema.objects.first()
        self.assertEqual(schema.definition, {
            'namespace': 'org.ehealthafrica.aether',
            'name': 'Person',
            'type': 'record',
            'fields': [
                {
                    'name': 'first_name',
                    'type': 'string',
                },
                {
                    'name': 'last_name',
                    'type': 'string',
                },
                {
                    'doc': 'UUID',
                    'name': 'id',
                    'type': 'string',
                },
            ]
        })

        mapping = Mapping.objects.first()
        self.assertEqual(schema.id, mapping.id)
        self.assertEqual(mapping.definition, {
            'entities': {
                'Person': str(schema.id),
            },
            'mapping': [
                ['$.first_name', 'Person.first_name'],
                ['$.last_name', 'Person.last_name'],
                ['#!uuid', 'Person.id'],
            ]
        })
>>>>>>> 662f7a8d
<|MERGE_RESOLUTION|>--- conflicted
+++ resolved
@@ -370,7 +370,6 @@
         self.assertEqual(Schema.objects.all().count(), 0)
         # we cannot append more chars to the name, its length is already 50
         name_50 = 'Schema_0123456789_0123456789_0123456789_0123456789'
-<<<<<<< HEAD
         schema_1_id = str(uuid.uuid4())
         schema_2_id = str(uuid.uuid4())
         generate(
@@ -392,21 +391,6 @@
         self.assertEqual(schema_2.name[:33], name_50[:33])
         self.assertEqual(schema_2.name[33], '-')
         self.assertNotEqual(schema_2.name[34:], name_50[34:])
-=======
-        with self.assertRaises(IntegrityError) as ies:
-            generate(
-                project_id=project_id,
-                project_name='Project',    # in use but will append `_1` to it.
-                schemas=[
-                    {'name': name_50},     # this will be created
-                    {'name': name_50},     # but this one will complain
-                ]
-            )
-        self.assertIsNotNone(ies)
-        self.assertIn(f'DETAIL:  Key (name)=({name_50}) already exists.', str(ies.exception))
-        # all the actions are reverted
-        self.assertEqual(Project.objects.filter(pk=project_id).count(), 0)
-        self.assertEqual(Schema.objects.all().count(), 0)
 
     def test__upsert_project_with_avro_schemas(self):
         self.assertEqual(Project.objects.count(), 0)
@@ -467,5 +451,4 @@
                 ['$.last_name', 'Person.last_name'],
                 ['#!uuid', 'Person.id'],
             ]
-        })
->>>>>>> 662f7a8d
+        })