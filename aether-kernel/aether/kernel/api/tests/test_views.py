# Copyright (C) 2018 by eHealth Africa : http://www.eHealthAfrica.org
#
# See the NOTICE file distributed with this work for additional information
# regarding copyright ownership.
#
# Licensed under the Apache License, Version 2.0 (the "License");
# you may not use this file except in compliance with
# the License.  You may obtain a copy of the License at
#
#   http://www.apache.org/licenses/LICENSE-2.0
#
# Unless required by applicable law or agreed to in writing,
# software distributed under the License is distributed on an
# "AS IS" BASIS, WITHOUT WARRANTIES OR CONDITIONS OF ANY
# KIND, either express or implied.  See the License for the
# specific language governing permissions and limitations
# under the License.

import copy
import json
import dateutil.parser
import uuid

import mock

from django.contrib.auth import get_user_model
from django.test import TestCase
from django.urls import reverse

from rest_framework import status

from .. import models, constants, validators

from . import (EXAMPLE_MAPPING, EXAMPLE_SCHEMA, EXAMPLE_SOURCE_DATA,
               SAMPLE_LOCATION_SCHEMA_DEFINITION, SAMPLE_HOUSEHOLD_SCHEMA_DEFINITION,
               SAMPLE_LOCATION_DATA, SAMPLE_HOUSEHOLD_DATA, EXAMPLE_GAMETOKEN_SCHEMA,
               EXAMPLE_VALID_PAYLOAD, EXAMPLE_SOURCE_DATA_ENTITY, EXAMPLE_INVALID_PAYLOAD)


def assign_mapping_entities(mapping, projectschemas):
    entities = {}
    for projectschema in projectschemas:
        entities[projectschema.schema.definition['name']] = str(projectschema.pk)
    mapping_ = copy.deepcopy(mapping)
    mapping_['entities'] = entities
    return mapping_


class ViewsTest(TestCase):

    entity_payload = {'name': 'Person name updated'}
    test_schema = None
    test_project_schema = None

    def setUp(self):
        username = 'test'
        email = 'test@example.com'
        password = 'testtest'
        self.user = get_user_model().objects.create_user(username, email, password)
        self.assertTrue(self.client.login(username=username, password=password))

        # Set up test model instances:
        self.project = models.Project.objects.create(
            revision='rev 1',
            name='a project name',
            salad_schema='a sample salad schema',
            jsonld_context='sample context',
            rdf_definition='a sample rdf definition'
        )

        self.schema = models.Schema.objects.create(
            name='schema1',
            type='People',
            definition=EXAMPLE_SCHEMA,
            revision='a sample revision',
        )

        self.projectschema = models.ProjectSchema.objects.create(
            name='a project schema name',
            mandatory_fields='a sample mandatory fields',
            transport_rule='a sample transport rule',
            masked_fields='a sample masked field',
            is_encrypted=False,
            project=self.project,
            schema=self.schema,
        )
        EXAMPLE_MAPPING['entities']['Person'] = str(self.projectschema.pk)
        self.mappingset = models.MappingSet.objects.create(
            name='a sample mapping set',
            input={},
            schema={},
            project=self.project,
        )

        mapping_definition = assign_mapping_entities(
            mapping=EXAMPLE_MAPPING,
            projectschemas=[self.projectschema],
        )
        self.mapping = models.Mapping.objects.create(
            name='mapping1',
            definition=mapping_definition,
            revision='a sample revision field',
            mappingset=self.mappingset,
        )

        self.submission = models.Submission.objects.create(
            revision='a sample revision',
            payload=EXAMPLE_SOURCE_DATA,
            mappingset=self.mappingset,
            project=self.project,
        )

        self.entity = models.Entity.objects.create(
            revision='a sample revision',
            payload=self.entity_payload,
            status='a sample status',
            projectschema=self.projectschema,
            submission=self.submission,
            mapping=self.mapping,
            mapping_revision=self.mapping.revision,
        )

    def tearDown(self):
        self.project.delete()
        self.client.logout()

    def get_count(self, view_name):
        url = reverse(view_name)
        response = self.client.get(url)
        return json.loads(response.content).get('count')

    # TEST CREATE:
    def helper_create_object(self, view_name, data, is_negative=False):
        url = reverse(view_name)
        data = json.dumps(data)
        response = self.client.post(url, data, content_type='application/json')
        if is_negative:
            self.assertEquals(response.status_code, status.HTTP_400_BAD_REQUEST)
        else:
            self.assertEquals(response.status_code, status.HTTP_201_CREATED)
        return response

    def test_api_create_instance(self):
        self.helper_create_object('project-list', {
            'name': 'Project name',
            'revision': 'Sample project revision',
            'salad_schema': 'Sample project SALAD schema',
            'jsonld_context': 'Sample JSONLD context',
            'rdf_definition': 'Sample RDF definition',
        })
        self.helper_create_object('mappingset-list', {
            'name': 'Mapping Set name',
            'revision': 'Sample mapping set revision',
            'project': str(self.project.pk)
        })
        self.helper_create_object('mapping-list', {
            'name': 'Mapping name',
            'definition': EXAMPLE_MAPPING,
            'revision': 'Sample mapping revision',
            'mappingset': str(self.mappingset.pk),
            'projectschemas': [str(self.projectschema.pk)]
        })
        self.helper_create_object('submission-list', {
            'revision': 'Sample submission revision',
            'payload': EXAMPLE_SOURCE_DATA,
            'mappingset': str(self.mappingset.pk),
            'project': str(self.project.pk)
        })
        self.helper_create_object('schema-list', {
            'name': 'Schema name',
            'type': 'Type',
            'definition': EXAMPLE_SCHEMA,
            'revision': 'a sample revision',
        })
        self.helper_create_object('projectschema-list', {
            'name': 'Project Schema name',
            'mandatory_fields': 'Sample projectschema mandatory fields',
            'transport_rule': 'Sample projectschema transport rule',
            'masked_fields': 'Sample projectschema masked fields',
            'isEncrypted': True,
            'project': str(self.project.pk),
            'schema': str(self.schema.pk),
        })
        self.helper_create_object('entity-list', {
            'revision': 'Sample entity revision',
            'payload': EXAMPLE_SOURCE_DATA_ENTITY,
            'status': 'Publishable',
            'projectschema': str(self.projectschema.pk),
            'submission': str(self.submission.pk),
            'mapping': str(self.mapping.pk),
            'mapping_revision': self.mapping.revision,
        })
        test_schema_id = json.loads(self.helper_create_object('schema-list', {
            'name': 'GameToken',
            'type': 'record',
            'definition': EXAMPLE_GAMETOKEN_SCHEMA,
            'revision': '1',
        }).content)['id']
        self.test_schema = models.Schema.objects.get(pk=test_schema_id)
        test_project_schema_id = json.loads(self.helper_create_object('projectschema-list', {
            'name': 'Project Schema 2',
            'mandatory_fields': 'Sample projectschema mandatory fields',
            'transport_rule': 'Sample projectschema transport rule',
            'masked_fields': 'Sample projectschema masked fields',
            'isEncrypted': True,
            'project': str(self.project.pk),
            'schema': str(self.test_schema.pk),
        }).content)['id']
        self.test_project_schema = models.ProjectSchema.objects.get(pk=test_project_schema_id)
        self.helper_create_object('entity-list', {
            'revision': '1',
            'payload': EXAMPLE_VALID_PAYLOAD,
            'status': 'Publishable',
            'projectschema': str(self.test_project_schema.pk),
            'submission': str(self.submission.pk),
            'mapping': str(self.mapping.pk),
            'mapping_revision': self.mapping.revision,
        })
        self.helper_create_object('entity-list', {
            'revision': '1',
            'payload': EXAMPLE_INVALID_PAYLOAD,
            'status': 'Publishable',
            'projectschema': str(self.test_project_schema.pk),
            'submission': str(self.submission.pk),
            'mapping': str(self.mapping.pk),
            'mapping_revision': self.mapping.revision,
        }, True)

    # TEST READ

    def helper_read_object_id(self, view_name, obj):
        url = reverse(view_name, kwargs={'pk': obj.pk})
        response = self.client.get(url, format='json')
        self.assertEqual(response.status_code, status.HTTP_200_OK)
        return response

    def test_api_read_instance(self):
        self.helper_read_object_id('mappingset-detail', self.mappingset)
        self.helper_read_object_id('mapping-detail', self.mapping)
        self.helper_read_object_id('submission-detail', self.submission)
        self.helper_read_object_id('entity-detail', self.entity)
        self.helper_read_object_id('project-detail', self.project)
        self.helper_read_object_id('schema-detail', self.schema)
        self.helper_read_object_id('projectschema-detail', self.projectschema)

    # TEST UPDATE

    def helper_update_object_id(self, view_name, updated_data, obj, is_negative=False):
        url = reverse(view_name, kwargs={'pk': obj.pk})
        updated_data = json.dumps(updated_data)
        response = self.client.put(url, updated_data, content_type='application/json')
        if is_negative:
            self.assertEqual(response.status_code, status.HTTP_400_BAD_REQUEST, response.status_code)
        else:
            self.assertEqual(response.status_code, status.HTTP_200_OK, response.content)
        return response

    def test_api_update_instance_id(self):
        self.helper_update_object_id('mapping-detail', {
            'name': 'Mapping name 2',
            'definition': {},
            'revision': 'Sample mapping revision',
            'projectschemas': [str(self.projectschema.pk)],
            'mappingset': str(self.mappingset.pk),
        }, self.mapping)
        self.helper_update_object_id('mappingset-detail', {
            'name': 'Mapping set name 2',
            'revision': 'Sample mapping set revision',
            'project': str(self.project.pk)
        }, self.mappingset)
        self.helper_update_object_id('submission-detail', {
            'revision': 'Sample submission revision updated',
            'payload': {},
            'mappingset': str(self.mappingset.pk)
        }, self.submission)
        updated_example_payload = EXAMPLE_SOURCE_DATA_ENTITY
        updated_example_payload['name'] = 'Person name updated'
        self.helper_update_object_id('entity-detail', {
            'revision': 'Sample entity revision updated',
            'payload': updated_example_payload,
            'status': 'Publishable',
            'projectschema': str(self.projectschema.pk),
            'mapping': str(self.mapping.pk),
            'mapping_revision': self.mapping.revision,
        }, self.entity)
        updated_example_payload = EXAMPLE_SOURCE_DATA_ENTITY
        updated_example_payload['name'] = 'Test last name updated'
        updated_example_payload['new_prop'] = 'Test prop updated'
        self.helper_update_object_id('entity-detail', {
            'revision': 'Sample entity revision updated',
            'payload': updated_example_payload,
            'merge': 'first_write_wins',
            'status': 'Publishable',
            'projectschema': str(self.projectschema.pk),
            'mapping': str(self.mapping.pk),
            'mapping_revision': self.mapping.revision,
        }, self.entity)
        returned_entity = models.Entity.objects.get(pk=self.entity.pk)
        self.assertEqual(self.entity_payload['name'], returned_entity.payload['name'])
        self.assertIsNotNone(returned_entity.payload['new_prop'])
        updated_example_payload['name'] = 'Test last name updated'
        updated_example_payload['new_prop2'] = 'Test prop updated'
        self.helper_update_object_id('entity-detail', {
            'revision': 'Sample entity revision updated',
            'payload': updated_example_payload,
            'merge': 'last_write_wins',
            'status': 'Publishable',
            'projectschema': str(self.projectschema.pk),
            'submission': str(self.submission.pk),
            'mapping': str(self.mapping.pk),
            'mapping_revision': self.mapping.revision,
        }, self.entity)
        returned_entity = models.Entity.objects.get(pk=self.entity.pk)
        self.assertNotEqual(self.entity_payload['name'], returned_entity.payload['name'])
        self.assertIsNotNone(returned_entity.payload['new_prop2'])
        invalid_example_payload = dict(EXAMPLE_SOURCE_DATA_ENTITY)
        del invalid_example_payload['villageID']
        self.helper_update_object_id('entity-detail', {
            'revision': 'Sample entity revision updated',
            'payload': invalid_example_payload,
            'status': 'Publishable',
            'projectschema': str(self.projectschema.pk),
        }, self.entity, True)
        self.helper_update_object_id('project-detail', {
            'name': 'Project name 2',
            'revision': 'Sample project revision',
            'salad_schema': 'Sample project SALAD schema',
            'jsonld_context': 'Sample JSONLD context',
            'rdf_definition': 'Sample RDF definition'
        }, self.project)
        self.helper_update_object_id('schema-detail', {
            'name': 'Schema name 2',
            'type': 'Type',
            'definition': EXAMPLE_SCHEMA,
            'revision': 'Sample schema revision',
        }, self.schema)
        self.helper_update_object_id('projectschema-detail', {
            'name': 'Project Schema name 2',
            'mandatory_fields': 'Sample projectschema mandatory fields updated',
            'transport_rule': 'Sample projectschema transport rule',
            'masked_fields': 'Sample projectschema masked fields',
            'isEncrypted': True,
            'project': str(self.project.pk),
            'schema': str(self.schema.pk)
        }, self.projectschema)

    # TEST DELETE

    def helper_delete_object_pk(self, view_name, obj):
        url = reverse(view_name, kwargs={'pk': obj.pk})
        response = self.client.delete(url, format='json', follow=True)
        self.assertEquals(response.status_code, status.HTTP_204_NO_CONTENT)
        return response

    def test_api_delete_project(self):
        self.helper_delete_object_pk('project-detail', self.project)

    def test_api_delete_schema(self):
        self.helper_delete_object_pk('schema-detail', self.schema)

    def test_api_delete_projectschema(self):
        self.helper_delete_object_pk('projectschema-detail', self.projectschema)

    def test_api_delete_mapping(self):
        self.helper_delete_object_pk('mapping-detail', self.mapping)

    def test_api_delete_mappingset(self):
        self.helper_delete_object_pk('mappingset-detail', self.mappingset)

    def test_api_delete_submission(self):
        self.helper_delete_object_pk('submission-detail', self.submission)

    def test_api_delete_entity(self):
        self.helper_delete_object_pk('entity-detail', self.entity)

    def test_api_submission_with_empty_mapping(self):
        mappingset = {
            'name': 'mapping set',
            'revision': 'Sample mapping set revision',
            'project': str(self.project.pk),
            'input': {}
        }
        mappingset_response = self.helper_create_object(
            view_name='mappingset-list',
            data=mappingset,
        )
        mapping = {
            'name': 'Empty mapping',
            'definition': {},
            'revision': 'Sample mapping revision',
            'mappingset': mappingset_response.json()['id'],
            'projectschemas': [str(self.projectschema.pk)],
        }
        self.helper_create_object(
            view_name='mapping-list',
            data=mapping,
        )
        submission = {
            'mappingset': mappingset_response.json()['id'],
            'payload': {
                'a': 1
            }
        }
        self.helper_create_object(
            view_name='submission-list',
            data=submission,
        )

    def test_project_stats_view(self):
        project = models.Project.objects.create(
            revision='rev 1',
            name='a project with stats',
        )
        mappingset = models.MappingSet.objects.create(
            name=str(uuid.uuid4()),  # random name
            revision='Sample mapping set revision',
            project=project,
            input={}
        )
        for _ in range(4):
            response = self.helper_create_object('mapping-list', {
                'name': str(uuid.uuid4()),  # random name
                'definition': {},
                'revision': 'Sample mapping revision',
                'mappingset': str(mappingset.pk),
                'projectschemas': [str(self.projectschema.pk)],
            })
            for __ in range(10):
                self.helper_create_object('submission-list', {
                    'revision': 'Sample submission revision',
                    'payload': EXAMPLE_SOURCE_DATA,
                    'mappingset': str(mappingset.pk),
                })
        url = reverse('projects_stats-detail', kwargs={'pk': project.pk})
        response = self.client.get(url, format='json')
        self.assertEquals(response.status_code, status.HTTP_200_OK)
        json = response.json()
        self.assertEquals(json['id'], str(project.pk))
        submissions_count = models.Submission \
                                  .objects \
                                  .filter(mappingset__project=project.pk) \
                                  .count()
        self.assertEquals(json['submissions_count'], submissions_count)
        entities_count = models.Entity \
                               .objects \
                               .filter(submission__mappingset__project=project.pk) \
                               .count()
        self.assertEquals(json['entities_count'], entities_count)
        self.assertLessEqual(
            dateutil.parser.parse(json['first_submission']),
            dateutil.parser.parse(json['last_submission']),
        )

    def test_mapping_set_stats_view(self):
        url = reverse('mappingsets_stats-detail', kwargs={'pk': self.mappingset.pk})
        response = self.client.get(url, format='json')
        self.assertEquals(response.status_code, status.HTTP_200_OK)
        json = response.json()
        self.assertEquals(json['id'], str(self.mappingset.pk))
        submissions_count = models.Submission.objects.filter(mappingset=self.mappingset.pk).count()
        self.assertEquals(json['submissions_count'], submissions_count)
        entities_count = models.Entity.objects.filter(submission__mappingset=self.mappingset.pk).count()
        self.assertEquals(json['entities_count'], entities_count)
        self.assertLessEqual(
            dateutil.parser.parse(json['first_submission']),
            dateutil.parser.parse(json['last_submission']),
        )

    def test_example_entity_extraction__success(self):
        '''
        Assert that valid mappings validate and no errors are accumulated.
        '''
        url = reverse('validate-mappings')
        data = json.dumps({
            'submission_payload': EXAMPLE_SOURCE_DATA,
            'mapping_definition': EXAMPLE_MAPPING,
            'schemas': {'Person': EXAMPLE_SCHEMA},
        })
        response = self.client.post(url, data=data, content_type='application/json')
        response_data = json.loads(response.content)
        self.assertEqual(
            len(response_data['entities']),
            len(EXAMPLE_SOURCE_DATA['data']['people']),
        )
        self.assertEqual(len(response_data['mapping_errors']), 0)

    def test_example_entity_extraction__failure(self):
        '''
        Assert that errors are collected when invalid entities are created.
        '''
        url = reverse('validate-mappings')
        data = json.dumps({
            'submission_payload': EXAMPLE_SOURCE_DATA,
            'mapping_definition': {
                'entities': {
                    'Person': 1,
                },
                'mapping': [
                    ['#!uuid', 'Person.id'],
                    # "person" is not a schema
                    ['data.village', 'person.villageID'],
                    # "not_a_field" is not a field of `Person`
                    ['data.village', 'Person.not_a_field'],
                ],
            },
            'schemas': {
                'Person': EXAMPLE_SCHEMA,
            },
        })
        response = self.client.post(
            url,
            data=data,
            content_type='application/json'
        )
        response_data = json.loads(response.content)
        self.assertEqual(len(response_data['entities']), 0)
        expected = [
            'Could not find schema "person"',
            'No match for path',
            'Expected type "string" at path "Person.dob". Actual value: None',
            'Expected type "string" at path "Person.villageID". Actual value: None',
        ]
        result = [
            error['description'] for error in response_data['mapping_errors']
        ]
        self.assertEqual(expected, result)

    def test_example_entity_extraction__400_BAD_REQUEST(self):
        '''
        Invalid requests should return status code 400.
        '''
        url = reverse('validate-mappings')
        data = json.dumps({
            'mapping_definition': {
                'entities': {
                    'Person': 1,
                },
                'mapping': [
                    ['#!uuid', 'Person.id'],
                    # "person" is not a schema
                    ['data.village', 'person.villageID'],
                    # "not_a_field" is not a field of `Person`
                    ['data.village', 'Person.not_a_field'],
                ],
                # "schemas" are missing
            },
        })
        response = self.client.post(
            url,
            data=data,
            content_type='application/json'
        )
        response_data = json.loads(response.content)
        self.assertEquals(response.status_code, 400)
        self.assertIn('This field is required', response_data['schemas'][0])
        self.assertIn('This field is required', response_data['submission_payload'][0])

    def test_example_entity_extraction__500_INTERNAL_SERVER_ERROR(self):
        '''
        Unexpected mapping or extraction failures should return status code 500.
        '''
        with mock.patch('aether.kernel.api.mapping_validation.validate_mappings') as m:
            m.side_effect = Exception()
            url = reverse('validate-mappings')
            data = json.dumps({
                'submission_payload': EXAMPLE_SOURCE_DATA,
                'mapping_definition': EXAMPLE_MAPPING,
                'schemas': {'Person': EXAMPLE_SCHEMA},
            })
            response = self.client.post(url, data=data, content_type='application/json')
            self.assertEquals(response.status_code, 500)

    # Test resolving linked entities
    def helper_read_linked_data_entities(self, view_name, obj, depth):
        url = reverse(view_name, kwargs={'pk': obj.pk}) + '?depth=' + str(depth)
        response = self.client.get(url, format='json')
        try:
            int(depth)
            if depth > constants.LINKED_DATA_MAX_DEPTH:
                self.assertEqual(response.status_code, status.HTTP_400_BAD_REQUEST)
            else:
                self.assertEqual(response.status_code, status.HTTP_200_OK)
        except Exception as e:
            self.assertEqual(response.status_code, status.HTTP_400_BAD_REQUEST)
        return response

    def test_read_linked_data(self):
        location_schema = models.Schema.objects.create(
            name='Location',
            definition=SAMPLE_LOCATION_SCHEMA_DEFINITION,
            revision='1'
        )
        household_schema = models.Schema.objects.create(
            name='Household',
            definition=SAMPLE_HOUSEHOLD_SCHEMA_DEFINITION,
            revision='1'
        )
        location_projectschema = models.ProjectSchema.objects.create(
            name='Location',
            project=self.project,
            schema=location_schema
        )
        household_projectschema = models.ProjectSchema.objects.create(
            name='Household',
            project=self.project,
            schema=household_schema
        )
        location_entity = models.Entity.objects.create(
            payload=SAMPLE_LOCATION_DATA,
            projectschema=location_projectschema
        )
        household_entity = models.Entity.objects.create(
            payload=SAMPLE_HOUSEHOLD_DATA,
            projectschema=household_projectschema
        )
        linked_entity = self.helper_read_linked_data_entities('entity-detail', household_entity, 2)
        self.assertIsNotNone(
            json.loads(linked_entity.content)['resolved'][location_schema.name][location_entity.payload['id']]
        )
        self.helper_read_linked_data_entities('entity-detail', household_entity, 4)
        self.helper_read_linked_data_entities('entity-detail', household_entity, 'two')

    def test_api_no_cascade_delete_on_entity(self):
        self.helper_delete_object_pk('schema-detail', self.schema)
        modified_entity = models.Entity.objects.get(pk=self.entity.pk)
        self.assertIsNone(modified_entity.projectschema)
        # Test updating entity without a projectschema
        self.helper_update_object_id('entity-detail', {
            'revision': modified_entity.revision,
            'payload': modified_entity.payload,
            'status': 'Publishable',
            'projectschema': None
        }, modified_entity, True)

    def test_project_artefacts__endpoints(self):
        self.assertEqual(reverse('project-artefacts', kwargs={'pk': 1}), '/projects/1/artefacts/')

        response_get_404 = self.client.get('/projects/artefacts/')
        self.assertEqual(response_get_404.status_code, 404)

        project_id = str(uuid.uuid4())
        url = reverse('project-artefacts', kwargs={'pk': project_id})

        response_get_404 = self.client.get(url)
        self.assertEqual(response_get_404.status_code, 404, 'The project does not exist yet')

        # create project and artefacts
        response_patch = self.client.patch(
            url,
            json.dumps({'name': f'Project {project_id}'}),
            content_type='application/json'
        ).json()
        self.assertEqual(response_patch, {
            'project': project_id, 'schemas': [], 'project_schemas': [], 'mappings': [],
            'mappingsets': []
        })
        project = models.Project.objects.get(pk=project_id)
        self.assertEqual(project.name, f'Project {project_id}')

        # try to retrieve again
        response_get = self.client.get(url).json()
        self.assertEqual(response_get, {
            'project': project_id, 'schemas': [], 'project_schemas': [], 'mappings': [],
            'mappingsets': []
        })

    def test_project__avro_schemas__endpoints(self):
        self.assertEqual(reverse('project-avro-schemas', kwargs={'pk': 1}), '/projects/1/avro-schemas/')

        project_id = str(uuid.uuid4())
        url = reverse('project-avro-schemas', kwargs={'pk': project_id})

        # create project and artefacts
        response_patch = self.client.patch(
            url,
            json.dumps({'name': f'Project {project_id}'}),
            content_type='application/json'
        ).json()
        self.assertEqual(response_patch, {
            'project': project_id,
            'schemas': [],
            'project_schemas': [],
            'mappingsets': [],
            'mappings': [],
        })
        project = models.Project.objects.get(pk=project_id)
        self.assertEqual(project.name, f'Project {project_id}')

    def test_schema_validate_definition__success(self):
        view_name = 'schema-list'
        url = reverse(view_name)
        data = json.dumps({
            'name': 'Test',
            'type': 'test',
            'definition': {
                'name': 'Test',
                'type': 'record',
                'fields': [
                    {
                        'name': 'id',
                        'type': 'string'
                    }
                ]
            }
        })
        response = self.client.post(url, data, content_type='application/json')
        self.assertEqual(response.status_code, 201)

        good_complex_schemas = [
            json.dumps(  # Has a union type as it's base, but it otherwise ok.
                    {
                        'name': 'Test-ab',
                        'type': 'test',
                        'definition': [{
                            'name': 'Test-a',
                            'type': 'record',
                            'aetherBaseSchema': True,
                            'fields': [
                                {
                                    'name': 'id',
                                    'type': 'string'
                                }
                            ]
                        }, {
                            'name': 'AProperty',
                            'type': 'record',
                            'fields': [
                                {
                                    'name': 'other_type',
                                    'type': 'string'
                                }
                            ]
                        }
                        ]
                    }
            )
        ]

        for schema in good_complex_schemas:
            response = self.client.post(url, schema, content_type='application/json')
            self.assertEqual(response.status_code, 201)

    def test_schema_validate_definition__errors(self):
        view_name = 'schema-list'
        url = reverse(view_name)
        bad_schemas = [
            json.dumps({
                'name': 'Test',
                'type': 'test',
                'definition': {
                    'name': 'Test',
                    'type': 'record',
                    'aetherBaseSchema': True,
                    'fields': [
                        {
                            'name': 'a',  # missing key "id"
                            'type': 'string'
                        }
                    ]
                }
            }),
            json.dumps({
                'name': 'Test',
                'type': 'test',
                'definition': {
                    'name': 'Test',
                    'type': 'record',
                    'aetherBaseSchema': True,
                    'fields': [
                        {
                            'name': 'id',
                            'type': 'int'  # id is not of type "string"
                        }
                    ]
                }
            })
        ]

        for schema in bad_schemas:
            response = self.client.post(url, schema, content_type='application/json')
            response_content = json.loads(response.content)
            self.assertIn(
                validators.MESSAGE_REQUIRED_ID,
                response_content['definition'][0],
            )
            self.assertEqual(response.status_code, 400)

    def test_project__schemas_skeleton(self):
        self.assertEqual(reverse('project-skeleton', kwargs={'pk': 1}),
                         '/projects/1/schemas-skeleton/')

        response = self.client.get(reverse('project-skeleton', kwargs={'pk': self.project.pk}))
        self.assertEquals(response.status_code, 200)
        json = response.json()
        self.assertEqual(json, {
            'jsonpaths': ['id', '_rev', 'name', 'dob', 'villageID'],
            'docs': {'id': 'ID', '_rev': 'REVISION', 'name': 'NAME', 'villageID': 'VILLAGE'},
<<<<<<< HEAD
            'name': 'a project name-schema1',
=======
            'name': 'a project name-Person',
>>>>>>> 8e79bec8
        })

    def test_project__schemas_skeleton__no_linked_data(self):
        self.assertEqual(reverse('project-skeleton', kwargs={'pk': 1}),
                         '/projects/1/schemas-skeleton/')

        project = models.Project.objects.create(name='Alone')
        response = self.client.get(reverse('project-skeleton', kwargs={'pk': project.pk}))
        self.assertEquals(response.status_code, 200)
        json = response.json()
        self.assertEqual(json, {
            'jsonpaths': [],
            'docs': {},
            'name': 'Alone',
        })

        models.ProjectSchema.objects.create(
            name='1st',
            project=project,
            schema=models.Schema.objects.create(name='First', definition={}),
        )
        models.ProjectSchema.objects.create(
            name='2nd',
            project=project,
            schema=models.Schema.objects.create(name='Second', definition={}),
        )
        response = self.client.get(reverse('project-skeleton', kwargs={'pk': project.pk}))
        self.assertEquals(response.status_code, 200)
        json = response.json()
        self.assertEqual(json, {
            'jsonpaths': [],
            'docs': {},
            'name': 'Alone-Second',
<<<<<<< HEAD
=======
        })

    def test_schems__skeleton(self):
        self.assertEqual(reverse('schema-skeleton', kwargs={'pk': 1}),
                         '/schemas/1/skeleton/')

        response = self.client.get(reverse('schema-skeleton', kwargs={'pk': self.schema.pk}))
        self.assertEquals(response.status_code, 200)
        json = response.json()
        self.assertEqual(json, {
            'jsonpaths': ['id', '_rev', 'name', 'dob', 'villageID'],
            'docs': {'id': 'ID', '_rev': 'REVISION', 'name': 'NAME', 'villageID': 'VILLAGE'},
            'name': 'Person',
        })

    def test_projectschema__skeleton(self):
        self.assertEqual(reverse('projectschema-skeleton', kwargs={'pk': 1}),
                         '/projectschemas/1/skeleton/')

        response = self.client.get(reverse('projectschema-skeleton', kwargs={'pk': self.projectschema.pk}))
        self.assertEquals(response.status_code, 200)
        json = response.json()
        self.assertEqual(json, {
            'jsonpaths': ['id', '_rev', 'name', 'dob', 'villageID'],
            'docs': {'id': 'ID', '_rev': 'REVISION', 'name': 'NAME', 'villageID': 'VILLAGE'},
            'name': 'a project name-Person',
>>>>>>> 8e79bec8
        })<|MERGE_RESOLUTION|>--- conflicted
+++ resolved
@@ -795,11 +795,7 @@
         self.assertEqual(json, {
             'jsonpaths': ['id', '_rev', 'name', 'dob', 'villageID'],
             'docs': {'id': 'ID', '_rev': 'REVISION', 'name': 'NAME', 'villageID': 'VILLAGE'},
-<<<<<<< HEAD
-            'name': 'a project name-schema1',
-=======
             'name': 'a project name-Person',
->>>>>>> 8e79bec8
         })
 
     def test_project__schemas_skeleton__no_linked_data(self):
@@ -833,11 +829,9 @@
             'jsonpaths': [],
             'docs': {},
             'name': 'Alone-Second',
-<<<<<<< HEAD
-=======
-        })
-
-    def test_schems__skeleton(self):
+        })
+
+    def test_schema__skeleton(self):
         self.assertEqual(reverse('schema-skeleton', kwargs={'pk': 1}),
                          '/schemas/1/skeleton/')
 
@@ -861,5 +855,4 @@
             'jsonpaths': ['id', '_rev', 'name', 'dob', 'villageID'],
             'docs': {'id': 'ID', '_rev': 'REVISION', 'name': 'NAME', 'villageID': 'VILLAGE'},
             'name': 'a project name-Person',
->>>>>>> 8e79bec8
         })