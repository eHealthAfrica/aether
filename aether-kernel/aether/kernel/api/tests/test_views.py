--- conflicted
+++ resolved
@@ -124,8 +124,6 @@
             self.assertEqual(response.status_code, status.HTTP_201_CREATED, response.content)
         return response
 
-<<<<<<< HEAD
-=======
     def test_project_stats_view(self):
         # cleaning data
         models.Submission.objects.all().delete()
@@ -277,7 +275,6 @@
         self.assertNotIn('submissions_count', data)
         self.assertIn('entities_count', data)
 
->>>>>>> 56c54a13
     def test_mapping_set_stats_view(self):
         url = reverse('mappingsets_stats-detail', kwargs={'pk': self.mappingset.pk})
         response = self.client.get(url)
