--- conflicted
+++ resolved
@@ -736,52 +736,6 @@
             'name': 'a project name-Person',
         })
 
-<<<<<<< HEAD
-=======
-    def test_submission__extract__endpoint(self):
-        self.assertEqual(reverse('submission-extract', kwargs={'pk': 1}),
-                         '/submissions/1/extract/')
-        url = reverse('submission-extract', kwargs={'pk': self.submission.pk})
-
-        models.Entity.objects.all().delete()  # remove all entities
-        self.assertEqual(self.submission.entities.count(), 0)
-        self.submission.refresh_from_db()
-        self.assertEqual(self.submission.payload[ENTITY_EXTRACTION_ERRORS], [])
-
-        response = self.client.post(url)
-        self.assertEqual(response.status_code, 405, 'only PATCH')
-
-        with mock.patch('aether.kernel.api.views.run_entity_extraction',
-                        side_effect=Exception('oops')):
-            response = self.client.patch(url)
-        self.assertEqual(response.status_code, 400)
-        self.assertEqual(self.submission.entities.count(), 0)
-        self.submission.refresh_from_db()
-        self.assertEqual(self.submission.payload[ENTITY_EXTRACTION_ERRORS], ['oops'])
-
-        response = self.client.patch(url)
-        self.assertEqual(response.status_code, 200)
-        entities_count = self.submission.entities.count()
-        self.assertNotEqual(entities_count, 0)
-        entity_ids = [e.id for e in self.submission.entities.all()]
-
-        # re-extract (same number of entities with the same IDs)
-        models.Entity.objects.all().delete()  # remove all entities
-        self.client.patch(url)
-        self.assertEqual(entities_count, self.submission.entities.count())
-        self.assertEqual(entity_ids, [e.id for e in self.submission.entities.all()])
-
-        # re-extract (no new Entities just updated)
-        for e in self.submission.entities.all():
-            e.status = 'Pending Approval'
-            e.save()
-        self.client.patch(url)
-        self.assertEqual(entities_count, self.submission.entities.count())
-        self.assertEqual(entity_ids, [e.id for e in self.submission.entities.all()])
-        for e in self.submission.entities.all():
-            self.assertEqual(e.status, 'Publishable')
-
->>>>>>> aad07e79
     def test_schema_unique_usage(self):
         url = reverse('schema-unique-usage')
         data = [str(self.mapping.id)]
