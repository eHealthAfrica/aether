--- conflicted
+++ resolved
@@ -9,15 +9,10 @@
 from rest_framework import status
 from .. import models, constants
 
-<<<<<<< HEAD
 from . import (EXAMPLE_MAPPING, EXAMPLE_SCHEMA, EXAMPLE_SOURCE_DATA,
                SAMPLE_LOCATION_SCHEMA_DEFINITION, SAMPLE_HOUSEHOLD_SCHEMA_DEFINITION,
-               SAMPLE_LOCATION_DATA, SAMPLE_HOUSEHOLD_DATA)
-=======
-from . import (EXAMPLE_MAPPING, EXAMPLE_SOURCE_DATA, EXAMPLE_GAMETOKEN_SCHEMA,
-               EXAMPLE_VALID_PAYLOAD, EXAMPLE_SCHEMA, EXAMPLE_SOURCE_DATA_ENTITY,
-               EXAMPLE_INVALID_PAYLOAD)
->>>>>>> bedb3f0e
+               SAMPLE_LOCATION_DATA, SAMPLE_HOUSEHOLD_DATA, EXAMPLE_GAMETOKEN_SCHEMA,
+               EXAMPLE_VALID_PAYLOAD, EXAMPLE_SOURCE_DATA_ENTITY, EXAMPLE_INVALID_PAYLOAD)
 
 
 class ViewsTest(TransactionTestCase):
