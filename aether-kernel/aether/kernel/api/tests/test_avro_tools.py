# Copyright (C) 2018 by eHealth Africa : http://www.eHealthAfrica.org
#
# See the NOTICE file distributed with this work for additional information
# regarding copyright ownership.
#
# Licensed under the Apache License, Version 2.0 (the "License");
# you may not use this file except in compliance with
# the License.  You may obtain a copy of the License at
#
#   http://www.apache.org/licenses/LICENSE-2.0
#
# Unless required by applicable law or agreed to in writing,
# software distributed under the License is distributed on an
# "AS IS" BASIS, WITHOUT WARRANTIES OR CONDITIONS OF ANY
# KIND, either express or implied.  See the License for the
# specific language governing permissions and limitations
# under the License.

import collections
import json
import os
import uuid

from django.test import TestCase
from spavro.schema import parse as parse_schema

from . import EXAMPLE_SCHEMA
from aether.kernel.api.avro_tools import (
    # used in validation tests
    AvroValidationError as error,
    AvroValidationException,
    validate,
<<<<<<< HEAD
    # used in passthrough tests
    NAMESPACE,
    avro_schema_to_passthrough_artefacts as parser,
=======

    # used in passthrough tests
    NAMESPACE,
    avro_schema_to_passthrough_artefacts as parser,

>>>>>>> 8e79bec8
    # used in extractor tests
    is_nullable,
    __is_leaf as is_leaf,
    extract_jsonpaths_and_docs as extract,
<<<<<<< HEAD
=======

>>>>>>> 8e79bec8
    # used in random tests
    random_avro,
)

here = os.path.dirname(os.path.realpath(__file__))

# This namedtuple represents an avro validation test.
# Fields:
#     - fields: a list of avro schema fields. Used in
#       TestAvroValidator.run_validation_tests().
#     - datum: the value to test.
#     - expected_errors: a list of expected errors.
AvroValidatorTest = collections.namedtuple(
    'AvroTest',
    ['fields', 'datum', 'expected_errors'],
)


class TestAvroValidator(TestCase):

    def run_validation_tests(self, tests):
        for test in tests:
            schema = {'type': 'record', 'name': 'Test', 'fields': test.fields}
            spavro_schema = parse_schema(json.dumps(schema))
            result = validate(spavro_schema, test.datum)
            if result.errors:
                self.assertFalse(result.is_valid)
            else:
                self.assertTrue(result.is_valid)
            self.assertEqual(test.expected_errors, result.errors)

    def test_validate_null(self):
        self.run_validation_tests([
            AvroValidatorTest(
                fields=[{'name': 'test', 'type': 'null'}],
                datum={'test': None},
                expected_errors=[],
            ),
            AvroValidatorTest(
                fields=[{'name': 'test', 'type': 'null'}],
                datum={'test': 'not-null'},
                expected_errors=[
                    error(expected='null', datum='not-null', path='Test.test'),
                ],
            ),
        ])

    def test_validate_boolean(self):
        self.run_validation_tests([
            AvroValidatorTest(
                fields=[{'name': 'test', 'type': 'boolean'}],
                datum={'test': True},
                expected_errors=[],
            ),
            AvroValidatorTest(
                fields=[{'name': 'test', 'type': 'boolean'}],
                datum={'test': 'not-a-boolean'},
                expected_errors=[
                    error(expected='boolean', datum='not-a-boolean', path='Test.test'),
                ],
            )
        ])

    def test_validate_bytes(self):
        self.run_validation_tests([
            AvroValidatorTest(
                fields=[{'name': 'test', 'type': 'bytes'}],
                datum={'test': bytes(1)},
                expected_errors=[],
            ),
            AvroValidatorTest(
                fields=[{'name': 'test', 'type': 'bytes'}],
                datum={'test': 'not-bytes'},
                expected_errors=[
                    error(expected='bytes', datum='not-bytes', path='Test.test'),
                ],
            )
        ])

    def test_validate_string(self):
        self.run_validation_tests([
            AvroValidatorTest(
                fields=[{'name': 'test', 'type': 'string'}],
                datum={'test': 'a-string'},
                expected_errors=[],
            ),
            AvroValidatorTest(
                fields=[{'name': 'test', 'type': 'string'}],
                datum={'test': None},
                expected_errors=[
                    error(expected='string', datum=None, path='Test.test'),
                ],
            )
        ])

    def test_validate_int(self):
        self.run_validation_tests([
            AvroValidatorTest(
                fields=[{'name': 'test', 'type': 'int'}],
                datum={'test': 1},
                expected_errors=[],
            ),
            AvroValidatorTest(
                fields=[{'name': 'test', 'type': 'int'}],
                datum={'test': 'not-an-int'},
                expected_errors=[
                    error(expected='int', datum='not-an-int', path='Test.test'),
                ],
            ),
            AvroValidatorTest(
                fields=[{'name': 'test', 'type': 'int'}],
                datum={'test': 999999999999999999},
                expected_errors=[
                    error(expected='int', datum=999999999999999999, path='Test.test'),
                ],
            )
        ])

    def test_validate_long(self):
        self.run_validation_tests([
            AvroValidatorTest(
                fields=[{'name': 'test', 'type': 'long'}],
                datum={'test': 999999999999999999},
                expected_errors=[],
            ),
            AvroValidatorTest(
                fields=[{'name': 'test', 'type': 'long'}],
                datum={'test': 'not-a-long'},
                expected_errors=[
                    error(expected='long', datum='not-a-long', path='Test.test'),
                ],
            )
        ])

    def test_validate_float(self):
        self.run_validation_tests([
            AvroValidatorTest(
                fields=[{'name': 'test', 'type': 'float'}],
                datum={'test': 1.2},
                expected_errors=[],
            ),
            AvroValidatorTest(
                fields=[{'name': 'test', 'type': 'float'}],
                datum={'test': 'not-a-float'},
                expected_errors=[
                    error(expected='float', datum='not-a-float', path='Test.test'),
                ],
            ),
        ])

    def test_validate_double(self):
        self.run_validation_tests([
            AvroValidatorTest(
                fields=[{'name': 'test', 'type': 'double'}],
                datum={'test': 1.2},
                expected_errors=[],
            ),
            AvroValidatorTest(
                fields=[{'name': 'test', 'type': 'double'}],
                datum={'test': 'not-a-double'},
                expected_errors=[
                    error(expected='double', datum='not-a-double', path='Test.test'),
                ],
            )
        ])

    def test_validate_fixed(self):
        self.run_validation_tests([
            AvroValidatorTest(
                fields=[{
                    'name': 'test',
                    'type': {
                        'type': 'fixed',
                        'size': 32,
                        'name': 'md5'
                    }
                }],
                datum={'test': 'd41d8cd98f00b204e9800998ecf8427e'},
                expected_errors=[],
            ),
            AvroValidatorTest(
                fields=[{
                    'name': 'test',
                    'type': {
                        'type': 'fixed',
                        'size': 32,
                        'name': 'md5'
                    }
                }],
                datum={'test': '1234'},
                expected_errors=[
                    error(expected='md5', datum='1234', path='Test.test'),
                ],
            )
        ])

    def test_validate_enum(self):
        self.run_validation_tests([
            AvroValidatorTest(
                fields=[{
                    'name': 'test',
                    'type': {
                        'name': 'TestEnum',
                        'type': 'enum',
                        'symbols': ['A', 'B', 'C']
                    }
                }],
                datum={'test': 'A'},
                expected_errors=[],
            ),
            AvroValidatorTest(
                fields=[{
                    'name': 'test',
                    'type': {
                        'name': 'TestEnum',
                        'type': 'enum',
                        'symbols': ['A', 'B', 'C']
                    }
                }],
                datum={'test': 'D'},
                expected_errors=[
                    error(expected='TestEnum', datum='D', path='Test.test'),
                ],
            )
        ])

    def test_validate_array(self):
        self.run_validation_tests([
            AvroValidatorTest(
                fields=[{
                    'name': 'test',
                    'type': {
                        'type': 'array',
                        'items': 'string'
                    }
                }],
                datum={'test': ['a-string']},
                expected_errors=[],
            ),
            AvroValidatorTest(
                fields=[{
                    'name': 'test',
                    'type': {
                        'type': 'array',
                        'items': 'string'
                    }
                }],
                datum={'test': None},
                expected_errors=[
                    error(expected='array', datum=None, path='Test.test'),
                ],
            ),
            AvroValidatorTest(
                fields=[{
                    'name': 'test',
                    'type': {
                        'type': 'array',
                        'items': 'string'
                    }
                }],
                datum={'test': ['a-string', 1]},
                expected_errors=[
                    error(expected='string', datum=1, path='Test.test[1]'),
                ],
            )
        ])

    def test_validate_map(self):
        self.run_validation_tests([
            AvroValidatorTest(
                fields=[{
                    'name': 'test',
                    'type': {
                        'type': 'map',
                        'values': 'int'
                    }
                }],
                datum={'test': {'a': 1}},
                expected_errors=[],
            ),
            AvroValidatorTest(
                fields=[{
                    'name': 'test',
                    'type': {
                        'type': 'map',
                        'values': 'int'
                    }
                }],
                datum={'test': {'a': 'not-an-int'}},
                expected_errors=[
                    error(expected='int', datum='not-an-int', path='Test.test')
                ],
            )
        ])

    def test_validate_union(self):
        self.run_validation_tests([
            AvroValidatorTest(
                fields=[{
                    'name': 'test',
                    'type': ['null', 'string'],
                }],
                datum={'test': None},
                expected_errors=[],
            ),
            AvroValidatorTest(
                fields=[{
                    'name': 'test',
                    'type': ['null', 'string'],
                }],
                datum={'test': 'a-string'},
                expected_errors=[],
            ),
            AvroValidatorTest(
                fields=[{
                    'name': 'test',
                    'type': ['null', 'string'],
                }],
                datum={'test': 1},
                expected_errors=[
                    error(expected=['null', 'string'], datum=1, path='Test.test')
                ],
            ),
        ])

    def test_validate_record(self):
        self.run_validation_tests([
            AvroValidatorTest(
                fields=[{
                    'name': 'test',
                    'type': {
                        'name': 'TestRecord',
                        'type': 'record',
                        'fields': [
                            {
                                'name': 'a',
                                'type': 'string'
                            },
                            {
                                'name': 'b',
                                'type': 'int'
                            },
                            {
                                'name': 'c',
                                'type': {
                                    'type': 'array',
                                    'items': 'string'
                                }
                            }
                        ]
                    }
                }],
                datum={'test': {'a': 'a-string', 'b': 1, 'c': ['a-string']}},
                expected_errors=[],
            ),
            AvroValidatorTest(
                fields=[{
                    'name': 'test',
                    'type': {
                        'name': 'TestRecord',
                        'type': 'record',
                        'fields': [
                            {
                                'name': 'a',
                                'type': 'string'
                            },
                            {
                                'name': 'b',
                                'type': 'int'
                            },
                            {
                                'name': 'c',
                                'type': {
                                    'type': 'array',
                                    'items': 'string'
                                }
                            }
                        ]
                    }
                }],
                datum={'test': {'a': 1, 'b': ['a-string'], 'c': ['a-string', 2]}},
                expected_errors=[
                    error(expected='string', datum=1, path='Test.test.a'),
                    error(expected='int', datum=['a-string'], path='Test.test.b'),
                    error(expected='string', datum=2, path='Test.test.c[1]'),
                ],
            ),
        ])

    def test_validate_recursive__success(self):
        with open(os.path.join(here, 'files/avrodoc.avsc'), 'r') as infile:
            schema = json.load(infile)
        spavro_schema = parse_schema(json.dumps(schema))
        datum = {
            'id': 123,
            'username': 'Foo',
            'passwordHash': 'bar',
            'signupDate': 1528879144000,
            'emailAddresses': [{
                'address': 'foo@example.com',
                'verified': True,
                'dateAdded': 1528879144000,
            }],
            'twitterAccounts': [],
            'toDoItems': [
                {
                    'status': 'ACTIONABLE',
                    'title': '1',
                    'description': 'abc',
                    'snoozeDate': 1528879144000,
                    'subItems': [
                        {
                            'status': 'HIDDEN',
                            'title': '1.1',
                            'description': 'abc',
                            'snoozeDate': 1528879144000,
                            'subItems': [
                            ]
                        },
                        {
                            'status': 'DONE',
                            'title': '1.2',
                            'description': 'abc',
                            'snoozeDate': 1528879144000,
                            'subItems': [
                                {
                                    'status': 'DELETED',
                                    'title': '1.2.1',
                                    'description': 'abc',
                                    'snoozeDate': 1528879144000,
                                    'subItems': [
                                    ]
                                }
                            ]
                        }
                    ]
                }
            ]
        }
        result = validate(spavro_schema, datum)
        expected_errors = []
        self.assertEqual(expected_errors, result.errors)

    def test_validate_recursive__error(self):
        with open(os.path.join(here, 'files/avrodoc.avsc'), 'r') as infile:
            schema = json.load(infile)
        spavro_schema = parse_schema(json.dumps(schema))
        datum = {
            'id': 123,
            'username': 'Foo',
            'passwordHash': 'bar',
            'signupDate': 1528879144000,
            'emailAddresses': [{
                'address': 'foo@example.com',
                'verified': True,
                'dateAdded': 1528879144000,
            }],
            'twitterAccounts': [],
            'toDoItems': [
                {
                    'status': None,  # Not a valid status
                    'title': '1',
                    'description': 'abc',
                    'snoozeDate': 1528879144000,
                    'subItems': [
                        {
                            'status': 'HIDDEN',
                            'title': 1.1,  # Not a string
                            'description': 'abc',
                            'snoozeDate': 1528879144000,
                            'subItems': []
                        },
                        {
                            'status': 'DONE',
                            'title': '1.2',
                            'description': ['test'],  # Not a string
                            'snoozeDate': 1,
                            'subItems': [
                                {
                                    'status': 'DELETED',
                                    'title': 4,
                                    'description': 'abc',
                                    'snoozeDate': 1,  # Not a long
                                    'subItems': []
                                }
                            ]
                        }
                    ]
                }
            ]
        }
        result = validate(spavro_schema, datum)
        expected_errors = [
            error(
                expected='ToDoStatus',
                datum=None,
                path='User.toDoItems[0].status',
            ),
            error(
                expected='string',
                datum=1.1,
                path='User.toDoItems[0].subItems[0].title',
            ),
            error(
                expected=['null', 'string'],
                datum=['test'],
                path='User.toDoItems[0].subItems[1].description',
            ),
            error(
                expected='string',
                datum=4,
                path='User.toDoItems[0].subItems[1].subItems[0].title',
            )
        ]
        self.assertEqual(expected_errors, result.errors)

    def test_validate_top_level_union__success(self):
        spavro_schema = parse_schema(json.dumps(['null', 'string']))
        datum = 'a-string'
        result = validate(spavro_schema, datum)
        expected_errors = []
        self.assertTrue(result.is_valid)
        self.assertEqual(expected_errors, result.errors)

    def test_validate_top_level_union__error(self):
        spavro_schema = parse_schema(json.dumps(['null', 'string']))
        datum = 1
        result = validate(spavro_schema, datum)
        expected_errors = [
            error(expected=['null', 'string'], datum=1, path='$')
        ]
        self.assertFalse(result.is_valid)
        self.assertEqual(expected_errors, result.errors)

    def test_validate__raises(self):
        Schema = collections.namedtuple('Schema', ['type'])
        schema = Schema('not-an-avro-type')
        with self.assertRaises(AvroValidationException) as err:
            validate(schema, 2)
        message = str(err.exception)
        self.assertIn('Could not validate', message)


class TestAvroPassthrough(TestCase):

    def test__avro_schema_to_passthrough_artefacts__defaults(self):
        schema, mapping = parser(None, {'name': 'sample', 'type': 'record', 'fields': []})

        self.assertIsNotNone(schema['id'])
        # include namespace and id field
        self.assertEqual(schema['definition'], {
            'namespace': NAMESPACE,
            'name': 'sample',
            'type': 'record',
            'fields': [
                {
                    'doc': 'UUID',
                    'name': 'id',
                    'type': 'string',
                },
            ]
        })

        self.assertEqual(mapping, {
            'id': schema['id'],
            'name': 'sample',
            'definition': {
                'entities': {'sample': schema['id']},
                'mapping': [['#!uuid', 'sample.id']],
            },
            'is_read_only': True,
            'is_active': True,
            'input': {},
            'schema': {
                'fields': [],
                'name': 'sample',
                'type': 'record'
            },
        })

    def test__avro_schema_to_passthrough_artefacts__non_defaults(self):
        schema, mapping = parser('1', {
            'name': 'sample2',
            'namespace': 'my.namespace',
            'type': 'record',
            'fields': [
                {
                    'doc': 'My ID',
                    'name': 'id',
                    'type': 'int',
                },
                {
                    'doc': 'UUID',
                    'name': 'id2',
                    'type': 'string',
                },
            ]
        })

        self.assertEqual(schema['id'], '1')
        self.assertEqual(schema['definition'], {
            'namespace': 'my.namespace',
            'name': 'sample2',
            'type': 'record',
            'fields': [
                {
                    'doc': 'My ID',
                    'name': 'id',
                    'type': 'int',
                },
                {
                    'doc': 'UUID',
                    'name': 'id2',
                    'type': 'string',
                },
            ]
        })

        input = mapping.pop('input')
        self.assertIsNotNone(input)
        self.assertIn('id', input)
        self.assertTrue(isinstance(input['id'], int))
        self.assertIn('id2', input)
        self.assertTrue(isinstance(input['id2'], str))

        self.assertEqual(mapping, {
            'id': '1',
            'name': 'sample2',
            'definition': {
                'entities': {'sample2': '1'},
                'mapping': [
                    ['$.id', 'sample2.id'],
                    ['$.id2', 'sample2.id2'],
                ],
            },
            'is_read_only': True,
            'is_active': True,
            'schema': {
                'fields': [
                    {
                        'doc': 'My ID',
                        'name': 'id',
                        'type': 'int'
                    },
                    {
                        'doc': 'UUID',
                        'name': 'id2',
                        'type': 'string'
                    }
                ],
                'name': 'sample2',
                'namespace': 'my.namespace',
                'type': 'record'
            },
        })


class TestAvroRandom(TestCase):

    def test_random_avro__null(self):
        self.assertIsNone(random_avro({'type': 'null'}))

    def test_random_avro__boolean(self):
        self.assertTrue(isinstance(random_avro({'type': 'boolean'}), bool))

    def test_random_avro__int(self):
        self.assertTrue(isinstance(random_avro({'type': 'int'}), int))

    def test_random_avro__long(self):
        self.assertTrue(isinstance(random_avro({'type': 'long'}), int))

    def test_random_avro__float(self):
        self.assertTrue(isinstance(random_avro({'type': 'float'}), float))

    def test_random_avro__double(self):
        self.assertTrue(isinstance(random_avro({'type': 'double'}), float))

    def test_random_avro__string(self):
        self.assertTrue(isinstance(random_avro({'type': 'string'}), str))

    def test_random_avro__string__UUID(self):
        value = random_avro({'type': 'string', 'name': 'id'})
        self.assertTrue(isinstance(value, str))
        try:
            uuid.UUID(value)
            self.assertTrue(True)
        except ValueError:  # `value` is not a valid UUID
            self.assertTrue(False)

    def test_random_avro__bytes(self):
        self.assertTrue(isinstance(random_avro({'type': 'bytes'}), bytes))

    def test_random_avro__fixed(self):
        self.assertTrue(isinstance(random_avro({'type': 'fixed', 'size': 16}), bytes))

    def test_random_avro__enum(self):
        symbols = ['a', 'b', 'c']
        value = random_avro({'type': 'enum', 'symbols': symbols})
        self.assertTrue(isinstance(value, str))
        self.assertIn(value, symbols)

    def test_random_avro__record(self):
        value = random_avro({
            'type': 'record',
            'fields': [
                {
                    'name': 'a',
                    'type': 'null',
                },
                {
                    'name': 'b',
                    'type': 'null',
                },
                {
                    'name': 'c',
                    'type': 'null',
                },
            ]
        })
        self.assertEqual(value, {'a': None, 'b': None, 'c': None})

    def test_random_avro__map(self):
        value = random_avro({'type': 'map', 'values': 'int'})
        self.assertTrue(isinstance(value, dict))
        for k, v in value.items():
            self.assertTrue(isinstance(k, str))
            self.assertTrue(isinstance(v, int))

        symbols = ['a', 'b', 'c']
        value = random_avro({'type': 'map', 'values': {'type': 'enum', 'symbols': symbols}})
        for k, v in value.items():
            self.assertTrue(isinstance(k, str))
            self.assertTrue(isinstance(v, str))
            self.assertIn(v, symbols)

    def test_random_avro__array(self):
        value = random_avro({'type': 'array', 'items': 'int'})
        self.assertTrue(isinstance(value, list))
        for v in value:
            self.assertTrue(isinstance(v, int))

        symbols = ['a', 'b', 'c']
        value = random_avro({'type': 'array', 'items': {'type': 'enum', 'symbols': symbols}})
        self.assertTrue(isinstance(value, list))
        for v in value:
            self.assertTrue(isinstance(v, str))
            self.assertIn(v, symbols)

    def test_random_avro__union__nullable(self):
        self.assertTrue(isinstance(random_avro({'type': ['null', 'boolean']}), bool))
        self.assertTrue(isinstance(random_avro({'type': ['int', 'null']}), int))
        self.assertTrue(isinstance(random_avro({'type': ['null', {'type': 'fixed', 'size': 16}]}), bytes))

    def test_random_avro__union__not_nullable(self):
        value = random_avro({'type': ['boolean', 'null', 'int']})
        self.assertIsNotNone(value)
        self.assertTrue(isinstance(value, (int, bool)))

    def test_random_avro__named(self):
        self.assertIsNone(random_avro({'type': 'custom'}))

    def test_random_avro__complex(self):
        value = random_avro({
            'type': 'record',
            'fields': [
                {
                    'name': 'iterate',
                    'type': [
                        'null',
                        {
                            'type': 'array',
                            'items': {
                                'name': 'iterate',
                                'type': 'record',
                                'fields': [
                                    {
                                        'name': 'index',
                                        'type': ['null', 'int'],
                                    },
                                    {
                                        'name': 'value',
                                        'type': ['null', 'string'],
                                    },
                                ]
                            },
                        },
                    ],
                },
            ],
        })

        self.assertIsNotNone(value)
        self.assertTrue(isinstance(value, dict))
        self.assertIn('iterate', value)
        iterate = value['iterate']
        self.assertTrue(isinstance(iterate, list))
        self.assertTrue(len(iterate) > 0)
        for item in iterate:
            self.assertTrue(isinstance(item, dict))
            self.assertTrue(isinstance(item['index'], int))
            self.assertTrue(isinstance(item['value'], str))


class TestAvroExtractor(TestCase):

    def test__is_nullable(self):
        # should return false if type is not a union
        self.assertFalse(is_nullable({'type': 'array', 'items': 'another_type'}))
        self.assertFalse(is_nullable({'type': 'record'}))
        self.assertFalse(is_nullable({'type': 'map'}))
        self.assertFalse(is_nullable('null'))
        self.assertFalse(is_nullable({'type': 'null'}))

        # should return true only if type is a union fo two elements, one of them "null"
        self.assertFalse(is_nullable(['boolean', 'int']))
        self.assertFalse(is_nullable(['float', {'type': 'enum'}]))
        self.assertFalse(is_nullable(['string', 'int', {'type': 'record'}]))
        self.assertFalse(is_nullable(['null', 'int', {'type': 'record'}]))

        self.assertTrue(is_nullable(['null', 'int']))
        self.assertTrue(is_nullable(['null', {'type': 'enum'}]))

    def test__is_leaf(self):
        # should flag basic primitives as leaf
        self.assertTrue(is_leaf('null'))
        self.assertTrue(is_leaf('boolean'))
        self.assertTrue(is_leaf('int'))
        self.assertTrue(is_leaf('long'))
        self.assertTrue(is_leaf('float'))
        self.assertTrue(is_leaf('double'))
        self.assertTrue(is_leaf('bytes'))
        self.assertTrue(is_leaf('string'))
        self.assertTrue(is_leaf('enum'))
        self.assertTrue(is_leaf('fixed'))

        self.assertTrue(is_leaf({'type': 'null'}))
        self.assertTrue(is_leaf({'type': 'boolean'}))
        self.assertTrue(is_leaf({'type': 'int'}))
        self.assertTrue(is_leaf({'type': 'long'}))
        self.assertTrue(is_leaf({'type': 'float'}))
        self.assertTrue(is_leaf({'type': 'double'}))
        self.assertTrue(is_leaf({'type': 'bytes'}))
        self.assertTrue(is_leaf({'type': 'string'}))
        self.assertTrue(is_leaf({'type': 'enum'}))
        self.assertTrue(is_leaf({'type': 'fixed'}))

        # should not flag complex types
        self.assertFalse(is_leaf({'type': 'record'}))
        self.assertFalse(is_leaf({'type': 'map'}))
        self.assertFalse(is_leaf({'type': 'array', 'items': {'type': 'map'}}))
        self.assertFalse(is_leaf({'type': 'array', 'items': 'named_type'}))
        self.assertFalse(is_leaf(['null', 'int', {'type': 'record'}]))

        # should flag certain complex types
        self.assertTrue(is_leaf(['null', 'int']))
        self.assertTrue(is_leaf(['null', {'type': 'enum'}]))
        self.assertTrue(is_leaf({'type': 'array', 'items': 'long'}))

    def test__extract__with_doc(self):
        # should get take the "doc" property as doc
        schema = {
            'name': 'root',
            'doc': 'The root',
            'type': 'record',
            'fields': [
                {
                    'name': 'first',
                    'doc': 'The first',
                    # nullable primitive
                    'type': ['null', 'boolean']
                }
            ]
        }

        paths = []
        docs = {}
        extract(schema, paths, docs)

        self.assertEqual(paths, ['first'])
        self.assertEqual(docs, {'first': 'The first'})

    def test__extract__without_doc(self):
        # should no create any doc entry if no "doc"
        schema = {
            'name': 'root',
            'type': 'record',
            'fields': [
                {
                    'name': 'first',
                    # "enum" types are handled as primitives
                    'type': {
                        'name': 'coords',
                        # this is ignored, it belongs to the named type "coords"
                        'doc': '3D axes',
                        'type': 'enum',
                        'symbols': ['x', 'y', 'z']
                    }
                }
            ]
        }

        paths = []
        docs = {}
        extract(schema, paths, docs)

        self.assertEqual(paths, ['first'])
        self.assertEqual(docs, {})

    def test__extract__with_initial_values(self):
        # should not overwrite initial values
        schema = {
            'name': 'root',
            'doc': 'The root',
            'type': 'record',
            'fields': [
                {
                    'name': 'first',
                    'doc': 'The first',
                    'type': ['null', 'boolean']
                },
                {
                    'name': 'second',
                    'doc': 'The first',
                    'type': 'string'
                }
            ]
        }

        # initial paths and docs
        paths = ['zero', 'first']
        docs = {
            'unknown': 'who knows?',  # there is no path for it but...
            'first': 'The Second'
        }
        extract(schema, paths, docs)

        self.assertEqual(paths, ['zero', 'first', 'second'])
        self.assertEqual(docs, {
            'unknown': 'who knows?',  # still there
            'first': 'The Second',    # not replaced
            'second': 'The first',    # added
        })

    def test__extract__record_type(self):
        # should build nested paths
        schema = {
            'name': 'root',
            'doc': 'The root',
            'type': 'record',
            'fields': [
                {
                    'name': 'first',
                    'type': 'record',
                    'fields': [
                        {
                            'name': 'second',
                            'doc': 'leaf',
                            'type': ['null', 'boolean']
                        },
                        {
                            'name': 'fourth',
                            'type': [
                                'null',
                                {
                                    # it's the same name because it's nullable
                                    'name': 'fourth',
                                    'type': 'record',
                                    'fields': [
                                        {
                                            'name': 'fifth',
                                            'type': 'string'
                                        }
                                    ]
                                }
                            ]
                        }
                    ]
                }
            ]
        }

        paths = []
        docs = {}
        extract(schema, paths, docs)

        self.assertEqual(paths, ['first', 'first.second', 'first.fourth', 'first.fourth.fifth'])
        self.assertEqual(docs, {'first.second': 'leaf'})

    def test__extract__map_type(self):
        # should build map jsonpaths with "*"
        schema = {
            'name': 'root',
            'doc': 'The root',
            'type': 'record',
            'fields': [
                {
                    'name': 'a',
                    'type': 'record',
                    'fields': [
                        {
                            # it's the same name because it's nullable
                            'name': 'b',
                            'doc': 'Dictionary I',
                            'type': [
                                'null',
                                {
                                    'name': 'b',
                                    'type': 'map',
                                    'values': 'long'
                                }
                            ]
                        },
                        {
                            'name': 'c',
                            'doc': 'Dictionary II',
                            'type': 'map',
                            'values': {
                                'name': 'nullable_string',
                                'type': ['null', 'string']
                            }
                        },
                        {
                            'name': 'd',
                            'doc': 'Dictionary III (with children)',
                            'type': 'map',
                            'values': {
                                'name': 'it_does_not_matter',
                                'type': 'record',
                                'fields': [
                                    {
                                        'name': 'e',
                                        'doc': 'child',
                                        'type': 'string'
                                    }
                                ]
                            }
                        },
                        {
                            'name': 'f',
                            'doc': 'Dictionary IV',
                            'type': 'map',
                            'values': 'named_type'
                        }
                    ]
                }
            ]
        }

        paths = []
        docs = {}
        extract(schema, paths, docs)

        self.assertEqual(paths, [
            'a',
            'a.b',
            'a.b.*',
            'a.c',
            'a.c.*',
            'a.d',
            'a.d.*',
            'a.d.*.e',
            'a.f',
            'a.f.*',
        ])
        self.assertEqual(docs, {
            'a.b': 'Dictionary I',
            'a.c': 'Dictionary II',
            'a.d': 'Dictionary III (with children)',
            'a.d.*.e': 'child',
            'a.f': 'Dictionary IV',
        })

    def test__extract__array_type(self):
        # should build array jsonpaths with "#"
        schema = {
            'name': 'root',
            'doc': 'The root',
            'type': 'record',
            'fields': [
                {
                    'name': 'a',
                    'type': 'record',
                    'fields': [
                        {
                            'name': 'b',
                            'doc': 'List I',
                            'type': [
                                'null',
                                {
                                    # it's the same name because it's nullable
                                    'name': 'b',
                                    'type': 'array',
                                    'items': 'long'
                                }
                            ]
                        },
                        {
                            'name': 'c',
                            'doc': 'List II',
                            'type': 'array',
                            'items': {
                                'name': 'nullable_string',
                                'type': ['null', 'string']
                            }
                        },
                        {
                            'name': 'd',
                            'doc': 'List III (with children)',
                            'type': 'array',
                            'items': {
                                'name': 'it_does_not_matter',
                                'type': 'record',
                                'fields': [
                                    {
                                        'name': 'e',
                                        'doc': 'child',
                                        'type': 'string'
                                    }
                                ]
                            }
                        },
                        {
                            'name': 'f',
                            'doc': 'List IV',
                            'type': 'array',
                            'items': 'named_type'
                        }
                    ]
                }
            ]
        }

        paths = []
        docs = {}
        extract(schema, paths, docs)

        self.assertEqual(paths, [
            'a',
            'a.b',
            # 'a.b.#',  # array of primitives are treated as leafs
            'a.c',
            # 'a.c.#',  # array of primitives are treated as leafs
            'a.d',
            'a.d.#',
            'a.d.#.e',
            'a.f',
            'a.f.#',
        ])
        self.assertEqual(docs, {
            'a.b': 'List I',
            'a.c': 'List II',
            'a.d': 'List III (with children)',
            'a.d.#.e': 'child',
            'a.f': 'List IV',
        })

    def test__extract__union_type(self):
        # should build union jsonpaths as tagged unions
        schema = {
            'name': 'root',
            'doc': 'The root',
            'type': 'record',
            'fields': [
                {
                    'name': 'a',
                    'type': 'record',
                    'fields': [
                        {
                            'name': 'b',
                            'doc': 'Union I',
                            'type': [
                                'null',
                                'long',
                                'string',
                                {'name': 'axes', 'type': 'enum', 'symbols': ['x', 'y', 'z'], 'doc': 'axes'},
                                {'type': 'map', 'values': 'int', 'doc': 'coords'}
                            ]
                        }
                    ]
                }
            ]
        }

        paths = []
        docs = {}
        extract(schema, paths, docs)

        self.assertEqual(paths, [
            'a',
            'a.b',
            'a.b.?',
            'a.b.?.*',
        ])
        self.assertEqual(docs, {'a.b': 'Union I'})

    def test__extract__example(self):
        paths = []
        docs = {}
        extract(EXAMPLE_SCHEMA, paths, docs)

        self.assertEqual(paths, [
            'id',
            '_rev',
            'name',
            'dob',
            'villageID',
        ])
        self.assertEqual(docs, {
            'id': 'ID',
            '_rev': 'REVISION',
            'name': 'NAME',
            'villageID': 'VILLAGE',
        })<|MERGE_RESOLUTION|>--- conflicted
+++ resolved
@@ -30,25 +30,16 @@
     AvroValidationError as error,
     AvroValidationException,
     validate,
-<<<<<<< HEAD
+
     # used in passthrough tests
     NAMESPACE,
     avro_schema_to_passthrough_artefacts as parser,
-=======
-
-    # used in passthrough tests
-    NAMESPACE,
-    avro_schema_to_passthrough_artefacts as parser,
-
->>>>>>> 8e79bec8
+
     # used in extractor tests
     is_nullable,
     __is_leaf as is_leaf,
     extract_jsonpaths_and_docs as extract,
-<<<<<<< HEAD
-=======
-
->>>>>>> 8e79bec8
+
     # used in random tests
     random_avro,
 )
