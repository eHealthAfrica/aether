# Copyright (C) 2018 by eHealth Africa : http://www.eHealthAfrica.org
#
# See the NOTICE file distributed with this work for additional information
# regarding copyright ownership.
#
# Licensed under the Apache License, Version 2.0 (the "License");
# you may not use this file except in compliance with
# the License.  You may obtain a copy of the License at
#
#   http://www.apache.org/licenses/LICENSE-2.0
#
# Unless required by applicable law or agreed to in writing,
# software distributed under the License is distributed on an
# "AS IS" BASIS, WITHOUT WARRANTIES OR CONDITIONS OF ANY
# KIND, either express or implied.  See the License for the
# specific language governing permissions and limitations
# under the License.

import collections
import json
import os

from django.test import TestCase
from spavro.schema import parse as parse_schema

from . import EXAMPLE_SCHEMA
from aether.kernel.api.avro_tools import (
    avro_schema_to_passthrough_artefacts as parser,
    AvroValidationError as error,
    AvroValidationException,
    validate,
<<<<<<< HEAD
    AvroValidationError as error,
    is_nullable,
    __is_leaf as is_leaf,
    extract_jsonpaths_and_docs as extract
=======
    NAMESPACE,
>>>>>>> 662f7a8d
)

here = os.path.dirname(os.path.realpath(__file__))

# This namedtuple represents an avro validation test.
# Fields:
#     - fields: a list of avro schema fields. Used in
#       TestAvroValidator.run_validation_tests().
#     - datum: the value to test.
#     - expected_errors: a list of expected errors.
AvroValidatorTest = collections.namedtuple(
    'AvroTest',
    ['fields', 'datum', 'expected_errors'],
)


class TestAvroValidator(TestCase):

    def run_validation_tests(self, tests):
        for test in tests:
            schema = {'type': 'record', 'name': 'Test', 'fields': test.fields}
            spavro_schema = parse_schema(json.dumps(schema))
            result = validate(spavro_schema, test.datum)
            if result.errors:
                self.assertFalse(result.is_valid)
            else:
                self.assertTrue(result.is_valid)
            self.assertEqual(test.expected_errors, result.errors)

    def test_validate_null(self):
        self.run_validation_tests([
            AvroValidatorTest(
                fields=[{'name': 'test', 'type': 'null'}],
                datum={'test': None},
                expected_errors=[],
            ),
            AvroValidatorTest(
                fields=[{'name': 'test', 'type': 'null'}],
                datum={'test': 'not-null'},
                expected_errors=[
                    error(expected='null', datum='not-null', path='Test.test'),
                ],
            ),
        ])

    def test_validate_boolean(self):
        self.run_validation_tests([
            AvroValidatorTest(
                fields=[{'name': 'test', 'type': 'boolean'}],
                datum={'test': True},
                expected_errors=[],
            ),
            AvroValidatorTest(
                fields=[{'name': 'test', 'type': 'boolean'}],
                datum={'test': 'not-a-boolean'},
                expected_errors=[
                    error(expected='boolean', datum='not-a-boolean', path='Test.test'),
                ],
            )
        ])

    def test_validate_bytes(self):
        self.run_validation_tests([
            AvroValidatorTest(
                fields=[{'name': 'test', 'type': 'bytes'}],
                datum={'test': bytes(1)},
                expected_errors=[],
            ),
            AvroValidatorTest(
                fields=[{'name': 'test', 'type': 'bytes'}],
                datum={'test': 'not-bytes'},
                expected_errors=[
                    error(expected='bytes', datum='not-bytes', path='Test.test'),
                ],
            )
        ])

    def test_validate_string(self):
        self.run_validation_tests([
            AvroValidatorTest(
                fields=[{'name': 'test', 'type': 'string'}],
                datum={'test': 'a-string'},
                expected_errors=[],
            ),
            AvroValidatorTest(
                fields=[{'name': 'test', 'type': 'string'}],
                datum={'test': None},
                expected_errors=[
                    error(expected='string', datum=None, path='Test.test'),
                ],
            )
        ])

    def test_validate_int(self):
        self.run_validation_tests([
            AvroValidatorTest(
                fields=[{'name': 'test', 'type': 'int'}],
                datum={'test': 1},
                expected_errors=[],
            ),
            AvroValidatorTest(
                fields=[{'name': 'test', 'type': 'int'}],
                datum={'test': 'not-an-int'},
                expected_errors=[
                    error(expected='int', datum='not-an-int', path='Test.test'),
                ],
            ),
            AvroValidatorTest(
                fields=[{'name': 'test', 'type': 'int'}],
                datum={'test': 999999999999999999},
                expected_errors=[
                    error(expected='int', datum=999999999999999999, path='Test.test'),
                ],
            )
        ])

    def test_validate_long(self):
        self.run_validation_tests([
            AvroValidatorTest(
                fields=[{'name': 'test', 'type': 'long'}],
                datum={'test': 999999999999999999},
                expected_errors=[],
            ),
            AvroValidatorTest(
                fields=[{'name': 'test', 'type': 'long'}],
                datum={'test': 'not-a-long'},
                expected_errors=[
                    error(expected='long', datum='not-a-long', path='Test.test'),
                ],
            )
        ])

    def test_validate_float(self):
        self.run_validation_tests([
            AvroValidatorTest(
                fields=[{'name': 'test', 'type': 'float'}],
                datum={'test': 1.2},
                expected_errors=[],
            ),
            AvroValidatorTest(
                fields=[{'name': 'test', 'type': 'float'}],
                datum={'test': 'not-a-float'},
                expected_errors=[
                    error(expected='float', datum='not-a-float', path='Test.test'),
                ],
            ),
        ])

    def test_validate_double(self):
        self.run_validation_tests([
            AvroValidatorTest(
                fields=[{'name': 'test', 'type': 'double'}],
                datum={'test': 1.2},
                expected_errors=[],
            ),
            AvroValidatorTest(
                fields=[{'name': 'test', 'type': 'double'}],
                datum={'test': 'not-a-double'},
                expected_errors=[
                    error(expected='double', datum='not-a-double', path='Test.test'),
                ],
            )
        ])

    def test_validate_fixed(self):
        self.run_validation_tests([
            AvroValidatorTest(
                fields=[{
                    'name': 'test',
                    'type': {
                        'type': 'fixed',
                        'size': 32,
                        'name': 'md5'
                    }
                }],
                datum={'test': 'd41d8cd98f00b204e9800998ecf8427e'},
                expected_errors=[],
            ),
            AvroValidatorTest(
                fields=[{
                    'name': 'test',
                    'type': {
                        'type': 'fixed',
                        'size': 32,
                        'name': 'md5'
                    }
                }],
                datum={'test': '1234'},
                expected_errors=[
                    error(expected='md5', datum='1234', path='Test.test'),
                ],
            )
        ])

    def test_validate_enum(self):
        self.run_validation_tests([
            AvroValidatorTest(
                fields=[{
                    'name': 'test',
                    'type': {
                        'name': 'TestEnum',
                        'type': 'enum',
                        'symbols': ['A', 'B', 'C']
                    }
                }],
                datum={'test': 'A'},
                expected_errors=[],
            ),
            AvroValidatorTest(
                fields=[{
                    'name': 'test',
                    'type': {
                        'name': 'TestEnum',
                        'type': 'enum',
                        'symbols': ['A', 'B', 'C']
                    }
                }],
                datum={'test': 'D'},
                expected_errors=[
                    error(expected='TestEnum', datum='D', path='Test.test'),
                ],
            )
        ])

    def test_validate_array(self):
        self.run_validation_tests([
            AvroValidatorTest(
                fields=[{
                    'name': 'test',
                    'type': {
                        'type': 'array',
                        'items': 'string'
                    }
                }],
                datum={'test': ['a-string']},
                expected_errors=[],
            ),
            AvroValidatorTest(
                fields=[{
                    'name': 'test',
                    'type': {
                        'type': 'array',
                        'items': 'string'
                    }
                }],
                datum={'test': None},
                expected_errors=[
                    error(expected='array', datum=None, path='Test.test'),
                ],
            ),
            AvroValidatorTest(
                fields=[{
                    'name': 'test',
                    'type': {
                        'type': 'array',
                        'items': 'string'
                    }
                }],
                datum={'test': ['a-string', 1]},
                expected_errors=[
                    error(expected='string', datum=1, path='Test.test[1]'),
                ],
            )
        ])

    def test_validate_map(self):
        self.run_validation_tests([
            AvroValidatorTest(
                fields=[{
                    'name': 'test',
                    'type': {
                        'type': 'map',
                        'values': 'int'
                    }
                }],
                datum={'test': {'a': 1}},
                expected_errors=[],
            ),
            AvroValidatorTest(
                fields=[{
                    'name': 'test',
                    'type': {
                        'type': 'map',
                        'values': 'int'
                    }
                }],
                datum={'test': {'a': 'not-an-int'}},
                expected_errors=[
                    error(expected='int', datum='not-an-int', path='Test.test')
                ],
            )
        ])

    def test_validate_union(self):
        self.run_validation_tests([
            AvroValidatorTest(
                fields=[{
                    'name': 'test',
                    'type': ['null', 'string'],
                }],
                datum={'test': None},
                expected_errors=[],
            ),
            AvroValidatorTest(
                fields=[{
                    'name': 'test',
                    'type': ['null', 'string'],
                }],
                datum={'test': 'a-string'},
                expected_errors=[],
            ),
            AvroValidatorTest(
                fields=[{
                    'name': 'test',
                    'type': ['null', 'string'],
                }],
                datum={'test': 1},
                expected_errors=[
                    error(expected=['null', 'string'], datum=1, path='Test.test')
                ],
            ),
        ])

    def test_validate_record(self):
        self.run_validation_tests([
            AvroValidatorTest(
                fields=[{
                    'name': 'test',
                    'type': {
                        'name': 'TestRecord',
                        'type': 'record',
                        'fields': [
                            {
                                'name': 'a',
                                'type': 'string'
                            },
                            {
                                'name': 'b',
                                'type': 'int'
                            },
                            {
                                'name': 'c',
                                'type': {
                                    'type': 'array',
                                    'items': 'string'
                                }
                            }
                        ]
                    }
                }],
                datum={'test': {'a': 'a-string', 'b': 1, 'c': ['a-string']}},
                expected_errors=[],
            ),
            AvroValidatorTest(
                fields=[{
                    'name': 'test',
                    'type': {
                        'name': 'TestRecord',
                        'type': 'record',
                        'fields': [
                            {
                                'name': 'a',
                                'type': 'string'
                            },
                            {
                                'name': 'b',
                                'type': 'int'
                            },
                            {
                                'name': 'c',
                                'type': {
                                    'type': 'array',
                                    'items': 'string'
                                }
                            }
                        ]
                    }
                }],
                datum={'test': {'a': 1, 'b': ['a-string'], 'c': ['a-string', 2]}},
                expected_errors=[
                    error(expected='string', datum=1, path='Test.test.a'),
                    error(expected='int', datum=['a-string'], path='Test.test.b'),
                    error(expected='string', datum=2, path='Test.test.c[1]'),
                ],
            ),
        ])

    def test_validate_recursive__success(self):
        with open(os.path.join(here, 'files/avrodoc.avsc'), 'r') as infile:
            schema = json.load(infile)
        spavro_schema = parse_schema(json.dumps(schema))
        datum = {
            'id': 123,
            'username': 'Foo',
            'passwordHash': 'bar',
            'signupDate': 1528879144000,
            'emailAddresses': [{
                'address': 'foo@example.com',
                'verified': True,
                'dateAdded': 1528879144000,
            }],
            'twitterAccounts': [],
            'toDoItems': [
                {
                    'status': 'ACTIONABLE',
                    'title': '1',
                    'description': 'abc',
                    'snoozeDate': 1528879144000,
                    'subItems': [
                        {
                            'status': 'HIDDEN',
                            'title': '1.1',
                            'description': 'abc',
                            'snoozeDate': 1528879144000,
                            'subItems': [
                            ]
                        },
                        {
                            'status': 'DONE',
                            'title': '1.2',
                            'description': 'abc',
                            'snoozeDate': 1528879144000,
                            'subItems': [
                                {
                                    'status': 'DELETED',
                                    'title': '1.2.1',
                                    'description': 'abc',
                                    'snoozeDate': 1528879144000,
                                    'subItems': [
                                    ]
                                }
                            ]
                        }
                    ]
                }
            ]
        }
        result = validate(spavro_schema, datum)
        expected_errors = []
        self.assertEqual(expected_errors, result.errors)

    def test_validate_recursive__error(self):
        with open(os.path.join(here, 'files/avrodoc.avsc'), 'r') as infile:
            schema = json.load(infile)
        spavro_schema = parse_schema(json.dumps(schema))
        datum = {
            'id': 123,
            'username': 'Foo',
            'passwordHash': 'bar',
            'signupDate': 1528879144000,
            'emailAddresses': [{
                'address': 'foo@example.com',
                'verified': True,
                'dateAdded': 1528879144000,
            }],
            'twitterAccounts': [],
            'toDoItems': [
                {
                    'status': None,  # Not a valid status
                    'title': '1',
                    'description': 'abc',
                    'snoozeDate': 1528879144000,
                    'subItems': [
                        {
                            'status': 'HIDDEN',
                            'title': 1.1,  # Not a string
                            'description': 'abc',
                            'snoozeDate': 1528879144000,
                            'subItems': []
                        },
                        {
                            'status': 'DONE',
                            'title': '1.2',
                            'description': ['test'],  # Not a string
                            'snoozeDate': 1,
                            'subItems': [
                                {
                                    'status': 'DELETED',
                                    'title': 4,
                                    'description': 'abc',
                                    'snoozeDate': 1,  # Not a long
                                    'subItems': []
                                }
                            ]
                        }
                    ]
                }
            ]
        }
        result = validate(spavro_schema, datum)
        expected_errors = [
            error(
                expected='ToDoStatus',
                datum=None,
                path='User.toDoItems[0].status',
            ),
            error(
                expected='string',
                datum=1.1,
                path='User.toDoItems[0].subItems[0].title',
            ),
            error(
                expected=['null', 'string'],
                datum=['test'],
                path='User.toDoItems[0].subItems[1].description',
            ),
            error(
                expected='string',
                datum=4,
                path='User.toDoItems[0].subItems[1].subItems[0].title',
            )
        ]
        self.assertEqual(expected_errors, result.errors)

    def test_validate_top_level_union__success(self):
        spavro_schema = parse_schema(json.dumps(['null', 'string']))
        datum = 'a-string'
        result = validate(spavro_schema, datum)
        expected_errors = []
        self.assertTrue(result.is_valid)
        self.assertEqual(expected_errors, result.errors)

    def test_validate_top_level_union__error(self):
        spavro_schema = parse_schema(json.dumps(['null', 'string']))
        datum = 1
        result = validate(spavro_schema, datum)
        expected_errors = [
            error(expected=['null', 'string'], datum=1, path='$')
        ]
        self.assertFalse(result.is_valid)
        self.assertEqual(expected_errors, result.errors)

    def test_validate__raises(self):
        Schema = collections.namedtuple('Schema', ['type'])
        schema = Schema('not-an-avro-type')
        with self.assertRaises(AvroValidationException) as err:
            validate(schema, 2)
        message = str(err.exception)
        self.assertIn('Could not validate', message)


<<<<<<< HEAD
class TestAvroExtractor(TestCase):

    def test__is_nullable(self):
        # should return false if type is not a union
        self.assertFalse(is_nullable({'type': 'array', 'items': 'another_type'}))
        self.assertFalse(is_nullable({'type': 'record'}))
        self.assertFalse(is_nullable({'type': 'map'}))
        self.assertFalse(is_nullable('null'))
        self.assertFalse(is_nullable({'type': 'null'}))

        # should return true only if type is a union fo two elements, one of them "null"
        self.assertFalse(is_nullable(['boolean', 'int']))
        self.assertFalse(is_nullable(['float', {'type': 'enum'}]))
        self.assertFalse(is_nullable(['string', 'int', {'type': 'record'}]))
        self.assertFalse(is_nullable(['null', 'int', {'type': 'record'}]))

        self.assertTrue(is_nullable(['null', 'int']))
        self.assertTrue(is_nullable(['null', {'type': 'enum'}]))

    def test__is_leaf(self):
        # should flag basic primitives as leaf
        self.assertTrue(is_leaf('null'))
        self.assertTrue(is_leaf('boolean'))
        self.assertTrue(is_leaf('int'))
        self.assertTrue(is_leaf('long'))
        self.assertTrue(is_leaf('float'))
        self.assertTrue(is_leaf('double'))
        self.assertTrue(is_leaf('bytes'))
        self.assertTrue(is_leaf('string'))
        self.assertTrue(is_leaf('enum'))
        self.assertTrue(is_leaf('fixed'))

        self.assertTrue(is_leaf({'type': 'null'}))
        self.assertTrue(is_leaf({'type': 'boolean'}))
        self.assertTrue(is_leaf({'type': 'int'}))
        self.assertTrue(is_leaf({'type': 'long'}))
        self.assertTrue(is_leaf({'type': 'float'}))
        self.assertTrue(is_leaf({'type': 'double'}))
        self.assertTrue(is_leaf({'type': 'bytes'}))
        self.assertTrue(is_leaf({'type': 'string'}))
        self.assertTrue(is_leaf({'type': 'enum'}))
        self.assertTrue(is_leaf({'type': 'fixed'}))

        # should not flag complex types
        self.assertFalse(is_leaf({'type': 'record'}))
        self.assertFalse(is_leaf({'type': 'map'}))
        self.assertFalse(is_leaf({'type': 'array', 'items': {'type': 'map'}}))
        self.assertFalse(is_leaf({'type': 'array', 'items': 'named_type'}))
        self.assertFalse(is_leaf(['null', 'int', {'type': 'record'}]))

        # should flag certain complex types
        self.assertTrue(is_leaf(['null', 'int']))
        self.assertTrue(is_leaf(['null', {'type': 'enum'}]))
        self.assertTrue(is_leaf({'type': 'array', 'items': 'long'}))

    def test__extract__with_doc(self):
        # should get take the "doc" property as doc
        schema = {
            'name': 'root',
            'doc': 'The root',
            'type': 'record',
            'fields': [
                {
                    'name': 'first',
                    'doc': 'The first',
                    # nullable primitive
                    'type': ['null', 'boolean']
                }
            ]
        }

        paths = []
        docs = {}
        extract(schema, paths, docs)

        self.assertEqual(paths, ['first'])
        self.assertEqual(docs, {'first': 'The first'})

    def test__extract__without_doc(self):
        # should no create any doc entry if no "doc"
        schema = {
            'name': 'root',
            'type': 'record',
            'fields': [
                {
                    'name': 'first',
                    # "enum" types are handled as primitives
                    'type': {
                        'name': 'coords',
                        # this is ignored, it belongs to the named type "coords"
                        'doc': '3D axes',
                        'type': 'enum',
                        'symbols': ['x', 'y', 'z']
                    }
                }
            ]
        }

        paths = []
        docs = {}
        extract(schema, paths, docs)

        self.assertEqual(paths, ['first'])
        self.assertEqual(docs, {})

    def test__extract__with_initial_values(self):
        # should not overwrite initial values
        schema = {
            'name': 'root',
            'doc': 'The root',
            'type': 'record',
            'fields': [
                {
                    'name': 'first',
                    'doc': 'The first',
                    'type': ['null', 'boolean']
                },
                {
                    'name': 'second',
                    'doc': 'The first',
                    'type': 'string'
                }
            ]
        }

        # initial paths and docs
        paths = ['zero', 'first']
        docs = {
            'unknown': 'who knows?',  # there is no path for it but...
            'first': 'The Second'
        }
        extract(schema, paths, docs)

        self.assertEqual(paths, ['zero', 'first', 'second'])
        self.assertEqual(docs, {
            'unknown': 'who knows?',  # still there
            'first': 'The Second',    # not replaced
            'second': 'The first',    # added
        })

    def test__extract__record_type(self):
        # should build nested paths
        schema = {
            'name': 'root',
            'doc': 'The root',
            'type': 'record',
            'fields': [
                {
                    'name': 'first',
                    'type': 'record',
                    'fields': [
                        {
                            'name': 'second',
                            'doc': 'leaf',
                            'type': ['null', 'boolean']
                        },
                        {
                            'name': 'fourth',
                            'type': [
                                'null',
                                {
                                    # it's the same name because it's nullable
                                    'name': 'fourth',
                                    'type': 'record',
                                    'fields': [
                                        {
                                            'name': 'fifth',
                                            'type': 'string'
                                        }
                                    ]
                                }
                            ]
                        }
                    ]
                }
            ]
        }

        paths = []
        docs = {}
        extract(schema, paths, docs)

        self.assertEqual(paths, ['first', 'first.second', 'first.fourth', 'first.fourth.fifth'])
        self.assertEqual(docs, {'first.second': 'leaf'})

    def test__extract__map_type(self):
        # should build map jsonpaths with "*"
        schema = {
            'name': 'root',
            'doc': 'The root',
            'type': 'record',
            'fields': [
                {
                    'name': 'a',
                    'type': 'record',
                    'fields': [
                        {
                            # it's the same name because it's nullable
                            'name': 'b',
                            'doc': 'Dictionary I',
                            'type': [
                                'null',
                                {
                                    'name': 'b',
                                    'type': 'map',
                                    'values': 'long'
                                }
                            ]
                        },
                        {
                            'name': 'c',
                            'doc': 'Dictionary II',
                            'type': 'map',
                            'values': {
                                'name': 'nullable_string',
                                'type': ['null', 'string']
                            }
                        },
                        {
                            'name': 'd',
                            'doc': 'Dictionary III (with children)',
                            'type': 'map',
                            'values': {
                                'name': 'it_does_not_matter',
                                'type': 'record',
                                'fields': [
                                    {
                                        'name': 'e',
                                        'doc': 'child',
                                        'type': 'string'
                                    }
                                ]
                            }
                        },
                        {
                            'name': 'f',
                            'doc': 'Dictionary IV',
                            'type': 'map',
                            'values': 'named_type'
                        }
                    ]
                }
            ]
        }

        paths = []
        docs = {}
        extract(schema, paths, docs)

        self.assertEqual(paths, [
            'a',
            'a.b',
            'a.b.*',
            'a.c',
            'a.c.*',
            'a.d',
            'a.d.*',
            'a.d.*.e',
            'a.f',
            'a.f.*',
        ])
        self.assertEqual(docs, {
            'a.b': 'Dictionary I',
            'a.c': 'Dictionary II',
            'a.d': 'Dictionary III (with children)',
            'a.d.*.e': 'child',
            'a.f': 'Dictionary IV',
        })

    def test__extract__array_type(self):
        # should build array jsonpaths with "#"
        schema = {
            'name': 'root',
            'doc': 'The root',
            'type': 'record',
            'fields': [
                {
                    'name': 'a',
                    'type': 'record',
                    'fields': [
                        {
                            'name': 'b',
                            'doc': 'List I',
                            'type': [
                                'null',
                                {
                                    # it's the same name because it's nullable
                                    'name': 'b',
                                    'type': 'array',
                                    'items': 'long'
                                }
                            ]
                        },
                        {
                            'name': 'c',
                            'doc': 'List II',
                            'type': 'array',
                            'items': {
                                'name': 'nullable_string',
                                'type': ['null', 'string']
                            }
                        },
                        {
                            'name': 'd',
                            'doc': 'List III (with children)',
                            'type': 'array',
                            'items': {
                                'name': 'it_does_not_matter',
                                'type': 'record',
                                'fields': [
                                    {
                                        'name': 'e',
                                        'doc': 'child',
                                        'type': 'string'
                                    }
                                ]
                            }
                        },
                        {
                            'name': 'f',
                            'doc': 'List IV',
                            'type': 'array',
                            'items': 'named_type'
                        }
                    ]
                }
            ]
        }

        paths = []
        docs = {}
        extract(schema, paths, docs)

        self.assertEqual(paths, [
            'a',
            'a.b',
            # 'a.b.#',  # array of primitives are treated as leafs
            'a.c',
            # 'a.c.#',  # array of primitives are treated as leafs
            'a.d',
            'a.d.#',
            'a.d.#.e',
            'a.f',
            'a.f.#',
        ])
        self.assertEqual(docs, {
            'a.b': 'List I',
            'a.c': 'List II',
            'a.d': 'List III (with children)',
            'a.d.#.e': 'child',
            'a.f': 'List IV',
        })

    def test__extract__union_type(self):
        # should build union jsonpaths as tagged unions
        schema = {
            'name': 'root',
            'doc': 'The root',
            'type': 'record',
            'fields': [
                {
                    'name': 'a',
                    'type': 'record',
                    'fields': [
                        {
                            'name': 'b',
                            'doc': 'Union I',
                            'type': [
                                'null',
                                'long',
                                'string',
                                {'name': 'axes', 'type': 'enum', 'symbols': ['x', 'y', 'z'], 'doc': 'axes'},
                                {'type': 'map', 'values': 'int', 'doc': 'coords'}
                            ]
                        }
                    ]
                }
            ]
        }

        paths = []
        docs = {}
        extract(schema, paths, docs)

        self.assertEqual(paths, [
            'a',
            'a.b',
            'a.b.?',
            'a.b.?.*',
        ])
        self.assertEqual(docs, {'a.b': 'Union I'})

    def test__extract__example(self):
        paths = []
        docs = {}
        extract(EXAMPLE_SCHEMA, paths, docs)

        self.assertEqual(paths, [
            'id',
            '_rev',
            'name',
            'dob',
            'villageID',
        ])
        self.assertEqual(docs, {
            'id': 'ID',
            '_rev': 'REVISION',
            'name': 'NAME',
            'villageID': 'VILLAGE',
=======
class TestAvroTools(TestCase):

    def test__avro_schema_to_passthrough_artefacts__defaults(self):
        schema, mapping = parser(None, {'name': 'sample', 'fields': []})

        self.assertIsNotNone(schema['id'])
        # include namespace and id field
        self.assertEqual(schema['definition'], {
            'namespace': NAMESPACE,
            'name': 'sample',
            'fields': [
                {
                    'doc': 'UUID',
                    'name': 'id',
                    'type': 'string',
                },
            ]
        })

        self.assertEqual(mapping, {
            'id': schema['id'],
            'name': 'sample',
            'definition': {
                'entities': {'sample': schema['id']},
                'mapping': [['#!uuid', 'sample.id']],
            }
        })

    def test__avro_schema_to_passthrough_artefacts__non_defaults(self):
        schema, mapping = parser('1', {
            'name': 'sample2',
            'namespace': 'my.namespace',
            'fields': [
                {
                    'doc': 'My ID',
                    'name': 'id',
                    'type': 'int',
                },
                {
                    'doc': 'UUID',
                    'name': 'id2',
                    'type': 'string',
                },
            ]
        })

        self.assertEqual(schema['id'], '1')
        self.assertEqual(schema['definition'], {
            'namespace': 'my.namespace',
            'name': 'sample2',
            'fields': [
                {
                    'doc': 'My ID',
                    'name': 'id',
                    'type': 'int',
                },
                {
                    'doc': 'UUID',
                    'name': 'id2',
                    'type': 'string',
                },
            ]
        })

        self.assertEqual(mapping, {
            'id': '1',
            'name': 'sample2',
            'definition': {
                'entities': {'sample2': '1'},
                'mapping': [
                    ['$.id', 'sample2.id'],
                    ['$.id2', 'sample2.id2'],
                ],
            }
>>>>>>> 662f7a8d
        })<|MERGE_RESOLUTION|>--- conflicted
+++ resolved
@@ -25,18 +25,17 @@
 
 from . import EXAMPLE_SCHEMA
 from aether.kernel.api.avro_tools import (
-    avro_schema_to_passthrough_artefacts as parser,
+    # used in validation tests
     AvroValidationError as error,
     AvroValidationException,
     validate,
-<<<<<<< HEAD
-    AvroValidationError as error,
+    # used in passthrough tests
+    NAMESPACE,
+    avro_schema_to_passthrough_artefacts as parser,
+    # used in extractor tests
     is_nullable,
     __is_leaf as is_leaf,
-    extract_jsonpaths_and_docs as extract
-=======
-    NAMESPACE,
->>>>>>> 662f7a8d
+    extract_jsonpaths_and_docs as extract,
 )
 
 here = os.path.dirname(os.path.realpath(__file__))
@@ -578,7 +577,83 @@
         self.assertIn('Could not validate', message)
 
 
-<<<<<<< HEAD
+class TestAvroTools(TestCase):
+
+    def test__avro_schema_to_passthrough_artefacts__defaults(self):
+        schema, mapping = parser(None, {'name': 'sample', 'fields': []})
+
+        self.assertIsNotNone(schema['id'])
+        # include namespace and id field
+        self.assertEqual(schema['definition'], {
+            'namespace': NAMESPACE,
+            'name': 'sample',
+            'fields': [
+                {
+                    'doc': 'UUID',
+                    'name': 'id',
+                    'type': 'string',
+                },
+            ]
+        })
+
+        self.assertEqual(mapping, {
+            'id': schema['id'],
+            'name': 'sample',
+            'definition': {
+                'entities': {'sample': schema['id']},
+                'mapping': [['#!uuid', 'sample.id']],
+            }
+        })
+
+    def test__avro_schema_to_passthrough_artefacts__non_defaults(self):
+        schema, mapping = parser('1', {
+            'name': 'sample2',
+            'namespace': 'my.namespace',
+            'fields': [
+                {
+                    'doc': 'My ID',
+                    'name': 'id',
+                    'type': 'int',
+                },
+                {
+                    'doc': 'UUID',
+                    'name': 'id2',
+                    'type': 'string',
+                },
+            ]
+        })
+
+        self.assertEqual(schema['id'], '1')
+        self.assertEqual(schema['definition'], {
+            'namespace': 'my.namespace',
+            'name': 'sample2',
+            'fields': [
+                {
+                    'doc': 'My ID',
+                    'name': 'id',
+                    'type': 'int',
+                },
+                {
+                    'doc': 'UUID',
+                    'name': 'id2',
+                    'type': 'string',
+                },
+            ]
+        })
+
+        self.assertEqual(mapping, {
+            'id': '1',
+            'name': 'sample2',
+            'definition': {
+                'entities': {'sample2': '1'},
+                'mapping': [
+                    ['$.id', 'sample2.id'],
+                    ['$.id2', 'sample2.id2'],
+                ],
+            }
+        })
+
+
 class TestAvroExtractor(TestCase):
 
     def test__is_nullable(self):
@@ -988,80 +1063,4 @@
             '_rev': 'REVISION',
             'name': 'NAME',
             'villageID': 'VILLAGE',
-=======
-class TestAvroTools(TestCase):
-
-    def test__avro_schema_to_passthrough_artefacts__defaults(self):
-        schema, mapping = parser(None, {'name': 'sample', 'fields': []})
-
-        self.assertIsNotNone(schema['id'])
-        # include namespace and id field
-        self.assertEqual(schema['definition'], {
-            'namespace': NAMESPACE,
-            'name': 'sample',
-            'fields': [
-                {
-                    'doc': 'UUID',
-                    'name': 'id',
-                    'type': 'string',
-                },
-            ]
-        })
-
-        self.assertEqual(mapping, {
-            'id': schema['id'],
-            'name': 'sample',
-            'definition': {
-                'entities': {'sample': schema['id']},
-                'mapping': [['#!uuid', 'sample.id']],
-            }
-        })
-
-    def test__avro_schema_to_passthrough_artefacts__non_defaults(self):
-        schema, mapping = parser('1', {
-            'name': 'sample2',
-            'namespace': 'my.namespace',
-            'fields': [
-                {
-                    'doc': 'My ID',
-                    'name': 'id',
-                    'type': 'int',
-                },
-                {
-                    'doc': 'UUID',
-                    'name': 'id2',
-                    'type': 'string',
-                },
-            ]
-        })
-
-        self.assertEqual(schema['id'], '1')
-        self.assertEqual(schema['definition'], {
-            'namespace': 'my.namespace',
-            'name': 'sample2',
-            'fields': [
-                {
-                    'doc': 'My ID',
-                    'name': 'id',
-                    'type': 'int',
-                },
-                {
-                    'doc': 'UUID',
-                    'name': 'id2',
-                    'type': 'string',
-                },
-            ]
-        })
-
-        self.assertEqual(mapping, {
-            'id': '1',
-            'name': 'sample2',
-            'definition': {
-                'entities': {'sample2': '1'},
-                'mapping': [
-                    ['$.id', 'sample2.id'],
-                    ['$.id2', 'sample2.id2'],
-                ],
-            }
->>>>>>> 662f7a8d
         })