# Copyright (C) 2019 by eHealth Africa : http://www.eHealthAfrica.org
#
# See the NOTICE file distributed with this work for additional information
# regarding copyright ownership.
#
# Licensed under the Apache License, Version 2.0 (the "License");
# you may not use this file except in compliance with
# the License.  You may obtain a copy of the License at
#
#   http://www.apache.org/licenses/LICENSE-2.0
#
# Unless required by applicable law or agreed to in writing,
# software distributed under the License is distributed on an
# "AS IS" BASIS, WITHOUT WARRANTIES OR CONDITIONS OF ANY
# KIND, either express or implied.  See the License for the
# specific language governing permissions and limitations
# under the License.

import copy
import uuid

from django.test import RequestFactory, TestCase
from rest_framework.serializers import ValidationError

from aether.python.entity.extractor import ENTITY_EXTRACTION_ENRICHMENT

from aether.kernel.api import models, serializers

from . import EXAMPLE_SCHEMA, EXAMPLE_SOURCE_DATA, EXAMPLE_SOURCE_DATA_ENTITY, EXAMPLE_MAPPING


class SerializersTests(TestCase):

    def setUp(self):
        super(SerializersTests, self).setUp()
        self.request = RequestFactory().get('/')

    def test__serializers__create_and_update(self):

        project = serializers.ProjectSerializer(
            data={
                'name': 'a project name',
            },
            context={'request': self.request},
        )
        self.assertTrue(project.is_valid(), project.errors)
        project.save()

        project_1 = serializers.ProjectSerializer(
            data={
                'name': 'another project name',
            },
            context={'request': self.request},
        )
        self.assertTrue(project_1.is_valid(), project_1.errors)
        project_1.save()

        # check schema with definition validation
        schema = serializers.SchemaSerializer(
            data={
                'name': 'a schema name',
                'definition': {},
            },
            context={'request': self.request},
        )
        self.assertFalse(schema.is_valid(), schema.errors)
        self.assertIn('No "type" property', schema.errors['definition'][0])

        schema = serializers.SchemaSerializer(
            data={
                'name': 'a schema name',
                'definition': {
                    'type': 'record',
                },
            },
            context={'request': self.request},
        )
        self.assertFalse(schema.is_valid(), schema.errors)
        self.assertIn('Record schema requires a non-empty fields property.',
                      schema.errors['definition'][0])

        schema = serializers.SchemaSerializer(
            data={
                'name': 'a schema name',
                'definition': {
                    'name': 'Test',
                    'type': 'record',
                    'fields': [
                        {
                            'name': 'name',
                            'type': 'string',
                        }
                    ]
                },
            },
            context={'request': self.request},
        )
        self.assertFalse(schema.is_valid(), schema.errors)
        self.assertIn('A schema is required to have a field "id" of type "string"',
                      schema.errors['definition'][0])

        schema = serializers.SchemaSerializer(
            data={
                'name': 'a schema name',
                'definition': {
                    'name': 'Test',
                    'type': 'record',
                    'fields': [
                        {
                            'name': 'name',
                            'type': 'string',
                        }
                    ]
                },
            },
            context={'request': self.request},
        )
        self.assertFalse(schema.is_valid(), schema.errors)
        self.assertIn('A schema is required to have a field "id" of type "string"',
                      schema.errors['definition'][0])

        schema = serializers.SchemaSerializer(
            data={
                'name': 'a schema name',
                'definition': EXAMPLE_SCHEMA,
            },
            context={'request': self.request},
        )
        self.assertTrue(schema.is_valid(), schema.errors)
        schema.save()

        schemadecorator = serializers.SchemaDecoratorSerializer(
            data={
                'name': 'a schema decorator name',
                'project': project.data['id'],
                'schema': schema.data['id'],
            },
            context={'request': self.request},
        )
        self.assertTrue(schemadecorator.is_valid(), schemadecorator.errors)
        schemadecorator.save()

        schemadecorator_1 = serializers.SchemaDecoratorSerializer(
            data={
                'name': 'another schema decorator name',
                'project': project_1.data['id'],
                'schema': schema.data['id'],
            },
            context={'request': self.request},
        )
        self.assertTrue(schemadecorator_1.is_valid(), schemadecorator_1.errors)
        schemadecorator_1.save()

        mappingset = serializers.MappingSetSerializer(
            data={
                'name': 'a sample mapping set',
                'project': project.data['id'],
            },
            context={'request': self.request},
        )
        self.assertTrue(mappingset.is_valid(), mappingset.errors)
        mappingset.save()

        mappingset_1 = serializers.MappingSetSerializer(
            data={
                'name': 'another sample mapping set',
                'project': project_1.data['id'],
            },
            context={'request': self.request},
        )
        self.assertTrue(mappingset_1.is_valid(), mappingset_1.errors)
        mappingset_1.save()

        # check mapping with definition validation
        mapping = serializers.MappingSerializer(
            data={
                'name': 'a sample mapping',
                'definition': {
                    'entities': [],  # this must be a dict
                    'mapping': {},   # this must be a list
                },
                'mappingset': mappingset.data['id'],
                'project': project.data['id'],
            },
            context={'request': self.request},
        )
        self.assertFalse(mapping.is_valid(), mapping.errors)
        self.assertIn('is not valid under any of the given schemas',
                      mapping.errors['definition'][0])

        mapping_definition = copy.deepcopy(EXAMPLE_MAPPING)
        mapping_definition_1 = copy.deepcopy(EXAMPLE_MAPPING)
        mapping_definition['entities']['Person'] = schemadecorator.data['id']
        mapping_definition_1['entities']['Person'] = schemadecorator_1.data['id']
        mapping = serializers.MappingSerializer(
            data={
                'name': 'a sample mapping',
                'definition': mapping_definition,
                'mappingset': mappingset.data['id'],
                'project': project.data['id'],
            },
            context={'request': self.request},
        )
        self.assertTrue(mapping.is_valid(), mapping.errors)
        mapping.save()

        mapping_1 = serializers.MappingSerializer(
            data={
                'name': 'another sample mapping',
                'definition': mapping_definition_1,
                'mappingset': mappingset_1.data['id'],
                'project': project_1.data['id'],
            },
            context={'request': self.request},
        )
        self.assertTrue(mapping_1.is_valid(), mapping_1.errors)
        mapping_1.save()

        # check the submission without mappingset
        submission = serializers.SubmissionSerializer(
            data={
                'project': project.data['id'],
                'payload': dict(EXAMPLE_SOURCE_DATA),
            },
            context={'request': self.request},
        )
        self.assertTrue(submission.is_valid(), submission.errors)

        with self.assertRaises(ValidationError) as ve_s:
            submission.save()
        self.assertIn('Mapping set must be provided on initial submission',
                      str(ve_s.exception))

        # check the submission with entity extraction errors
        submission = serializers.SubmissionSerializer(
            data={
                'mappingset': mappingset.data['id'],
                'project': project.data['id'],
                'payload': {},  # error
            },
            context={'request': self.request},
        )
        self.assertTrue(submission.is_valid(), submission.errors)

        # save the submission and check that no entities were created
<<<<<<< HEAD
        submission.save()
        submission_obj = models.Submission.objects.get(pk=submission.data['id'])
        self.assertEqual(submission_obj.entities.count(), 0)

        # update the submission
        submission_upd = serializers.SubmissionSerializer(
            submission_obj,
            data={
                'is_extracted': True,
                'payload': {},
            },
            context={'request': self.request},
        )
        self.assertTrue(submission_upd.is_valid(), submission_upd.errors)

        # save the submission
        submission_upd.save()

        # Create submission that fails validation
        submission_bad = serializers.SubmissionSerializer(
            data={
                'mappingset': mappingset.data['id'],
                'project': project.data['id'],
                'payload': EXAMPLE_SOURCE_DATA,
                'is_extracted': 'non-boolean'
            },
            context={'request': self.request},
        )
        self.assertFalse(submission_bad.is_valid(), submission_bad.errors)
=======
        self.assertEqual(models.Entity.objects.count(), 0)
        submission.save()
        self.assertEqual(models.Entity.objects.count(), 0)
        self.assertFalse(submission.data['is_extracted'])
>>>>>>> aad07e79

        # check the submission without entity extraction errors
        submission = serializers.SubmissionSerializer(
            data={
                'mappingset': mappingset.data['id'],
                'project': project.data['id'],
                'payload': dict(EXAMPLE_SOURCE_DATA),
            },
            context={'request': self.request},
        )
        self.assertTrue(submission.is_valid(), submission.errors)

        # save the submission and check that the entities were created
        self.assertEqual(models.Entity.objects.count(), 0)
        submission.save()
<<<<<<< HEAD
=======
        self.assertNotEqual(models.Entity.objects.count(), 0)
        self.assertIn(ENTITY_EXTRACTION_ENRICHMENT, submission.data['payload'])
>>>>>>> aad07e79

        # check entity
        entity = serializers.EntitySerializer(
            data={
                'merge': 'overwrite',  # ignore in `create`
                'submission': submission.data['id'],
                'schemadecorator': schemadecorator.data['id'],
                'status': 'Pending Approval',
                'payload': dict(EXAMPLE_SOURCE_DATA),  # has no id
            },
            context={'request': self.request},
        )
        self.assertTrue(entity.is_valid(), entity.errors)

        with self.assertRaises(ValidationError) as ve_e:
            entity.save()
        self.assertIn('Extracted record did not conform to registered schema',
                      str(ve_e.exception))

        # create entity
        entity_2 = serializers.EntitySerializer(
            data={
                'submission': submission.data['id'],
                'schemadecorator': schemadecorator.data['id'],
                'mapping': mapping.data['id'],
                'status': 'Pending Approval',
                'payload': EXAMPLE_SOURCE_DATA_ENTITY,
            },
            context={'request': self.request},
        )
        self.assertTrue(entity_2.is_valid(), entity_2.errors)
        entity_2.save()

        # update entity
        entity_3 = serializers.EntitySerializer(
            models.Entity.objects.get(pk=entity_2.data['id']),
            data={
                **entity_2.data,
                'merge': 'last_write_wins',
                'status': 'Publishable',
                'payload': {'id': 1},  # wrong id type
            },
            context={'request': self.request},
        )
        self.assertTrue(entity_3.is_valid(), entity_3.errors)

        with self.assertRaises(ValidationError) as ve_3:
            entity_3.save()
        self.assertIn('Extracted record did not conform to registered schema',
                      str(ve_3.exception))

        entity_4 = serializers.EntitySerializer(
            models.Entity.objects.get(pk=entity_2.data['id']),
            data={
                **entity_2.data,
                'merge': 'overwrite',
                'status': 'Publishable',
                'payload': EXAMPLE_SOURCE_DATA_ENTITY,
            },
            context={'request': self.request},
        )
        self.assertTrue(entity_4.is_valid(), entity_4.errors)
        entity_4.save()
        self.assertEqual(entity_2.data['id'], entity_4.data['id'])

        entity_5 = serializers.EntitySerializer(
            data={
                'submission': submission.data['id'],
                'mapping': mapping.data['id'],
                'schemadecorator': schemadecorator.data['id'],
                'status': 'Publishable',
                'payload': EXAMPLE_SOURCE_DATA_ENTITY,
            },
            context={'request': self.request},
        )
        self.assertTrue(entity_5.is_valid(), entity_5.errors)
        entity_5.save()
        self.assertEqual(entity_5.data['project'], submission.data['project'])

        entity_6 = serializers.EntitySerializer(
            data={
                'mapping': mapping.data['id'],
                'status': 'Pending Approval',
                'payload': EXAMPLE_SOURCE_DATA_ENTITY,
            },
            context={'request': self.request},
        )
        self.assertTrue(entity_6.is_valid(), entity_6.errors)
        with self.assertRaises(ValidationError) as ve_6:
            entity_6.save()
        self.assertIn('Schema Decorator MUST be provided with entities',
                      str(ve_6.exception))

        entity_7 = serializers.EntitySerializer(
            data={
                'status': 'Pending Approval',
                'payload': EXAMPLE_SOURCE_DATA_ENTITY,
            },
            context={'request': self.request},
        )
        self.assertTrue(entity_7.is_valid(), entity_7.errors)
        with self.assertRaises(ValidationError) as ve_7:
            entity_7.save()
        self.assertIn('Schema Decorator MUST be provided with entities',
                      str(ve_7.exception))
        entity_8 = serializers.EntitySerializer(
            data={
                'submission': submission.data['id'],
                'schemadecorator': schemadecorator.data['id'],
                'mapping': mapping_1.data['id'],
                'status': 'Pending Approval',
                'payload': EXAMPLE_SOURCE_DATA_ENTITY,
            },
            context={'request': self.request},
        )
        self.assertTrue(entity_8.is_valid(), entity_8.errors)
        with self.assertRaises(ValidationError) as ve_8:
            entity_8.save()
        self.assertIn('Submission, Mapping and Schema Decorator MUST belong to the same Project',
                      str(ve_8.exception))

        # ----------------------------------------------------------------------
        # BULK OPERATIONS

        # ----------------------------------------------------------------------
        # SUBMISSIONS

        # create submissions
        submissions = [{
            'mappingset': 'wrong-id',
            'project': project.data['id'],
            'payload': EXAMPLE_SOURCE_DATA,
        }]
        bulk_submissions = serializers.SubmissionSerializer(
            data=submissions,
            many=True,
            context={'request': self.request},
        )
        self.assertFalse(bulk_submissions.is_valid(), bulk_submissions.errors)

        # missing mappingset
        submissions = [{
            'payload': EXAMPLE_SOURCE_DATA,
        }]
        bulk_submissions = serializers.SubmissionSerializer(
            data=submissions,
            many=True,
            context={'request': self.request},
        )
        self.assertTrue(bulk_submissions.is_valid(), bulk_submissions.errors)
        with self.assertRaises(ValidationError) as ve_bs:
            bulk_submissions.save()
        self.assertIn('Mapping set must be provided on initial submission',
                      str(ve_bs.exception))

        # good bulk
        submissions = [
            {
                'mappingset': mappingset.data['id'],
                'project': project.data['id'],
                'payload': EXAMPLE_SOURCE_DATA,
            }
            for __ in range(10)
        ]
        bulk_submissions = serializers.SubmissionSerializer(
            data=submissions,
            many=True,
            context={'request': self.request},
        )
        self.assertTrue(bulk_submissions.is_valid(), bulk_submissions.errors)
        bulk_submissions.save()

        # bulk check update
        submission_instances = models.Submission.objects.filter(pk__in=[
            s['id'] for s in bulk_submissions.data
        ])
        bulk_submissions = serializers.SubmissionSerializer(
            submission_instances,
            data=[
                {'id': s.id, 'is_extracted': False}
                for s in submission_instances
            ],
            many=True,
            partial=True,
            context={'request': self.request},
        )
        self.assertTrue(bulk_submissions.is_valid(), bulk_submissions.errors)
        bulk_submissions.save()

        bulk_submissions = serializers.SubmissionSerializer(
            submission_instances,
            data=[
                {'id': s.id, 'mappingset': 'wrong-id'}
                for s in submission_instances
            ],
            many=True,
            partial=True,
            context={'request': self.request},
        )
        self.assertFalse(bulk_submissions.is_valid(), bulk_submissions.errors)

        # ----------------------------------------------------------------------
        # ENTITIES

        # bad bulk entity
        bad_bulk = serializers.EntitySerializer(
            data=[{
                'schemadecorator': schemadecorator.data['id'],
                'status': 'Pending Approval',
                'payload': {'bad': 'entity'}
            }],
            many=True,
            context={'request': self.request},
        )
        self.assertTrue(bad_bulk.is_valid(), bad_bulk.errors)
        with self.assertRaises(ValidationError) as ve_be:
            bad_bulk.save()
        self.assertIn('Extracted record did not conform to registered schema',
                      str(ve_be.exception))

        # good bulk
        # make objects
<<<<<<< HEAD
        payloads = [EXAMPLE_SOURCE_DATA_ENTITY for __ in range(6)]
=======
        payloads = [dict(EXAMPLE_SOURCE_DATA_ENTITY) for i in range(create_count)]
>>>>>>> aad07e79
        for pl in payloads:
            pl.update({'id': str(uuid.uuid4())})
        data = [
            {
                'schemadecorator': schemadecorator.data['id'],
                'status': 'Pending Approval',
                'payload': pl
            } for pl in payloads
        ]
        # submit at once
        bulk_entities = serializers.EntitySerializer(
            data=data,
            many=True,
            context={'request': self.request},
        )
        self.assertTrue(bulk_entities.is_valid(), bulk_entities.errors)
        bulk_entities.save()<|MERGE_RESOLUTION|>--- conflicted
+++ resolved
@@ -22,8 +22,6 @@
 from django.test import RequestFactory, TestCase
 from rest_framework.serializers import ValidationError
 
-from aether.python.entity.extractor import ENTITY_EXTRACTION_ENRICHMENT
-
 from aether.kernel.api import models, serializers
 
 from . import EXAMPLE_SCHEMA, EXAMPLE_SOURCE_DATA, EXAMPLE_SOURCE_DATA_ENTITY, EXAMPLE_MAPPING
@@ -243,7 +241,6 @@
         self.assertTrue(submission.is_valid(), submission.errors)
 
         # save the submission and check that no entities were created
-<<<<<<< HEAD
         submission.save()
         submission_obj = models.Submission.objects.get(pk=submission.data['id'])
         self.assertEqual(submission_obj.entities.count(), 0)
@@ -273,12 +270,6 @@
             context={'request': self.request},
         )
         self.assertFalse(submission_bad.is_valid(), submission_bad.errors)
-=======
-        self.assertEqual(models.Entity.objects.count(), 0)
-        submission.save()
-        self.assertEqual(models.Entity.objects.count(), 0)
-        self.assertFalse(submission.data['is_extracted'])
->>>>>>> aad07e79
 
         # check the submission without entity extraction errors
         submission = serializers.SubmissionSerializer(
@@ -294,11 +285,6 @@
         # save the submission and check that the entities were created
         self.assertEqual(models.Entity.objects.count(), 0)
         submission.save()
-<<<<<<< HEAD
-=======
-        self.assertNotEqual(models.Entity.objects.count(), 0)
-        self.assertIn(ENTITY_EXTRACTION_ENRICHMENT, submission.data['payload'])
->>>>>>> aad07e79
 
         # check entity
         entity = serializers.EntitySerializer(
@@ -521,11 +507,7 @@
 
         # good bulk
         # make objects
-<<<<<<< HEAD
         payloads = [EXAMPLE_SOURCE_DATA_ENTITY for __ in range(6)]
-=======
-        payloads = [dict(EXAMPLE_SOURCE_DATA_ENTITY) for i in range(create_count)]
->>>>>>> aad07e79
         for pl in payloads:
             pl.update({'id': str(uuid.uuid4())})
         data = [
