--- conflicted
+++ resolved
@@ -275,15 +275,12 @@
             project = projectschema.project
             schema.family = str(project.pk)
             schema.save()
-<<<<<<< HEAD
-            expected.update([str(e.id) for e in schema.entities.all()])
-=======
+
             mapping = projectschema.mappings.first()
             mapping.is_read_only = True  # one of the mappings is read only
             mapping.save()
 
             expected.update([str(e.id) for e in models.Entity.objects.filter(mapping=mapping)])
->>>>>>> 4f184cef
 
         self.assertNotEqual(len(expected), 0, 'there are passthrough entities')
         self.assertNotEqual(entities_count, len(expected), 'there are even more entities')
@@ -306,16 +303,12 @@
             projectschema = schema.projectschemas.first()
             own_project = projectschema.project
             if own_project == project:  # the only passthrough schema
-<<<<<<< HEAD
-                expected = set([str(e.id) for e in schema.entities.all()])
-=======
                 # take only one of the mappings
                 mapping = projectschema.mappings.first()
                 mapping.is_read_only = True  # one of the mappings is read only
                 mapping.save()
 
                 expected = set([str(e.id) for e in models.Entity.objects.filter(mapping=mapping)])
->>>>>>> 4f184cef
 
         self.assertNotEqual(len(expected), 0, 'there are passthrough entities')
         self.assertNotEqual(entities_count, len(expected), 'there are even more entities')
