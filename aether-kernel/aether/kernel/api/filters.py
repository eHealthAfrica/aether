--- conflicted
+++ resolved
@@ -16,13 +16,9 @@
 # specific language governing permissions and limitations
 # under the License.
 
-<<<<<<< HEAD
-from django.db import models as django_models
-=======
 from django.db.models import TextField
 from django.db.models.functions import Cast
 
->>>>>>> 33fd1166
 import django_filters.rest_framework as filters
 import uuid
 
@@ -96,7 +92,10 @@
         method='mappingset_filter',
     )
     filter_overrides = {
-        django_models.DateTimeField: {
+        
+      
+      
+      .DateTimeField: {
             'filter_class': filters.IsoDateTimeFilter
         },
     }
