--- conflicted
+++ resolved
@@ -42,14 +42,11 @@
     wrapper_validate_schema_definition,
     wrapper_validate_mapping_definition
 )
-<<<<<<< HEAD
 from aether.python.validators import (
     validate_avro_schema,
     validate_entity_payload,
 )
 from .utils import send_model_item_to_redis
-=======
->>>>>>> ed82df56
 
 
 ENTITY_STATUS_CHOICES = (
@@ -232,11 +229,6 @@
     def schema_prettified(self):
         return json_prettified(self.schema)
 
-<<<<<<< HEAD
-    def save(self, *args, **kwargs):
-        super(MappingSet, self).save(*args, **kwargs)
-        send_model_item_to_redis(self)
-=======
     def clean(self, *args, **kwargs):
         super(MappingSet, self).clean(*args, **kwargs)
 
@@ -258,7 +250,7 @@
             raise IntegrityError(ve)
 
         super(MappingSet, self).save(*args, **kwargs)
->>>>>>> ed82df56
+        send_model_item_to_redis(self)
 
     class Meta:
         default_related_name = 'mappingsets'
@@ -558,20 +550,11 @@
         self.project = self.mappingset.project
         super(Mapping, self).save(*args, **kwargs)
 
-<<<<<<< HEAD
-        self.schemadecorators.clear()
-        entities = self.definition.get('entities', {})
-        sd_list = []
-        for entity_pk in entities.values():
-            sd_list.append(SchemaDecorator.objects.get(pk=entity_pk, project=self.project))
-        self.schemadecorators.add(*sd_list)
-        send_model_item_to_redis(self)
-=======
         self.schemadecorators.set([
             SchemaDecorator.objects.get(pk=entity_pk, project=self.project)
             for entity_pk in self.definition.get('entities', {}).values()
         ])
->>>>>>> ed82df56
+        send_model_item_to_redis(self)
 
     def get_mt_instance(self):
         # because project can be null we need to override the method
