# encoding: utf-8

# Copyright (C) 2018 by eHealth Africa : http://www.eHealthAfrica.org
#
# See the NOTICE file distributed with this work for additional information
# regarding copyright ownership.
#
# Licensed under the Apache License, Version 2.0 (the "License");
# you may not use this file except in compliance with
# the License.  You may obtain a copy of the License at
#
#   http://www.apache.org/licenses/LICENSE-2.0
#
# Unless required by applicable law or agreed to in writing,
# software distributed under the License is distributed on an
# "AS IS" BASIS, WITHOUT WARRANTIES OR CONDITIONS OF ANY
# KIND, either express or implied.  See the License for the
# specific language governing permissions and limitations
# under the License.

import uuid
from datetime import datetime
from hashlib import md5

from django.contrib.postgres.fields import JSONField
from django.core.exceptions import ValidationError
from django.db import models, IntegrityError
from django.utils.translation import ugettext as _
from django_prometheus.models import ExportModelOperationsMixin

from model_utils.models import TimeStampedModel

<<<<<<< HEAD
from aether.common.multitenancy.utils import MtModelAbstract

from .constants import NAMESPACE
from .utils import json_prettified
=======
from aether.common.utils import json_prettified
>>>>>>> 50ccb7b1

from .constants import NAMESPACE
from .validators import (
    validate_avro_schema,
    validate_entity_payload,
    validate_mapping_definition,
    validate_schema_definition,
)


ENTITY_STATUS_CHOICES = (
    ('Pending Approval', _('Pending Approval')),
    ('Publishable', _('Publishable')),
)


'''
Data model schema:

+------------------+       +------------------+       +------------------+       +---------------------+
| Project          |       | MappingSet       |       | Submission       |       | Attachment          |
+==================+       +==================+       +==================+       +=====================+
| Base fields      |<---+  | Base fields      |<---+  | Base fields      |<---+  | Base fields         |
| salad_schema     |    |  | input            |    |  | payload          |    |  | attachment_file     |
| jsonld_context   |    |  | schema           |    |  +::::::::::::::::::+    |  | md5sum              |
| rdf_definition   |    |  +::::::::::::::::::+    +-<| mappingset       |    |  +:::::::::::::::::::::+
+::::::::::::::::::+    +-<| project          |    |  | project(**)      |    +-<| submission          |
| organizations(*) |    |  +------------------+    |  +------------------+    |  | submission_revision |
+------------------+    |                          |                          |  +---------------------+
                        |                          |                          |
+------------------+    |  +------------------+    |  +------------------+    |  +------------------+
| Schema           |    |  | ProjectSchema    |    |  | Mapping          |    |  | Entity           |
+==================+    |  +==================+    |  +==================+    |  +==================+
| Base fields      |<-+ |  | Base fields      |<-+ |  | Base fields      |<-+ |  | Base fields      |
| definition       |  | |  | mandatory_fields |  | |  | definition       |  | |  | payload          |
| type             |  | |  | transport_rule   |  | |  | is_active        |  | |  | status           |
| family           |  | |  | masked_fields    |  | |  | is_read_only     |  | |  +::::::::::::::::::+
+------------------+  | |  | is_encrypted     |  | |  +::::::::::::::::::+  | +-<| submission       |
                      | |  +::::::::::::::::::+  | +-<| mappingset       |  +---<| mapping          |
                      | +-<| project          |  +==<<| projectschemas   |  |    | mapping_revision |
                      +---<| schema           |  |    | project(**)      |  +---<| projectschema    |
                           +------------------+  |    +------------------+  |    | project(**)      |
                                                 +--------------------------+    | schema(**)       |
                                                                                 +------------------+
'''


class KernelAbstract(TimeStampedModel):
    '''
    Common fields in all models:

    :ivar UUID  id:        ID (primary key).
    :ivar text  revision:  Revision.
    :ivar text  name:      Name (**unique**).

    .. note:: Extends from :class:`model_utils.models.TimeStampedModel`

        :ivar datetime  created:   Creation timestamp.
        :ivar datetime  modified:  Last update timestamp.
    '''

    id = models.UUIDField(primary_key=True, default=uuid.uuid4, verbose_name=_('ID'))
    revision = models.TextField(default='1', verbose_name=_('revision'))
    name = models.CharField(max_length=50, unique=True, verbose_name=_('name'))

    def __str__(self):
        return self.name

    class Meta:
        abstract = True
        app_label = 'kernel'
        ordering = ['-modified']


class Project(ExportModelOperationsMixin('kernel_project'), KernelAbstract, MtModelAbstract):
    '''
    Project

    .. note:: Extends from :class:`aether.kernel.api.models.KernelAbstract`
    .. note:: Extends from :class:`aether.common.multitenancy.models.MultitenancyBaseAbstract`

    :ivar text      salad_schema:    Salad schema (optional).
        Semantic Annotations for Linked Avro Data (SALAD)
        https://www.commonwl.org/draft-3/SchemaSalad.html
    :ivar text      jsonld_context:  JSON LS context (optional).
        JSON for Linking Data
        https://json-ld.org/
    :ivar text      rdf_definition:  RDF definition (optional).
        Resource Description Framework
        https://www.w3.org/TR/rdf-schema/

    '''

    salad_schema = models.TextField(
        null=True,
        blank=True,
        verbose_name=_('salad schema'),
        help_text=_(
            'Semantic Annotations for Linked Avro Data (SALAD)  '
            'https://www.commonwl.org/draft-3/SchemaSalad.html'
        ),
    )
    jsonld_context = models.TextField(
        null=True,
        blank=True,
        verbose_name=_('JSON LD context'),
        help_text=_(
            'JSON for Linking Data  '
            'https://json-ld.org/'
        ),
    )
    rdf_definition = models.TextField(
        null=True,
        blank=True,
        verbose_name=_('RDF definition'),
        help_text=_(
            'Resource Description Framework  '
            'https://www.w3.org/TR/rdf-schema/'
        ),
    )

    def delete(self, *args, **kwargs):
        # find the linked passthrough schemas
        for schema in Schema.objects.filter(family=str(self.pk)):
            # delete the schema if is not used in more projects
            if schema.projectschemas.exclude(project=self).count() == 0:
                schema.delete()
            else:
                schema.family = None  # remove passthrough flag
                schema.save()

        super(Project, self).delete(*args, **kwargs)

    class Meta:
        default_related_name = 'projects'
        ordering = ['-modified']
        indexes = [
            models.Index(fields=['-modified']),
        ]
        verbose_name = _('project')
        verbose_name_plural = _('projects')


class ProjectChildAbstract(KernelAbstract):
    '''
    Use this model class for each Project dependant model.

    .. note:: Extends from :class:`aether.kernel.api.models.KernelAbstract`
    '''

    def is_accessible(self, realm):
        return self.project.is_accessible(realm) if self.project else False

    class Meta:
        abstract = True


class MappingSet(ExportModelOperationsMixin('kernel_mappingset'), ProjectChildAbstract):
    '''
    Mapping Set: collection of mapping rules.

    .. note:: Extends from :class:`aether.kernel.api.models.ProjectChildAbstract`

    :ivar JSON      schema:    AVRO schema definition.
    :ivar JSON      input:     Sample of data that conform the AVRO schema.
    :ivar Project   project:   Project.

    '''

    schema = JSONField(
        null=True,
        blank=True,
        validators=[validate_avro_schema],
        verbose_name=_('AVRO schema'),
    )
    input = JSONField(null=True, blank=True, verbose_name=_('input sample'))

    project = models.ForeignKey(to=Project, on_delete=models.CASCADE, verbose_name=_('project'))

    @property
    def input_prettified(self):
        return json_prettified(self.input)

    @property
    def schema_prettified(self):
        return json_prettified(self.schema)

    class Meta:
        default_related_name = 'mappingsets'
        ordering = ['project__id', '-modified']
        indexes = [
            models.Index(fields=['project', '-modified']),
            models.Index(fields=['-modified']),
        ]
        verbose_name = _('mapping set')
        verbose_name_plural = _('mapping sets')


class Submission(ExportModelOperationsMixin('kernel_submission'), ProjectChildAbstract):
    '''
    Data submission

    .. note:: Extends from :class:`aether.kernel.api.models.ProjectChildAbstract`

    :ivar JSON        payload:     Submission content.
    :ivar MappingSet  mappingset:  Mapping set.
    :ivar Project     project:     Project (redundant but speed up queries).

    '''

    payload = JSONField(verbose_name=_('payload'))

    mappingset = models.ForeignKey(
        to=MappingSet,
        on_delete=models.CASCADE,
        verbose_name=_('mapping set'),
    )

    # redundant but speed up queries
    project = models.ForeignKey(
        to=Project,
        on_delete=models.CASCADE,
        null=True,
        blank=True,
        verbose_name=_('project'),
    )

    @property
    def payload_prettified(self):
        return json_prettified(self.payload)

    @property
    def name(self):  # overrides base model field
        return f'{self.mappingset.project.name}-{self.mappingset.name}'

    def save(self, *args, **kwargs):
        self.project = self.mappingset.project
        super(Submission, self).save(*args, **kwargs)

    def __str__(self):
        return f'{self.id}'

    class Meta:
        default_related_name = 'submissions'
        ordering = ['project__id', '-modified']
        indexes = [
            models.Index(fields=['project', '-modified']),
            models.Index(fields=['-modified']),
        ]
        verbose_name = _('submission')
        verbose_name_plural = _('submissions')


def __attachment_path__(instance, filename):
    # file will be uploaded to MEDIA_ROOT/<submission_id>/{submission_revision}/filename
    return '{submission}/{revision}/{attachment}'.format(
        submission=instance.submission.id,
        revision=instance.submission_revision,
        attachment=filename,
    )


class Attachment(ExportModelOperationsMixin('kernel_attachment'), ProjectChildAbstract):
    '''
    Attachment linked to submission.

    .. note:: Extends from :class:`aether.kernel.api.models.ProjectChildAbstract`

    :ivar File        attachment_file:      Path to file (depends on the file storage system).
    :ivar text        md5sum:               File content hash (MD5).
    :ivar Submission  submission:           Submission.
    :ivar text        submission_revision:  Submission revision when the attachment was saved.

    '''

    # http://www.linfo.org/file_name.html
    # Modern Unix-like systems support long file names, usually up to 255 bytes in length.
    name = models.CharField(max_length=255, verbose_name=_('filename'))

    attachment_file = models.FileField(upload_to=__attachment_path__, verbose_name=_('file'))
    # save attachment hash to check later if the file is not corrupted
    md5sum = models.CharField(blank=True, max_length=36, verbose_name=_('file MD5'))

    submission = models.ForeignKey(to=Submission, on_delete=models.CASCADE, verbose_name=_('submission'))
    submission_revision = models.TextField(verbose_name=_('submission revision'))

    @property
    def revision(self):  # overrides base model field
        return None

    @property
    def project(self):
        return self.submission.project

    @property
    def attachment_file_url(self):
        return self.attachment_file.url

    def save(self, *args, **kwargs):
        # calculate file hash
        md5hash = md5()
        for chunk in self.attachment_file.chunks():
            md5hash.update(chunk)
        self.md5sum = md5hash.hexdigest()

        # assign current submission revision if missing
        if not self.submission_revision:
            self.submission_revision = self.submission.revision

        # assign name if missing
        if not self.name:
            self.name = self.attachment_file.name

        super(Attachment, self).save(*args, **kwargs)

    class Meta:
        default_related_name = 'attachments'
        ordering = ['submission__id', 'name']
        indexes = [
            models.Index(fields=['submission', 'name']),
        ]
        verbose_name = _('attachment')
        verbose_name_plural = _('attachments')


class Schema(ExportModelOperationsMixin('kernel_schema'), KernelAbstract):
    '''
    AVRO Schema

    .. note:: Extends from :class:`aether.kernel.api.models.KernelAbstract`

    :ivar text      type:        Schema namespace
    :ivar JSON      definition:  AVRO schema definiton.
    :ivar text      family:      Schema family.

    '''

    type = models.CharField(max_length=50, default=NAMESPACE, verbose_name=_('schema type'))
    definition = JSONField(validators=[validate_schema_definition], verbose_name=_('AVRO schema'))

    # this field is used to group different schemas created automatically
    # from different sources but that share a common structure
    # the passthrough schemas will contain the project id as family
    family = models.TextField(null=True, blank=True, verbose_name=_('schema family'))

    @property
    def definition_prettified(self):
        return json_prettified(self.definition)

    @property
    def schema_name(self):
        return self.definition.get('name', self.name)

    class Meta:
        default_related_name = 'schemas'
        ordering = ['-modified']
        indexes = [
            models.Index(fields=['-modified']),
        ]
        verbose_name = _('schema')
        verbose_name_plural = _('schemas')


class ProjectSchema(ExportModelOperationsMixin('kernel_projectschema'), ProjectChildAbstract):
    '''
    Project Schema

    .. note:: Extends from :class:`aether.kernel.api.models.ProjectChildAbstract`

    :ivar text      mandatory_fields:  The list of mandatory fields included in
        the AVRO schema definition.
    :ivar text      transport_rule:    The transport rule.
    :ivar text      masked_fields:     The list of fields that must be masked before transport.
    :ivar bool      is_encrypted:      Is the transport encrypted?
    :ivar Schema    schema:            Schema.
    :ivar Project   project:           Project.

    '''

    mandatory_fields = models.TextField(null=True, blank=True, verbose_name=_('mandatory fields'))
    transport_rule = models.TextField(null=True, blank=True, verbose_name=_('transport rule'))
    masked_fields = models.TextField(null=True, blank=True, verbose_name=_('masked fields'))
    is_encrypted = models.BooleanField(default=False, verbose_name=_('encrypted?'))

    project = models.ForeignKey(to=Project, on_delete=models.CASCADE, verbose_name=_('project'))
    schema = models.ForeignKey(to=Schema, on_delete=models.CASCADE, verbose_name=_('schema'))

    @property
    def revision(self):  # overrides base model field
        return None

    class Meta:
        default_related_name = 'projectschemas'
        ordering = ['project__id', '-modified']
        indexes = [
            models.Index(fields=['project', '-modified']),
            models.Index(fields=['-modified']),
        ]
        verbose_name = _('project schema')
        verbose_name_plural = _('project schemas')


class Mapping(ExportModelOperationsMixin('kernel_mapping'), ProjectChildAbstract):
    '''
    Mapping rules used to extract quality data from raw submissions.

    .. note:: Extends from :class:`aether.kernel.api.models.ProjectChildAbstract`

    :ivar JSON           definition:      The list of mapping rules between
        a source (submission) and a destination (entity).
    :ivar bool           is_active:       Is the mapping active?
    :ivar bool           is_read_only:    Can the mapping rules be modified manually?
    :ivar MappingSet     mappingset:      Mapping set.
    :ivar ProjectSchema  projectschemas:  The list of project schemas included
        in the mapping rules.
    :ivar Project        project:         Project (redundant but speed up queries).

    '''

    definition = JSONField(validators=[validate_mapping_definition], verbose_name=_('mapping rules'))
    is_active = models.BooleanField(default=True, verbose_name=_('active?'))
    is_read_only = models.BooleanField(default=False, verbose_name=_('read only?'))

    mappingset = models.ForeignKey(
        to=MappingSet,
        on_delete=models.CASCADE,
        verbose_name=_('mapping set'),
    )
    projectschemas = models.ManyToManyField(
        to=ProjectSchema,
        blank=True,
        editable=False,
        verbose_name=_('project schemas'),
    )

    # redundant but speed up queries
    project = models.ForeignKey(
        to=Project,
        on_delete=models.CASCADE,
        null=True,
        blank=True,
        verbose_name=_('project'),
    )

    @property
    def definition_prettified(self):
        return json_prettified(self.definition)

    def save(self, *args, **kwargs):
        self.project = self.mappingset.project

        try:
            # this will call the fields validators in our case `validate_mapping_definition`
            self.full_clean()
        except ValidationError as ve:
            raise IntegrityError(ve)

        super(Mapping, self).save(*args, **kwargs)

        self.projectschemas.clear()
        entities = self.definition.get('entities', {})
        ps_list = []
        for entity_pk in entities.values():
            ps_list.append(ProjectSchema.objects.get(pk=entity_pk, project=self.project))
        self.projectschemas.add(*ps_list)

    class Meta:
        default_related_name = 'mappings'
        ordering = ['project__id', '-modified']
        indexes = [
            models.Index(fields=['project', '-modified']),
            models.Index(fields=['-modified']),
        ]
        verbose_name = _('mapping')
        verbose_name_plural = _('mappings')


class Entity(ExportModelOperationsMixin('kernel_entity'), ProjectChildAbstract):
    '''
    Entity: extracted data from raw submissions.

    .. note:: Extends from :class:`aether.kernel.api.models.ProjectChildAbstract`
        Replaces:
        :ivar text           modified:          Last update timestamp in ISO format along with the id.

    :ivar JSON           payload:           The extracted data.
    :ivar text           status:            Status: "Pending Approval" or "Publishable".
    :ivar text           modified:          Last modified timestamp with ID or previous modified timestamp.
    :ivar Submission     submission:        Submission.
    :ivar Mapping        mapping:           Mapping rules applied to get the entity.
    :ivar text           mapping_revision:  Mapping revision at the moment of the extraction.
    :ivar ProjectSchema  projectschema:     The AVRO schema of the extracted data.
    :ivar Project        project:           Project (redundant but speed up queries).
    :ivar Schema         schema :           Schema (redundant but speed up queries).

    '''

    modified = models.CharField(max_length=100, editable=False, verbose_name=_('modified'))

    payload = JSONField(verbose_name=_('payload'))
    status = models.CharField(max_length=20, choices=ENTITY_STATUS_CHOICES, verbose_name=_('status'))

    submission = models.ForeignKey(
        to=Submission,
        on_delete=models.SET_NULL,
        null=True,
        blank=True,
        verbose_name=_('submission'),
    )
    mapping = models.ForeignKey(
        to=Mapping,
        on_delete=models.SET_NULL,
        null=True,
        blank=True,
        verbose_name=_('mapping'),
    )
    mapping_revision = models.TextField(
        null=True,
        blank=True,
        verbose_name=_('mapping revision'),
    )
    projectschema = models.ForeignKey(
        to=ProjectSchema,
        on_delete=models.SET_NULL,
        null=True,
        blank=True,
        verbose_name=_('project schema'),
    )

    # redundant but speed up queries
    # WARNING:  the project deletion has consequences
    project = models.ForeignKey(
        to=Project,
        on_delete=models.CASCADE,
        null=True,
        blank=True,
        verbose_name=_('project'),
    )

    # redundant but speed up queries
    # WARNING:  the schema deletion has consequences
    schema = models.ForeignKey(
        to=Schema,
        on_delete=models.CASCADE,
        null=True,
        blank=True,
        verbose_name=_('schema'),
    )

    @property
    def payload_prettified(self):
        return json_prettified(self.payload)

    @property
    def name(self):  # overrides base model field
        # try to build a name for the extracted entity base on the linked data
        if self.projectschema and self.mapping:
            # find in the mapping definition the name used by this project schema
            for k, v in self.mapping.definition.get('entities', {}).items():
                if v == str(self.projectschema.pk):
                    return f'{self.project.name}-{k}'
        if self.projectschema:
            return f'{self.project.name}-{self.schema.schema_name}'
        if self.submission:
            return self.submission.name
        if self.project:
            return self.project.name
        return None

    def clean(self):
        super(Entity, self).clean()

        # check linked projects
        project_ids = set()
        possible_project = None
        if self.projectschema:
            project_ids.add(self.projectschema.project.pk)
            possible_project = self.projectschema.project
        if self.submission:
            project_ids.add(self.submission.project.pk)
            possible_project = self.submission.project
        if self.mapping:
            project_ids.add(self.mapping.project.pk)
            possible_project = self.mapping.project

        if len(project_ids) > 1:
            raise ValidationError(_('Submission, Mapping and Project Schema MUST belong to the same Project'))
        elif len(project_ids) == 1:
            self.project = possible_project

        if self.projectschema:  # redundant values taken from project schema
            self.schema = self.projectschema.schema

        if self.mapping and not self.mapping_revision:
            self.mapping_revision = self.mapping.revision

        if self.modified:
            self.modified = '{}-{}'.format(datetime.now().isoformat(), self.modified[27:None])
        else:
            self.modified = '{}-{}'.format(datetime.now().isoformat(), self.id)

        if self.schema:
            try:
                validate_entity_payload(
                    schema_definition=self.schema.definition,
                    payload=self.payload,
                )
            except ValidationError as ve:
                raise ValidationError({'payload': [str(ve)]})

    def save(self, *args, **kwargs):
        try:
            self.full_clean()
        except ValidationError as ve:
            raise IntegrityError(ve)

        super(Entity, self).save(*args, **kwargs)

    def __str__(self):
        return f'{self.id}'

    class Meta:
        default_related_name = 'entities'
        verbose_name_plural = 'entities'
        ordering = ['project__id', '-modified']
        indexes = [
            models.Index(fields=['project', '-modified']),
            models.Index(fields=['-modified']),
        ]
        verbose_name = _('entity')
        verbose_name_plural = _('entities')<|MERGE_RESOLUTION|>--- conflicted
+++ resolved
@@ -30,14 +30,8 @@
 
 from model_utils.models import TimeStampedModel
 
-<<<<<<< HEAD
 from aether.common.multitenancy.utils import MtModelAbstract
-
-from .constants import NAMESPACE
-from .utils import json_prettified
-=======
 from aether.common.utils import json_prettified
->>>>>>> 50ccb7b1
 
 from .constants import NAMESPACE
 from .validators import (
