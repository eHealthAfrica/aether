# encoding: utf-8

# Copyright (C) 2019 by eHealth Africa : http://www.eHealthAfrica.org
#
# See the NOTICE file distributed with this work for additional information
# regarding copyright ownership.
#
# Licensed under the Apache License, Version 2.0 (the "License");
# you may not use this file except in compliance with
# the License.  You may obtain a copy of the License at
#
#   http://www.apache.org/licenses/LICENSE-2.0
#
# Unless required by applicable law or agreed to in writing,
# software distributed under the License is distributed on an
# "AS IS" BASIS, WITHOUT WARRANTIES OR CONDITIONS OF ANY
# KIND, either express or implied.  See the License for the
# specific language governing permissions and limitations
# under the License.

import uuid
from datetime import datetime
from hashlib import md5

from django.contrib.postgres.fields import JSONField
from django.core.exceptions import ValidationError
<<<<<<< HEAD
from django.db import models, IntegrityError, transaction
from django.utils.translation import ugettext as _
=======
from django.db import models, IntegrityError
from django.utils.translation import gettext as _
>>>>>>> 1ad66c10
from django_prometheus.models import ExportModelOperationsMixin

from model_utils.models import TimeStampedModel

from aether.sdk.multitenancy.models import MtModelAbstract, MtModelChildAbstract
from aether.sdk.utils import json_prettified, get_file_content

from aether.python.exceptions import ValidationError as AetherValidationError
from aether.python.validators import validate_entity_payload

from .constants import NAMESPACE
from .validators import (
<<<<<<< HEAD
    wrapper_validate_avro_schema,
    wrapper_validate_schema_definition,
    wrapper_validate_mapping_definition
)
from .utils import send_model_item_to_redis
=======
    wrapper_validate_mapping_definition,
    wrapper_validate_schema_definition,
    wrapper_validate_schema_input_definition,
)
>>>>>>> 1ad66c10


ENTITY_STATUS_CHOICES = (
    ('Pending Approval', _('Pending Approval')),
    ('Publishable', _('Publishable')),
)

'''
Data model schema:

+------------------+       +------------------+       +------------------+       +---------------------+
| Project          |       | MappingSet       |       | Submission       |       | Attachment          |
+==================+       +==================+       +==================+       +=====================+
| Base fields      |<---+  | Base fields      |<---+  | Base fields      |<---+  | Base fields         |
| active           |    |  | input            |    |  | payload          |    |  | attachment_file     |
| salad_schema     |    |  | schema           |    |  +::::::::::::::::::+    |  | md5sum              |
| jsonld_context   |    |  +::::::::::::::::::+    +-<| mappingset       |    |  +:::::::::::::::::::::+
| rdf_definition   |    +-<| project          |    |  | project(**)      |    +-<| submission          |
+::::::::::::::::::+    |  +------------------+    |  +------------------+    |  | submission_revision |
| organizations(*) |    |                          |                          |  +---------------------+
+------------------+    |                          |                          |
                        |                          |                          |
+------------------+    |  +------------------+    |  +------------------+    |  +------------------+
| Schema           |    |  | SchemaDecorator  |    |  | Mapping          |    |  | Entity           |
+==================+    |  +==================+    |  +==================+    |  +==================+
| Base fields      |<-+ |  | Base fields      |<-+ |  | Base fields      |<-+ |  | Base fields      |
| definition       |  | |  | mandatory_fields |  | |  | definition       |  | |  | payload          |
| type             |  | |  | transport_rule   |  | |  | is_active        |  | |  | status           |
| family           |  | |  | masked_fields    |  | |  | is_read_only     |  | |  +::::::::::::::::::+
+------------------+  | |  | is_encrypted     |  | |  +::::::::::::::::::+  | +-<| submission       |
                      | |  +::::::::::::::::::+  | +-<| mappingset       |  +---<| mapping          |
                      | +-<| project          |  +==<<| schemadecorators |  |    | mapping_revision |
                      +---<| schema           |  |    | project(**)      |  +---<| schemadecorator  |
                           +------------------+  |    +------------------+  |    | project(**)      |
                                                 +--------------------------+    | schema(**)       |
                                                                                 +------------------+
'''


class KernelAbstract(TimeStampedModel):
    '''
    Common fields in all models:

    :ivar UUID  id:        ID (primary key).
    :ivar text  revision:  Revision.
    :ivar text  name:      Name (**unique**).

    .. note:: Extends from :class:`model_utils.models.TimeStampedModel`

        :ivar datetime  created:   Creation timestamp.
        :ivar datetime  modified:  Last update timestamp.
    '''

    id = models.UUIDField(primary_key=True, default=uuid.uuid4, verbose_name=_('ID'))
    revision = models.TextField(default='1', verbose_name=_('revision'))
    name = models.TextField(verbose_name=_('name'))

    def __str__(self):
        return self.name

    class Meta:
        abstract = True
        app_label = 'kernel'
        ordering = ['-modified']


class Project(ExportModelOperationsMixin('kernel_project'), KernelAbstract, MtModelAbstract):
    '''
    Project

    .. note:: Extends from :class:`aether.kernel.api.models.KernelAbstract`
    .. note:: Extends from :class:`aether.sdk.multitenancy.models.MultitenancyBaseAbstract`

    :ivar bool      active:          Active. Defaults to ``True``.
    :ivar text      salad_schema:    Salad schema (optional).
        Semantic Annotations for Linked Avro Data (SALAD)
        https://www.commonwl.org/draft-3/SchemaSalad.html
    :ivar text      jsonld_context:  JSON LS context (optional).
        JSON for Linking Data
        https://json-ld.org/
    :ivar text      rdf_definition:  RDF definition (optional).
        Resource Description Framework
        https://www.w3.org/TR/rdf-schema/

    '''

    active = models.BooleanField(default=True, verbose_name=_('active'))
    salad_schema = models.TextField(
        null=True,
        blank=True,
        verbose_name=_('salad schema'),
        help_text=_(
            'Semantic Annotations for Linked Avro Data (SALAD)  '
            'https://www.commonwl.org/draft-3/SchemaSalad.html'
        ),
    )
    jsonld_context = models.TextField(
        null=True,
        blank=True,
        verbose_name=_('JSON LD context'),
        help_text=_(
            'JSON for Linking Data  '
            'https://json-ld.org/'
        ),
    )
    rdf_definition = models.TextField(
        null=True,
        blank=True,
        verbose_name=_('RDF definition'),
        help_text=_(
            'Resource Description Framework  '
            'https://www.w3.org/TR/rdf-schema/'
        ),
    )

    def save(self, *args, **kwargs):
        super(Project, self).save(*args, **kwargs)
        send_model_item_to_redis(self)

    def delete(self, *args, **kwargs):
        # find the linked passthrough schemas
        for schema in Schema.objects.filter(family=str(self.pk)):
            # delete the schema if is not used in more projects
            if schema.schemadecorators.exclude(project=self).count() == 0:
                schema.delete()
            else:
                schema.family = None  # remove passthrough flag
                schema.save()

        super(Project, self).delete(*args, **kwargs)

    class Meta:
        default_related_name = 'projects'
        ordering = ['-modified']
        indexes = [
            models.Index(fields=['-modified']),
        ]
        verbose_name = _('project')
        verbose_name_plural = _('projects')


class ProjectChildAbstract(KernelAbstract, MtModelChildAbstract):
    '''
    Use this model class for each Project dependant model.

    .. note:: Extends from :class:`aether.kernel.api.models.KernelAbstract`
    '''

    def get_mt_instance(self):
        return self.project

    class Meta:
        abstract = True


class MappingSet(ExportModelOperationsMixin('kernel_mappingset'), ProjectChildAbstract):
    '''
    Mapping Set: collection of mapping rules.

    .. note:: Extends from :class:`aether.kernel.api.models.ProjectChildAbstract`

    :ivar JSON      schema:    AVRO schema definition.
    :ivar JSON      input:     Sample of data that conform the AVRO schema.
    :ivar Project   project:   Project.

    '''

    schema = JSONField(
        null=True,
        blank=True,
<<<<<<< HEAD
        validators=[wrapper_validate_avro_schema],
=======
        validators=[wrapper_validate_schema_input_definition],
>>>>>>> 1ad66c10
        verbose_name=_('AVRO schema'),
    )
    input = JSONField(null=True, blank=True, verbose_name=_('input sample'))

    project = models.ForeignKey(to=Project, on_delete=models.CASCADE, verbose_name=_('project'))

    @property
    def input_prettified(self):
        return json_prettified(self.input)

    @property
    def schema_prettified(self):
        return json_prettified(self.schema)

    def clean(self, *args, **kwargs):
        super(MappingSet, self).clean(*args, **kwargs)

        if self.schema and self.input:
            try:
                validate_entity_payload(
                    schema_definition=self.schema,
                    payload=self.input,
                )
            except AetherValidationError:
                raise ValidationError({'input': _('Input does not conform to schema')})

    def save(self, *args, **kwargs):
        try:
            # this will call the fields validators in our case
<<<<<<< HEAD
            # `wrapper_validate_avro_schema`
=======
            # `wrapper_validate_schema_input_definition`
>>>>>>> 1ad66c10
            self.full_clean()
        except ValidationError as ve:
            raise IntegrityError(ve)

        super(MappingSet, self).save(*args, **kwargs)
<<<<<<< HEAD
        send_model_item_to_redis(self)
=======
>>>>>>> 1ad66c10

    class Meta:
        default_related_name = 'mappingsets'
        ordering = ['project__id', '-modified']
        indexes = [
            models.Index(fields=['project', '-modified']),
            models.Index(fields=['-modified']),
        ]
        verbose_name = _('mapping set')
        verbose_name_plural = _('mapping sets')


class Submission(ExportModelOperationsMixin('kernel_submission'), ProjectChildAbstract):
    '''
    Data submission

    .. note:: Extends from :class:`aether.kernel.api.models.ProjectChildAbstract`

    :ivar JSON        payload:     Submission content.
    :ivar MappingSet  mappingset:  Mapping set.
    :ivar Project     project:     Project (redundant but speed up queries).

    '''

    payload = JSONField(verbose_name=_('payload'))

    mappingset = models.ForeignKey(
        to=MappingSet,
        on_delete=models.SET_NULL,
        null=True,
        verbose_name=_('mapping set'),
    )

    # redundant but speed up queries
    project = models.ForeignKey(
        to=Project,
        on_delete=models.CASCADE,
        verbose_name=_('project'),
    )

    is_extracted = models.BooleanField(default=False, verbose_name=_('entity extracted?'))

    @property
    def payload_prettified(self):
        return json_prettified(self.payload)

    @property
    def name(self):  # overrides base model field
        name = self.mappingset.name if self.mappingset else self.id
        return f'{self.project.name}-{name}'

    @transaction.atomic
    def save(self, *args, **kwargs):
        self.project = self.mappingset.project if self.mappingset else self.project
        super(Submission, self).save(*args, **kwargs)
        try:
            send_model_item_to_redis(self)
        except Exception as e:  # pragma: no cover : rollback if redis is offline
            raise ValidationError(
                str(e)
            )

    def __str__(self):
        return f'{self.id}'

    class Meta:
        default_related_name = 'submissions'
        ordering = ['project__id', '-modified']
        indexes = [
            models.Index(fields=['project', '-modified']),
            models.Index(fields=['-modified']),
        ]
        verbose_name = _('submission')
        verbose_name_plural = _('submissions')


def __attachment_path__(instance, filename):
    # file will be uploaded to [{tenant}/]__attachments__/{project}/{submission}/{filename}
    realm = instance.get_realm()
    return '{tenant}__attachments__/{project}/{submission}/{attachment}'.format(
        tenant=f'{realm}/' if realm else '',
        project=instance.submission.project.pk,
        submission=instance.submission.pk,
        attachment=filename,
    )


class Attachment(ExportModelOperationsMixin('kernel_attachment'), ProjectChildAbstract):
    '''
    Attachment linked to submission.

    .. note:: Extends from :class:`aether.kernel.api.models.ProjectChildAbstract`

    :ivar File        attachment_file:      Path to file (depends on the file storage system).
    :ivar text        md5sum:               File content hash (MD5).
    :ivar Submission  submission:           Submission.
    :ivar text        submission_revision:  Submission revision when the attachment was saved.

    '''

    name = models.TextField(verbose_name=_('filename'))

    attachment_file = models.FileField(upload_to=__attachment_path__, verbose_name=_('file'), max_length=500)
    # save attachment hash to check later if the file is not corrupted
    md5sum = models.CharField(blank=True, max_length=36, verbose_name=_('file MD5'))

    submission = models.ForeignKey(to=Submission, on_delete=models.CASCADE, verbose_name=_('submission'))
    submission_revision = models.TextField(verbose_name=_('submission revision'))

    @property
    def revision(self):  # overrides base model field
        return None

    @property
    def project(self):
        return self.submission.project

    def get_content(self, as_attachment=False):
        return get_file_content(self.name, self.attachment_file.url, as_attachment)

    def save(self, *args, **kwargs):
        # calculate file hash
        md5hash = md5()
        for chunk in self.attachment_file.chunks():
            md5hash.update(chunk)
        self.md5sum = md5hash.hexdigest()

        # assign current submission revision if missing
        if not self.submission_revision:
            self.submission_revision = self.submission.revision

        # assign name if missing
        if not self.name:
            self.name = self.attachment_file.name

        super(Attachment, self).save(*args, **kwargs)

    class Meta:
        default_related_name = 'attachments'
        ordering = ['submission__id', 'name']
        indexes = [
            models.Index(fields=['submission', 'name']),
        ]
        verbose_name = _('attachment')
        verbose_name_plural = _('attachments')


class Schema(ExportModelOperationsMixin('kernel_schema'), KernelAbstract):
    '''
    AVRO Schema

    .. note:: Extends from :class:`aether.kernel.api.models.KernelAbstract`

    :ivar text      type:        Schema namespace
    :ivar JSON      definition:  AVRO schema definiton.
    :ivar text      family:      Schema family.

    '''

    name = models.TextField(unique=True, verbose_name=_('name'))
    type = models.TextField(default=NAMESPACE, verbose_name=_('schema type'))
    definition = JSONField(validators=[wrapper_validate_schema_definition], verbose_name=_('AVRO schema'))

    # this field is used to group different schemas created automatically
    # from different sources but that share a common structure
    # the passthrough schemas will contain the project id as family
    family = models.TextField(null=True, blank=True, verbose_name=_('schema family'))

    @property
    def definition_prettified(self):
        return json_prettified(self.definition)

    @property
    def schema_name(self):
        return self.definition.get('name', self.name)

    def save(self, *args, **kwargs):
        super(Schema, self).save(*args, **kwargs)
        send_model_item_to_redis(self)

    class Meta:
        default_related_name = 'schemas'
        ordering = ['-modified']
        indexes = [
            models.Index(fields=['-modified']),
        ]
        verbose_name = _('schema')
        verbose_name_plural = _('schemas')


class SchemaDecorator(ExportModelOperationsMixin('kernel_schemadecorator'), ProjectChildAbstract):
    '''
    Schema Decorator

    .. note:: Extends from :class:`aether.kernel.api.models.ProjectChildAbstract`

    :ivar text      mandatory_fields:  The list of mandatory fields included in
        the AVRO schema definition.
    :ivar text      transport_rule:    The transport rule.
    :ivar text      masked_fields:     The list of fields that must be masked before transport.
    :ivar bool      is_encrypted:      Is the transport encrypted?
    :ivar JSON      topic:             The kafka topic reference
    :ivar Schema    schema:            Schema.
    :ivar Project   project:           Project.

    '''

    mandatory_fields = models.TextField(null=True, blank=True, verbose_name=_('mandatory fields'))
    transport_rule = models.TextField(null=True, blank=True, verbose_name=_('transport rule'))
    masked_fields = models.TextField(null=True, blank=True, verbose_name=_('masked fields'))
    is_encrypted = models.BooleanField(default=False, verbose_name=_('encrypted?'))
    topic = JSONField(null=True, blank=True, verbose_name=_('topic'))

    project = models.ForeignKey(to=Project, on_delete=models.CASCADE, verbose_name=_('project'))
    schema = models.ForeignKey(to=Schema, on_delete=models.CASCADE, verbose_name=_('schema'))

    @property
    def revision(self):  # overrides base model field
        return None

    @property
    def topic_prettified(self):
        return json_prettified(self.topic)

    def save(self, *args, **kwargs):
        if self.topic is None:
            self.topic = {'name': self.name}
        super(SchemaDecorator, self).save(*args, **kwargs)
        send_model_item_to_redis(self)

    class Meta:
        default_related_name = 'schemadecorators'
        ordering = ['project__id', '-modified']
        indexes = [
            models.Index(fields=['project', '-modified']),
            models.Index(fields=['-modified']),
        ]
        verbose_name = _('schema decorator')
        verbose_name_plural = _('schema decorators')


class Mapping(ExportModelOperationsMixin('kernel_mapping'), ProjectChildAbstract):
    '''
    Mapping rules used to extract quality data from raw submissions.

    .. note:: Extends from :class:`aether.kernel.api.models.ProjectChildAbstract`

    :ivar JSON              definition:        The list of mapping rules between
        a source (submission) and a destination (entity).
    :ivar bool              is_active:         Is the mapping active?
    :ivar bool              is_read_only:      Can the mapping rules be modified manually?
    :ivar MappingSet        mappingset:        Mapping set.
    :ivar SchemaDecorator   schemadecorators:  The list of schema decorators included
        in the mapping rules.
    :ivar Project           project:           Project (redundant but speed up queries).

    '''

    definition = JSONField(
        validators=[wrapper_validate_mapping_definition],
        verbose_name=_('mapping rules'),
    )
    is_active = models.BooleanField(default=True, verbose_name=_('active?'))
    is_read_only = models.BooleanField(default=False, verbose_name=_('read only?'))

    mappingset = models.ForeignKey(
        to=MappingSet,
        on_delete=models.CASCADE,
        verbose_name=_('mapping set'),
    )
    schemadecorators = models.ManyToManyField(
        to=SchemaDecorator,
        blank=True,
        editable=False,
        verbose_name=_('schema decorators'),
    )

    # redundant but speed up queries
    project = models.ForeignKey(
        to=Project,
        on_delete=models.CASCADE,
        null=True,
        blank=True,
        verbose_name=_('project'),
    )

    @property
    def definition_prettified(self):
        return json_prettified(self.definition)

    def save(self, *args, **kwargs):
        try:
            # this will call the fields validators in our case
            # `wrapper_validate_mapping_definition`
            self.full_clean()
        except ValidationError as ve:
            raise IntegrityError(ve)

        self.project = self.mappingset.project
        super(Mapping, self).save(*args, **kwargs)

        self.schemadecorators.set([
            SchemaDecorator.objects.get(pk=entity_pk, project=self.project)
            for entity_pk in self.definition.get('entities', {}).values()
        ])
<<<<<<< HEAD
        send_model_item_to_redis(self)
=======
>>>>>>> 1ad66c10

    def get_mt_instance(self):
        # because project can be null we need to override the method
        return self.mappingset.project

    class Meta:
        default_related_name = 'mappings'
        ordering = ['project__id', '-modified']
        indexes = [
            models.Index(fields=['project', '-modified']),
            models.Index(fields=['-modified']),
        ]
        verbose_name = _('mapping')
        verbose_name_plural = _('mappings')


class Entity(ExportModelOperationsMixin('kernel_entity'), ProjectChildAbstract):
    '''
    Entity: extracted data from raw submissions.

    .. note:: Extends from :class:`aether.kernel.api.models.ProjectChildAbstract`
        Replaces:
        :ivar text           modified:          Last update timestamp in ISO format along with the id.

    :ivar JSON            payload:           The extracted data.
    :ivar text            status:            Status: "Pending Approval" or "Publishable".
    :ivar text            modified:          Last modified timestamp with ID or previous modified timestamp.
    :ivar Submission      submission:        Submission.
    :ivar Mapping         mapping:           Mapping rules applied to get the entity.
    :ivar text            mapping_revision:  Mapping revision at the moment of the extraction.
    :ivar SchemaDecorator schemadecorator:   The AVRO schema of the extracted data.
    :ivar Project         project:           Project (redundant but speed up queries).
    :ivar Schema          schema :           Schema (redundant but speed up queries).

    '''

    modified = models.CharField(max_length=100, editable=False, verbose_name=_('modified'))

    payload = JSONField(verbose_name=_('payload'))
    status = models.CharField(max_length=20, choices=ENTITY_STATUS_CHOICES, verbose_name=_('status'))

    submission = models.ForeignKey(
        to=Submission,
        on_delete=models.SET_NULL,
        null=True,
        blank=True,
        verbose_name=_('submission'),
    )
    mapping = models.ForeignKey(
        to=Mapping,
        on_delete=models.SET_NULL,
        null=True,
        blank=True,
        verbose_name=_('mapping'),
    )
    mapping_revision = models.TextField(
        null=True,
        blank=True,
        verbose_name=_('mapping revision'),
    )

    # WARNING:  the schema decorator deletion has consequences
    schemadecorator = models.ForeignKey(
        to=SchemaDecorator,
        on_delete=models.CASCADE,
        null=True,
        blank=True,
        verbose_name=_('schema decorator'),
    )

    # redundant but speed up queries
    # WARNING:  the project deletion has consequences
    project = models.ForeignKey(
        to=Project,
        on_delete=models.CASCADE,
        null=True,
        blank=True,
        verbose_name=_('project'),
    )

    # redundant but speed up queries
    # WARNING:  the schema deletion has consequences
    schema = models.ForeignKey(
        to=Schema,
        on_delete=models.CASCADE,
        null=True,
        blank=True,
        verbose_name=_('schema'),
    )

    @property
    def payload_prettified(self):
        return json_prettified(self.payload)

    @property
    def name(self):  # overrides base model field
        # try to build a name for the extracted entity base on the linked data
        if self.schemadecorator and self.mapping:
            # find in the mapping definition the name used by this schema decorator
            for k, v in self.mapping.definition.get('entities', {}).items():
                if v == str(self.schemadecorator.pk):
                    return f'{self.project.name}-{k}'
        if self.schemadecorator:
            return f'{self.project.name}-{self.schema.schema_name}'
        if self.submission:
            return self.submission.name
        if self.project:
            return self.project.name
        return None

    def clean(self):
        super(Entity, self).clean()

        if self.mapping and not self.mapping_revision:
            self.mapping_revision = self.mapping.revision

        if self.modified:
            self.modified = '{}-{}'.format(datetime.now().isoformat(), self.modified[27:None])
        else:
            self.modified = '{}-{}'.format(datetime.now().isoformat(), self.id)

        if self.schemadecorator:
            self.schema = self.schemadecorator.schema  # redundant values taken from schema decorator

        if self.schema:
            try:
                validate_entity_payload(
                    schema_definition=self.schema.definition,
                    payload=self.payload,
                )
            except AetherValidationError as ve:
                raise ValidationError({'payload': [str(ve)]})

    def save(self, *args, **kwargs):
        try:
            # avoid full_clean(). it revalidates all fields which is resource intensive.
            # linked artefacts validation is already implemented on the serializer
            self.clean()
        except Exception as ve:
            raise IntegrityError(ve)

        super(Entity, self).save(*args, **kwargs)
        send_model_item_to_redis(self)

    def __str__(self):
        return f'{self.id}'

    def is_accessible(self, realm):
        # because project can be null we need to override the method
        return self.project.is_accessible(realm) if self.project else False

    def get_realm(self):
        # because project can be null we need to override the method
        return self.project.get_realm() if self.project else None

    class Meta:
        default_related_name = 'entities'
        verbose_name_plural = 'entities'
        ordering = ['project__id', '-modified']
        indexes = [
            models.Index(fields=['project', '-modified']),
            models.Index(fields=['-modified']),
        ]
        verbose_name = _('entity')
        verbose_name_plural = _('entities')<|MERGE_RESOLUTION|>--- conflicted
+++ resolved
@@ -24,13 +24,8 @@
 
 from django.contrib.postgres.fields import JSONField
 from django.core.exceptions import ValidationError
-<<<<<<< HEAD
 from django.db import models, IntegrityError, transaction
-from django.utils.translation import ugettext as _
-=======
-from django.db import models, IntegrityError
 from django.utils.translation import gettext as _
->>>>>>> 1ad66c10
 from django_prometheus.models import ExportModelOperationsMixin
 
 from model_utils.models import TimeStampedModel
@@ -43,18 +38,11 @@
 
 from .constants import NAMESPACE
 from .validators import (
-<<<<<<< HEAD
-    wrapper_validate_avro_schema,
     wrapper_validate_schema_definition,
-    wrapper_validate_mapping_definition
+    wrapper_validate_mapping_definition,
+    wrapper_validate_schema_input_definition
 )
 from .utils import send_model_item_to_redis
-=======
-    wrapper_validate_mapping_definition,
-    wrapper_validate_schema_definition,
-    wrapper_validate_schema_input_definition,
-)
->>>>>>> 1ad66c10
 
 
 ENTITY_STATUS_CHOICES = (
@@ -225,11 +213,7 @@
     schema = JSONField(
         null=True,
         blank=True,
-<<<<<<< HEAD
-        validators=[wrapper_validate_avro_schema],
-=======
         validators=[wrapper_validate_schema_input_definition],
->>>>>>> 1ad66c10
         verbose_name=_('AVRO schema'),
     )
     input = JSONField(null=True, blank=True, verbose_name=_('input sample'))
@@ -259,20 +243,13 @@
     def save(self, *args, **kwargs):
         try:
             # this will call the fields validators in our case
-<<<<<<< HEAD
-            # `wrapper_validate_avro_schema`
-=======
             # `wrapper_validate_schema_input_definition`
->>>>>>> 1ad66c10
             self.full_clean()
         except ValidationError as ve:
             raise IntegrityError(ve)
 
         super(MappingSet, self).save(*args, **kwargs)
-<<<<<<< HEAD
         send_model_item_to_redis(self)
-=======
->>>>>>> 1ad66c10
 
     class Meta:
         default_related_name = 'mappingsets'
@@ -578,10 +555,7 @@
             SchemaDecorator.objects.get(pk=entity_pk, project=self.project)
             for entity_pk in self.definition.get('entities', {}).values()
         ])
-<<<<<<< HEAD
         send_model_item_to_redis(self)
-=======
->>>>>>> 1ad66c10
 
     def get_mt_instance(self):
         # because project can be null we need to override the method
