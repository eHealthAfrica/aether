--- conflicted
+++ resolved
@@ -24,11 +24,7 @@
 
 from django.contrib.postgres.fields import JSONField
 from django.core.exceptions import ValidationError
-<<<<<<< HEAD
 from django.db import models, IntegrityError, transaction
-=======
-from django.db import models, IntegrityError
->>>>>>> 4285fb84
 from django.utils.functional import cached_property
 from django.utils.translation import gettext as _
 from django_prometheus.models import ExportModelOperationsMixin
@@ -261,11 +257,6 @@
             if p in self.__dict__:
                 del self.__dict__[p]
 
-        # invalidates cached properties
-        for p in ['input_prettified', 'schema_prettified']:  # pragma: no cover
-            if p in self.__dict__:
-                del self.__dict__[p]
-
     class Meta:
         default_related_name = 'mappingsets'
         ordering = ['project__id', '-modified']
@@ -324,14 +315,7 @@
         try:
             send_model_item_to_redis(self)
         except Exception as e:  # pragma: no cover : rollback if redis is offline
-            raise ValidationError(
-                str(e)
-            )
-
-        # invalidates cached properties
-        for p in ['payload_prettified']:  # pragma: no cover
-            if p in self.__dict__:
-                del self.__dict__[p]
+            raise ValidationError(str(e))
 
         # invalidates cached properties
         for p in ['payload_prettified']:  # pragma: no cover
@@ -459,10 +443,7 @@
 
     def save(self, *args, **kwargs):
         super(Schema, self).save(*args, **kwargs)
-<<<<<<< HEAD
         send_model_item_to_redis(self)
-=======
->>>>>>> 4285fb84
 
         # invalidates cached properties
         for p in ['definition_prettified', 'schema_name']:  # pragma: no cover
@@ -518,11 +499,6 @@
             self.topic = {'name': self.name}
         super(SchemaDecorator, self).save(*args, **kwargs)
         send_model_item_to_redis(self)
-
-        # invalidates cached properties
-        for p in ['topic_prettified']:  # pragma: no cover
-            if p in self.__dict__:
-                del self.__dict__[p]
 
         # invalidates cached properties
         for p in ['topic_prettified']:  # pragma: no cover
@@ -759,11 +735,6 @@
             if p in self.__dict__:
                 del self.__dict__[p]
 
-        # invalidates cached properties
-        for p in ['payload_prettified']:  # pragma: no cover
-            if p in self.__dict__:
-                del self.__dict__[p]
-
     def __str__(self):
         return f'{self.id}'
 
