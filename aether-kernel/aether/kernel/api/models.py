--- conflicted
+++ resolved
@@ -24,12 +24,8 @@
 
 from django.contrib.postgres.fields import JSONField
 from django.core.exceptions import ValidationError
-<<<<<<< HEAD
 from django.db import models, IntegrityError, transaction
-=======
-from django.db import models, IntegrityError
 from django.utils.functional import cached_property
->>>>>>> 7b2fb673
 from django.utils.translation import gettext as _
 from django_prometheus.models import ExportModelOperationsMixin
 
@@ -301,15 +297,9 @@
         verbose_name=_('project'),
     )
 
-<<<<<<< HEAD
-    is_extracted = models.BooleanField(default=False, verbose_name=_('entity extracted?'))
-
-    @property
-=======
     is_extracted = models.BooleanField(default=False, verbose_name=_('entities extracted?'))
 
     @cached_property
->>>>>>> 7b2fb673
     def payload_prettified(self):
         return json_prettified(self.payload)
 
@@ -455,15 +445,12 @@
 
     def save(self, *args, **kwargs):
         super(Schema, self).save(*args, **kwargs)
-<<<<<<< HEAD
         send_model_item_to_redis(self)
-=======
 
         # invalidates cached properties
         for p in ['definition_prettified', 'schema_name']:  # pragma: no cover
             if p in self.__dict__:
                 del self.__dict__[p]
->>>>>>> 7b2fb673
 
     class Meta:
         default_related_name = 'schemas'
