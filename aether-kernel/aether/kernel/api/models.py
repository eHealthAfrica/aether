--- conflicted
+++ resolved
@@ -30,13 +30,8 @@
 
 from model_utils.models import TimeStampedModel
 
-<<<<<<< HEAD
-from aether.common.multitenancy.utils import MtModelAbstract
-from aether.common.utils import resolve_file_url
-=======
 from aether.common.multitenancy.models import MtModelAbstract, MtModelChildAbstract
 from aether.common.utils import json_prettified
->>>>>>> ce37e69c
 
 from .constants import NAMESPACE
 from .validators import (
@@ -100,14 +95,10 @@
 
     id = models.UUIDField(primary_key=True, default=uuid.uuid4, verbose_name=_('ID'))
     revision = models.TextField(default='1', verbose_name=_('revision'))
-<<<<<<< HEAD
-    name = models.CharField(max_length=50, unique=True, verbose_name=_('name'))
-=======
     name = models.TextField(verbose_name=_('name'))
 
     def __str__(self):
         return self.name
->>>>>>> ce37e69c
 
     class Meta:
         abstract = True
@@ -184,12 +175,6 @@
         verbose_name_plural = _('projects')
 
 
-<<<<<<< HEAD
-class ProjectChildAbstract(KernelAbstract):
-
-    def is_accessible(self, realm):
-        return self.project.is_accessible(realm) if self.project else False
-=======
 class ProjectChildAbstract(KernelAbstract, MtModelChildAbstract):
     '''
     Use this model class for each Project dependant model.
@@ -199,7 +184,6 @@
 
     def get_mt_instance(self):
         return self.project
->>>>>>> ce37e69c
 
     class Meta:
         abstract = True
@@ -209,11 +193,7 @@
     '''
     Mapping Set: collection of mapping rules.
 
-<<<<<<< HEAD
-    .. note:: Extends from :class:`aether.kernel.api.models.KernelAbstract`
-=======
     .. note:: Extends from :class:`aether.kernel.api.models.ProjectChildAbstract`
->>>>>>> ce37e69c
 
     :ivar JSON      schema:    AVRO schema definition.
     :ivar JSON      input:     Sample of data that conform the AVRO schema.
@@ -254,11 +234,7 @@
     '''
     Data submission
 
-<<<<<<< HEAD
-    .. note:: Extends from :class:`aether.kernel.api.models.KernelAbstract`
-=======
     .. note:: Extends from :class:`aether.kernel.api.models.ProjectChildAbstract`
->>>>>>> ce37e69c
 
     :ivar JSON        payload:     Submission content.
     :ivar MappingSet  mappingset:  Mapping set.
@@ -326,11 +302,7 @@
     '''
     Attachment linked to submission.
 
-<<<<<<< HEAD
-    .. note:: Extends from :class:`aether.kernel.api.models.KernelAbstract`
-=======
     .. note:: Extends from :class:`aether.kernel.api.models.ProjectChildAbstract`
->>>>>>> ce37e69c
 
     :ivar File        attachment_file:      Path to file (depends on the file storage system).
     :ivar text        md5sum:               File content hash (MD5).
@@ -339,13 +311,7 @@
 
     '''
 
-<<<<<<< HEAD
-    # http://www.linfo.org/file_name.html
-    # Modern Unix-like systems support long file names, usually up to 255 bytes in length.
-    name = models.CharField(max_length=255, verbose_name=_('filename'))
-=======
     name = models.TextField(verbose_name=_('filename'))
->>>>>>> ce37e69c
 
     attachment_file = models.FileField(upload_to=__attachment_path__, verbose_name=_('file'))
     # save attachment hash to check later if the file is not corrupted
@@ -355,21 +321,8 @@
     submission_revision = models.TextField(verbose_name=_('submission revision'))
 
     @property
-<<<<<<< HEAD
-    def revision(self):
-        return None
-
-    @property
-    def project(self):
-        return self.submission.project
-
-    @property
-    def attachment_file_url(self):
-        return resolve_file_url(self.attachment_file.url)
-=======
     def revision(self):  # overrides base model field
         return None
->>>>>>> ce37e69c
 
     @property
     def project(self):
@@ -418,12 +371,8 @@
 
     '''
 
-<<<<<<< HEAD
-    type = models.CharField(max_length=50, default=NAMESPACE, verbose_name=_('schema type'))
-=======
     name = models.TextField(unique=True, verbose_name=_('name'))
     type = models.TextField(default=NAMESPACE, verbose_name=_('schema type'))
->>>>>>> ce37e69c
     definition = JSONField(validators=[validate_schema_definition], verbose_name=_('AVRO schema'))
 
     # this field is used to group different schemas created automatically
@@ -453,11 +402,7 @@
     '''
     Project Schema
 
-<<<<<<< HEAD
-    .. note:: Extends from :class:`aether.kernel.api.models.KernelAbstract`
-=======
     .. note:: Extends from :class:`aether.kernel.api.models.ProjectChildAbstract`
->>>>>>> ce37e69c
 
     :ivar text      mandatory_fields:  The list of mandatory fields included in
         the AVRO schema definition.
@@ -478,16 +423,8 @@
     schema = models.ForeignKey(to=Schema, on_delete=models.CASCADE, verbose_name=_('schema'))
 
     @property
-<<<<<<< HEAD
-    def revision(self):
-        return None
-
-    def __str__(self):
-        return self.name
-=======
     def revision(self):  # overrides base model field
         return None
->>>>>>> ce37e69c
 
     class Meta:
         default_related_name = 'projectschemas'
@@ -504,11 +441,7 @@
     '''
     Mapping rules used to extract quality data from raw submissions.
 
-<<<<<<< HEAD
-    .. note:: Extends from :class:`aether.kernel.api.models.KernelAbstract`
-=======
     .. note:: Extends from :class:`aether.kernel.api.models.ProjectChildAbstract`
->>>>>>> ce37e69c
 
     :ivar JSON           definition:      The list of mapping rules between
         a source (submission) and a destination (entity).
@@ -550,12 +483,6 @@
     def definition_prettified(self):
         return json_prettified(self.definition)
 
-<<<<<<< HEAD
-    def __str__(self):
-        return self.name
-
-=======
->>>>>>> ce37e69c
     def save(self, *args, **kwargs):
         self.project = self.mappingset.project
 
@@ -574,13 +501,10 @@
             ps_list.append(ProjectSchema.objects.get(pk=entity_pk, project=self.project))
         self.projectschemas.add(*ps_list)
 
-<<<<<<< HEAD
-=======
     def get_mt_instance(self):
         # because project can be null we need to override the method
         return self.mappingset.project
 
->>>>>>> ce37e69c
     class Meta:
         default_related_name = 'mappings'
         ordering = ['project__id', '-modified']
@@ -596,11 +520,7 @@
     '''
     Entity: extracted data from raw submissions.
 
-<<<<<<< HEAD
-    .. note:: Extends from :class:`aether.kernel.api.models.KernelAbstract`
-=======
     .. note:: Extends from :class:`aether.kernel.api.models.ProjectChildAbstract`
->>>>>>> ce37e69c
         Replaces:
         :ivar text           modified:          Last update timestamp in ISO format along with the id.
 
@@ -640,17 +560,11 @@
         blank=True,
         verbose_name=_('mapping revision'),
     )
-<<<<<<< HEAD
-    projectschema = models.ForeignKey(
-        to=ProjectSchema,
-        on_delete=models.SET_NULL,
-=======
 
     # WARNING:  the project schema deletion has consequences
     projectschema = models.ForeignKey(
         to=ProjectSchema,
         on_delete=models.CASCADE,
->>>>>>> ce37e69c
         null=True,
         blank=True,
         verbose_name=_('project schema'),
