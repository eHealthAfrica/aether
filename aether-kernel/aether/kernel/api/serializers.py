# Copyright (C) 2019 by eHealth Africa : http://www.eHealthAfrica.org
#
# See the NOTICE file distributed with this work for additional information
# regarding copyright ownership.
#
# Licensed under the Apache License, Version 2.0 (the "License");
# you may not use this file except in compliance with
# the License.  You may obtain a copy of the License at
#
#   http://www.apache.org/licenses/LICENSE-2.0
#
# Unless required by applicable law or agreed to in writing,
# software distributed under the License is distributed on an
# "AS IS" BASIS, WITHOUT WARRANTIES OR CONDITIONS OF ANY
# KIND, either express or implied.  See the License for the
# specific language governing permissions and limitations
# under the License.

import uuid
from django.utils.translation import gettext as _
from drf_dynamic_fields import DynamicFieldsMixin
from rest_framework import serializers
from django.conf import settings

from aether.sdk.drf.serializers import (
    DynamicFieldsSerializer,
    DynamicFieldsModelSerializer,
    FilteredHyperlinkedRelatedField,
    HyperlinkedIdentityField,
    HyperlinkedRelatedField,
    UserNameField,
)
from aether.sdk.multitenancy.serializers import (
    MtPrimaryKeyRelatedField,
    MtModelSerializer,
)

from .utils import send_model_item_to_redis
from aether.python import utils
from aether.python.constants import MergeOptions as MERGE_OPTIONS
<<<<<<< HEAD
=======
from aether.python.entity.extractor import ENTITY_EXTRACTION_ERRORS
>>>>>>> aad07e79

from .entity_extractor import run_entity_extraction
from . import models, validators


MERGE_CHOICES = (
    (MERGE_OPTIONS.overwrite.value, _('Overwrite (Do not merge)')),
    (MERGE_OPTIONS.lww.value, _('Last Write Wins (Target to Source)')),
    (MERGE_OPTIONS.fww.value, _('First Write Wins (Source to Target)'))
)
DEFAULT_MERGE = MERGE_OPTIONS.overwrite.value


class KernelBaseSerializer(DynamicFieldsSerializer):
    '''
    Base field for Serializers that don't inherit from
    ModelSerializer via DynamicFieldsModelSerializer
    '''
    id = serializers.UUIDField(required=False, default=uuid.uuid4)
    revision = serializers.CharField(required=False, default='1')
    modified = serializers.CharField(read_only=True)


class ProjectSerializer(DynamicFieldsMixin, MtModelSerializer):

    url = HyperlinkedIdentityField(view_name='project-detail')
    mappingset_url = FilteredHyperlinkedRelatedField(
        view_name='mappingset-list',
        lookup_field='project',
        read_only=True,
        source='mappingsets',
    )
    schemadecorators_url = FilteredHyperlinkedRelatedField(
        lookup_field='project',
        read_only=True,
        source='schemadecorators',
        view_name='schemadecorator-list',
    )

    class Meta:
        model = models.Project
        fields = '__all__'


class MappingSetSerializer(DynamicFieldsMixin, DynamicFieldsModelSerializer):

    url = HyperlinkedIdentityField(view_name='mappingset-detail')
    project_url = HyperlinkedRelatedField(
        view_name='project-detail',
        read_only=True,
        source='project',
    )
    mappings_url = FilteredHyperlinkedRelatedField(
        view_name='mapping-list',
        lookup_field='mappingset',
        read_only=True,
        source='mappings',
    )
    submissions_url = FilteredHyperlinkedRelatedField(
        view_name='submission-list',
        lookup_field='mappingset',
        read_only=True,
        source='submissions',
    )

    project = MtPrimaryKeyRelatedField(
        queryset=models.Project.objects.all(),
    )

    class Meta:
        model = models.MappingSet
        fields = '__all__'


class MappingSerializer(DynamicFieldsMixin, DynamicFieldsModelSerializer):

    url = HyperlinkedIdentityField(view_name='mapping-detail')
    mappingset_url = HyperlinkedRelatedField(
        view_name='mappingset-detail',
        read_only=True,
        source='mappingset',
    )
    schemadecorators_url = FilteredHyperlinkedRelatedField(
        lookup_field='mapping',
        read_only=True,
        source='schemadecorators',
        view_name='schemadecorator-list',
    )

    project = MtPrimaryKeyRelatedField(
        queryset=models.Project.objects.all(),
        required=False,
    )
    mappingset = MtPrimaryKeyRelatedField(
        queryset=models.MappingSet.objects.all(),
        mt_field='project',
    )

    class Meta:
        model = models.Mapping
        fields = '__all__'


class AttachmentSerializer(DynamicFieldsMixin, DynamicFieldsModelSerializer):

    name = serializers.CharField(allow_null=True, default=None)
    submission_revision = serializers.CharField(allow_null=True, default=None)

    url = HyperlinkedIdentityField(view_name='attachment-detail')
    attachment_file_url = HyperlinkedIdentityField(view_name='attachment-content')
    submission_url = HyperlinkedRelatedField(
        view_name='submission-detail',
        source='submission',
        read_only=True,
    )

    submission = MtPrimaryKeyRelatedField(
        queryset=models.Submission.objects.all(),
        mt_field='project',
    )

    class Meta:
        model = models.Attachment
        fields = '__all__'


<<<<<<< HEAD
=======
class SubmissionSerializer(DynamicFieldsMixin, DynamicFieldsModelSerializer):

    url = HyperlinkedIdentityField(view_name='submission-detail')
    project_url = HyperlinkedRelatedField(
        view_name='project-detail',
        source='project',
        read_only=True,
    )
    mappingset_url = HyperlinkedRelatedField(
        view_name='mappingset-detail',
        source='mappingset',
        read_only=True,
    )
    entities_url = FilteredHyperlinkedRelatedField(
        view_name='entity-list',
        lookup_field='submission',
        read_only=True,
        source='entities',
    )
    attachments_url = FilteredHyperlinkedRelatedField(
        view_name='attachment-list',
        lookup_field='submission',
        read_only=True,
        source='attachments',
    )

    # this will return all linked attachment files
    attachments = AttachmentSerializer(
        fields=('id', 'name'),
        many=True,
        read_only=True,
    )

    project = MtPrimaryKeyRelatedField(
        queryset=models.Project.objects.all(),
        required=False,
    )

    mappingset = MtPrimaryKeyRelatedField(
        queryset=models.MappingSet.objects.all(),
        mt_field='project',
        required=False,
    )

    def create(self, validated_data):
        if not validated_data.get('mappingset'):
            raise serializers.ValidationError(
                {'mappingset': [_('Mapping set must be provided on initial submission')]}
            )

        instance = super(SubmissionSerializer, self).create(validated_data)
        try:
            run_entity_extraction(instance)
        except Exception as e:  # pragma: no cover
            instance.payload[ENTITY_EXTRACTION_ERRORS] = instance.payload.get(ENTITY_EXTRACTION_ERRORS, [])
            instance.payload[ENTITY_EXTRACTION_ERRORS] += [str(e)]
            instance.save()
        return instance

    class Meta:
        model = models.Submission
        fields = '__all__'


>>>>>>> aad07e79
class SchemaSerializer(DynamicFieldsMixin, DynamicFieldsModelSerializer):

    url = HyperlinkedIdentityField(view_name='schema-detail')
    schemadecorators_url = FilteredHyperlinkedRelatedField(
        view_name='schemadecorator-list',
        lookup_field='schema',
        read_only=True,
        source='schemadecorators',
    )

    class Meta:
        model = models.Schema
        fields = '__all__'


class SchemaDecoratorSerializer(DynamicFieldsMixin, DynamicFieldsModelSerializer):

    url = HyperlinkedIdentityField(view_name='schemadecorator-detail')
    project_url = HyperlinkedRelatedField(
        view_name='project-detail',
        read_only=True,
        source='project',
    )
    schema_url = HyperlinkedRelatedField(
        view_name='schema-detail',
        read_only=True,
        source='schema',
    )
    entities_url = FilteredHyperlinkedRelatedField(
        view_name='entity-list',
        lookup_field='schemadecorator',
        read_only=True,
        source='entities',
    )
    mappings_url = FilteredHyperlinkedRelatedField(
        view_name='mapping-list',
        lookup_field='schemadecorator',
        read_only=True,
        source='mappings',
    )

    schema_name = serializers.CharField(
        read_only=True,
        source='schema.name',
    )

    schema_definition = serializers.JSONField(
        read_only=True,
        source='schema.definition',
    )

    project = MtPrimaryKeyRelatedField(
        queryset=models.Project.objects.all(),
    )

    class Meta:
        model = models.SchemaDecorator
        fields = '__all__'


class EntityListSerializer(serializers.ListSerializer):

    def create(self, validated_data):
        entities = []
        # remove helper field and validate entity
        for entity_data in validated_data:
            entity_data.pop('merge', None)
            try:
                entity_data['project'] = validators.validate_entity_project(entity_data)
                entity = models.Entity(**entity_data)
                entity.clean()
                entities.append(entity)
            except Exception as e:
                raise(serializers.ValidationError(str(e)))

        # bulk database operation
        created_entities = models.Entity.objects.bulk_create(entities, ignore_conflicts=True)
        if settings.WRITE_ENTITIES_TO_REDIS:  # pragma: no cover : .env setting
            # send created entities to redis
            for entity in entities:
                send_model_item_to_redis(entity)
        return created_entities


class EntitySerializer(DynamicFieldsMixin, KernelBaseSerializer):
    payload = serializers.JSONField()
    status = serializers.ChoiceField(choices=models.ENTITY_STATUS_CHOICES)
    mapping_revision = serializers.CharField(read_only=True)

    url = HyperlinkedIdentityField(view_name='entity-detail')
    project_url = HyperlinkedRelatedField(
        view_name='project-detail',
        read_only=True,
        source='project',
    )
    schema_url = HyperlinkedRelatedField(
        view_name='schema-detail',
        read_only=True,
        source='schema',
    )
    schemadecorator_url = HyperlinkedRelatedField(
        view_name='schemadecorator-detail',
        read_only=True,
        source='schemadecorator',
    )
    submission_url = HyperlinkedRelatedField(
        view_name='submission-detail',
        read_only=True,
        source='submission',
    )
    mapping_url = HyperlinkedRelatedField(
        view_name='mapping-detail',
        read_only=True,
        source='mapping',
    )

    # this field is used to update existing entities, indicates the MERGE strategy
    merge = serializers.ChoiceField(write_only=True, choices=MERGE_CHOICES, default=DEFAULT_MERGE)

    # this field is used to include the linked nested entities
    resolved = serializers.JSONField(read_only=True, default={})

    # this will return all linked attachment files in one request call
    attachments = AttachmentSerializer(
        fields=('id', 'name'),
        many=True,
        read_only=True,
        source='submission.attachments',
    )

    project = MtPrimaryKeyRelatedField(
        queryset=models.Project.objects.all(),
        required=False,
    )
    submission = MtPrimaryKeyRelatedField(
        queryset=models.Submission.objects.all(),
        mt_field='mappingset__project',
        required=False,
    )
    mapping = MtPrimaryKeyRelatedField(
        queryset=models.Mapping.objects.all(),
        mt_field='mappingset__project',
        required=False,
    )
    schemadecorator = MtPrimaryKeyRelatedField(
        queryset=models.SchemaDecorator.objects.all(),
        mt_field='project',
        required=False,
    )

    def create(self, validated_data):
        # remove helper field
        validated_data.pop('merge')
        try:
            validated_data['project'] = validators.validate_entity_project(validated_data)
            return models.Entity.objects.create(**validated_data)
        except Exception as e:
            raise serializers.ValidationError(e)

    def update(self, instance, validated_data):
        # apply update policy if there's a payload
        if validated_data.get('payload'):
            instance.payload = utils.merge_objects(
                source=instance.payload,
                target=validated_data.get('payload'),
                direction=validated_data.pop('merge', DEFAULT_MERGE),
            )
        # the metadata should always be applied from the new version
        # keep this local, only referenced here
        _user_updatable_metadata = ['status', 'revision']
        for k in _user_updatable_metadata:
            if validated_data.get(k):
                setattr(instance, k, validated_data.get(k))
        try:
            instance.save()
            return instance
        except Exception as e:
            raise serializers.ValidationError(e)

    class Meta:
        list_serializer_class = EntityListSerializer


class SubmissionListSerializer(serializers.ListSerializer):

    def create(self, validated_data):
        for s in validated_data:
            if not s.get('mappingset'):
                raise serializers.ValidationError(
                    {'mappingset': [_('Mapping set must be provided on initial submission')]}
                )
        submissions = self._get_validated_list(validated_data, fields=['mappingset'])

        # bulk database operation
        results = models.Submission.objects.bulk_create(submissions)
        return self._send_to_redis(results)

    def update(self, instance, validated_data):
        # cannot use validated data, take the initial data
        for data in self.initial_data:
            entities_data = [
                {**e, 'submission': data['id']}  # add submission id
                for e in data.pop('extracted_entities', [])
            ]

            if entities_data:
                # this is a bulk update from extractor that includes the entities
                entities = EntitySerializer(
                    data=entities_data,
                    many=True,
                    context=self.context,
                )
                entities.is_valid(raise_exception=True)
                entities.save()

        fields = set()
        for data in validated_data:
            data.pop('extracted_entities', None)
            for k in data.keys():
                fields.add(k)
        fields.remove('id')

        # bulk database operation
        submissions = self._get_validated_list(validated_data, fields)
        models.Submission.objects.bulk_update(submissions, fields)
        return submissions

    def _get_validated_list(self, validated_data, fields=[]):
        submissions = [models.Submission(**s) for s in validated_data]
        if 'mappingset' in fields:
            for submission in submissions:
                submission.project = submission.mappingset.project
        return submissions

    def _send_to_redis(self, submissions):
        for s in list(submissions):
            send_model_item_to_redis(s)
        return submissions


class SubmissionSerializer(DynamicFieldsMixin, KernelBaseSerializer):

    url = HyperlinkedIdentityField(view_name='submission-detail')
    project_url = HyperlinkedRelatedField(
        view_name='project-detail',
        source='project',
        read_only=True,
    )
    mappingset_url = HyperlinkedRelatedField(
        view_name='mappingset-detail',
        source='mappingset',
        read_only=True,
    )
    entities_url = FilteredHyperlinkedRelatedField(
        view_name='entity-list',
        lookup_field='submission',
        read_only=True,
        source='entities',
    )
    attachments_url = FilteredHyperlinkedRelatedField(
        view_name='attachment-list',
        lookup_field='submission',
        read_only=True,
        source='attachments',
    )

    # this will return all linked attachment files
    attachments = AttachmentSerializer(
        fields=('id', 'name'),
        many=True,
        read_only=True,
    )

    payload = serializers.JSONField()

    project = MtPrimaryKeyRelatedField(
        queryset=models.Project.objects.all(),
        required=False,
    )

    is_extracted = serializers.BooleanField(default=False)

    mappingset = MtPrimaryKeyRelatedField(
        queryset=models.MappingSet.objects.all(),
        mt_field='project',
        required=False,
    )

    def create(self, validated_data):
        if not validated_data.get('mappingset'):
            raise serializers.ValidationError(
                {'mappingset': [_('Mapping set must be provided on initial submission')]}
            )
        try:
            return models.Submission.objects.create(**validated_data)
        except Exception as e:                    # pragma: no cover : don't know how to trigger
            raise serializers.ValidationError(e)  # without first triggering VE on the serializer

    def update(self, instance, validated_data):
        for k, v in validated_data.items():
            setattr(instance, k, v)

        try:
            instance.save()
            return instance
        except Exception as e:  # pragma: no cover
            raise serializers.ValidationError(e)

    class Meta:
        list_serializer_class = SubmissionListSerializer


class ProjectStatsSerializer(DynamicFieldsMixin, DynamicFieldsModelSerializer):

    first_submission = serializers.DateTimeField()
    last_submission = serializers.DateTimeField()
    submissions_count = serializers.IntegerField()
    attachments_count = serializers.IntegerField()
    entities_count = serializers.IntegerField()

    class Meta:
        model = models.Project
        fields = (
            'id', 'name', 'created', 'active',
            'first_submission', 'last_submission',
            'submissions_count', 'attachments_count', 'entities_count',
        )


class MappingSetStatsSerializer(DynamicFieldsMixin, DynamicFieldsModelSerializer):

    first_submission = serializers.DateTimeField()
    last_submission = serializers.DateTimeField()
    submissions_count = serializers.IntegerField()
    attachments_count = serializers.IntegerField()
    entities_count = serializers.IntegerField()

    class Meta:
        model = models.MappingSet
        fields = (
            'id', 'name', 'created',
            'first_submission', 'last_submission',
            'submissions_count', 'attachments_count', 'entities_count',
        )


class MappingValidationSerializer(serializers.Serializer):

    submission_payload = serializers.JSONField()
    mapping_definition = serializers.JSONField(validators=[validators.wrapper_validate_mapping_definition])
    schemas = serializers.JSONField(validators=[validators.wrapper_validate_schemas])


class ExportTaskFileUrlField(HyperlinkedIdentityField):

    def __init__(self, view_name=None, **kwargs):
        super(ExportTaskFileUrlField, self).__init__('exporttask-file_content', **kwargs)

    def get_url(self, obj, view_name, request, format):
        return self.reverse(
            viewname=view_name,
            kwargs={'pk': str(obj.task.pk), 'file_pk': str(obj.pk)},
            request=request,
            format=None,
        )


class ExportTaskFileSerializer(DynamicFieldsModelSerializer):

    file_url = ExportTaskFileUrlField(read_only=True, lookup_field='task__pk')

    class Meta:
        model = models.ExportTaskFile
        fields = ('name', 'file_url', 'size', 'md5sum',)


class ExportTaskSerializer(DynamicFieldsMixin, DynamicFieldsModelSerializer):

    created_by = UserNameField()

    project = MtPrimaryKeyRelatedField(
        read_only=True,
    )
    project_name = serializers.SlugRelatedField(
        read_only=True,
        slug_field='name',
        source='project',
    )

    # this will return all files in one request call
    files = ExportTaskFileSerializer(
        many=True,
        read_only=True,
    )

    class Meta:
        model = models.ExportTask
        fields = '__all__'<|MERGE_RESOLUTION|>--- conflicted
+++ resolved
@@ -35,15 +35,10 @@
     MtModelSerializer,
 )
 
-from .utils import send_model_item_to_redis
 from aether.python import utils
 from aether.python.constants import MergeOptions as MERGE_OPTIONS
-<<<<<<< HEAD
-=======
-from aether.python.entity.extractor import ENTITY_EXTRACTION_ERRORS
->>>>>>> aad07e79
-
-from .entity_extractor import run_entity_extraction
+
+from .utils import send_model_item_to_redis
 from . import models, validators
 
 
@@ -168,73 +163,6 @@
         fields = '__all__'
 
 
-<<<<<<< HEAD
-=======
-class SubmissionSerializer(DynamicFieldsMixin, DynamicFieldsModelSerializer):
-
-    url = HyperlinkedIdentityField(view_name='submission-detail')
-    project_url = HyperlinkedRelatedField(
-        view_name='project-detail',
-        source='project',
-        read_only=True,
-    )
-    mappingset_url = HyperlinkedRelatedField(
-        view_name='mappingset-detail',
-        source='mappingset',
-        read_only=True,
-    )
-    entities_url = FilteredHyperlinkedRelatedField(
-        view_name='entity-list',
-        lookup_field='submission',
-        read_only=True,
-        source='entities',
-    )
-    attachments_url = FilteredHyperlinkedRelatedField(
-        view_name='attachment-list',
-        lookup_field='submission',
-        read_only=True,
-        source='attachments',
-    )
-
-    # this will return all linked attachment files
-    attachments = AttachmentSerializer(
-        fields=('id', 'name'),
-        many=True,
-        read_only=True,
-    )
-
-    project = MtPrimaryKeyRelatedField(
-        queryset=models.Project.objects.all(),
-        required=False,
-    )
-
-    mappingset = MtPrimaryKeyRelatedField(
-        queryset=models.MappingSet.objects.all(),
-        mt_field='project',
-        required=False,
-    )
-
-    def create(self, validated_data):
-        if not validated_data.get('mappingset'):
-            raise serializers.ValidationError(
-                {'mappingset': [_('Mapping set must be provided on initial submission')]}
-            )
-
-        instance = super(SubmissionSerializer, self).create(validated_data)
-        try:
-            run_entity_extraction(instance)
-        except Exception as e:  # pragma: no cover
-            instance.payload[ENTITY_EXTRACTION_ERRORS] = instance.payload.get(ENTITY_EXTRACTION_ERRORS, [])
-            instance.payload[ENTITY_EXTRACTION_ERRORS] += [str(e)]
-            instance.save()
-        return instance
-
-    class Meta:
-        model = models.Submission
-        fields = '__all__'
-
-
->>>>>>> aad07e79
 class SchemaSerializer(DynamicFieldsMixin, DynamicFieldsModelSerializer):
 
     url = HyperlinkedIdentityField(view_name='schema-detail')
