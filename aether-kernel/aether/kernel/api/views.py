--- conflicted
+++ resolved
@@ -1,11 +1,5 @@
-<<<<<<< HEAD
-from rest_framework import viewsets
-=======
 from rest_framework import viewsets, permissions
-from rest_framework_extensions.mixins import NestedViewSetMixin
 from drf_openapi.views import SchemaView
-
->>>>>>> a0f451b6
 
 from . import models, serializers, filters
 
@@ -43,11 +37,8 @@
 class EntityViewSet(viewsets.ModelViewSet):
     queryset = models.Entity.objects.all()
     serializer_class = serializers.EntitySerializer
-<<<<<<< HEAD
     filter_class = filters.EntityFilter
-=======
 
 
 class AetherSchemaView(SchemaView):
-    permission_classes = (permissions.AllowAny, )
->>>>>>> a0f451b6
+    permission_classes = (permissions.AllowAny, )