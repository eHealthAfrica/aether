--- conflicted
+++ resolved
@@ -286,17 +286,10 @@
     ordering = ('name',)
 
 
-<<<<<<< HEAD
-class MappingViewSet(viewsets.ModelViewSet):
-    queryset = models.Mapping.objects.all()
-    serializer_class = serializers.MappingSerializer
-    filter_class = filters.MappingFilter
-=======
-class MappingSetViewSet(CustomViewSet):
+class MappingSetViewSet(viewsets.ModelViewSet):
     queryset = models.MappingSet.objects.all()
     serializer_class = serializers.MappingSetSerializer
     filter_class = filters.MappingSetFilter
->>>>>>> da1e5fb8
 
 
 class MappingSetStatsViewSet(viewsets.ReadOnlyModelViewSet):
@@ -316,17 +309,13 @@
     ordering = ('name',)
 
 
-<<<<<<< HEAD
-class SubmissionViewSet(exporter.ExporterViewSet):
-=======
-class MappingViewSet(CustomViewSet):
+class MappingViewSet(viewsets.ModelViewSet):
     queryset = models.Mapping.objects.all()
     serializer_class = serializers.MappingSerializer
     filter_class = filters.MappingFilter
 
 
-class SubmissionViewSet(CustomViewSet):
->>>>>>> da1e5fb8
+class SubmissionViewSet(exporter.ExporterViewSet):
     queryset = models.Submission.objects.all()
     serializer_class = serializers.SubmissionSerializer
     filter_class = filters.SubmissionFilter
