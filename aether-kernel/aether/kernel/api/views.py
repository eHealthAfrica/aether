# Copyright (C) 2018 by eHealth Africa : http://www.eHealthAfrica.org
#
# See the NOTICE file distributed with this work for additional information
# regarding copyright ownership.
#
# Licensed under the Apache License, Version 2.0 (the "License");
# you may not use this file except in compliance with
# the License.  You may obtain a copy of the License at
#
#   http://www.apache.org/licenses/LICENSE-2.0
#
# Unless required by applicable law or agreed to in writing,
# software distributed under the License is distributed on anx
# "AS IS" BASIS, WITHOUT WARRANTIES OR CONDITIONS OF ANY
# KIND, either express or implied.  See the License for the
# specific language governing permissions and limitations
# under the License.
import requests
import json

from django.db.models import Count, Min, Max
from django.shortcuts import get_object_or_404

<<<<<<< HEAD
from rest_framework import viewsets, permissions
=======
from drf_openapi.views import SchemaView
from rest_framework import viewsets, permissions, status
from rest_framework.response import Response
>>>>>>> 00f45e88
from rest_framework.decorators import (
    action,
    api_view,
    authentication_classes,
    permission_classes,
    renderer_classes,
)
from drf_openapi.views import SchemaView
from rest_framework.response import Response
from rest_framework.renderers import JSONRenderer

<<<<<<< HEAD
from http import HTTPStatus
from django.http import HttpResponse

from aether.common.conf import settings as app_settings

from . import models, serializers, filters, constants, utils, mapping_validation
=======
from . import models, serializers, filters, constants, utils, mapping_validation, project_artefacts
>>>>>>> 00f45e88


def get_entity_linked_data(entity, request, resolved, depth, start_depth=0):
    while (start_depth < depth):
        start_depth = start_depth + 1
        schema_definition_fields = entity.projectschema.schema.definition['fields']
        jsonld_fields = [item for item in schema_definition_fields if item.get('jsonldPredicate')]
        for item in jsonld_fields:
            try:
                if item['jsonldPredicate'].get('_id'):
                    linked_data_ref = entity.payload.get(item['name'])
                    linked_entity = models.Entity.objects.filter(payload__id=linked_data_ref).first()
                    linked_entity_schema_name = linked_entity.projectschema.schema.name
                    if linked_entity_schema_name not in resolved:
                        resolved[linked_entity_schema_name] = {}
                    resolved[linked_entity_schema_name][linked_data_ref] = serializers.EntityLDSerializer(
                        linked_entity, context={'request': request}).data
                    get_entity_linked_data(linked_entity, request, resolved, depth, start_depth)
            except Exception:
                pass
    return resolved


class CustomViewSet(viewsets.ModelViewSet):

    @action(detail=True, methods=['get', 'post'])
    def details(self, request, pk=None, *args, **kwargs):
        '''
        Allow to retrieve data from a POST request.
        Reachable at ``.../{model}/{pk}/details/``
        '''

        return self.retrieve(request, pk, *args, **kwargs)

    @action(detail=False, methods=['get', 'post'])
    def fetch(self, request, *args, **kwargs):
        '''
        Allow to list data from a POST request.
        Reachable at ``.../{model}/fetch/``
        '''

        return self.list(request, *args, **kwargs)


class ProjectViewSet(CustomViewSet):
    queryset = models.Project.objects.all()
    serializer_class = serializers.ProjectSerializer
    filter_class = filters.ProjectFilter

    @action(detail=True, methods=['get', 'patch'])
    def artefacts(self, request, pk=None, *args, **kwargs):
        '''
        Returns the list of project and its artefact ids by type.

        Reachable at ``.../projects/{pk}/artefacts/``
        '''

        if request.method == 'GET':
            return self.__retrieve_artefacts(request, pk)
        else:
            return self.__upsert_artefacts(request, pk)

    def __retrieve_artefacts(self, request, pk=None):
        '''
        Returns the list of project and all its artefact ids by type.
        '''

        project = get_object_or_404(models.Project, pk=pk)
        results = project_artefacts.get_project_artefacts(project)

        return Response(data=results)

    def __upsert_artefacts(self, request, pk=None):
        '''
        Creates or updates the project and its artefacts:
        schemas, project schemas and mappings.

        Returns the list of project and affected artefact ids by type.

        Indicating an ``id`` in any of the entries doesn't mean that
        the instance must exists, but in case of not, a new one with that
        id will be created.

        Expected payload:

            {
                # this is optional, if missing the method will assign a random name
                "name": "project name (optional but unique)",

                # this is optional, for each entry the method will
                # create/update a schema and also link it to the project
                # (projectschema entry)
                "schemas": [
                    {
                        "id": "schema id (optional)",
                        "name": "schema name (optional but unique)",
                        "definition": {
                            # the avro schema
                        },
                        "type": "record"
                    },
                    # ...
                ],

                # also optional
                "mappings": [
                    {
                        "id": "mapping id (optional)",
                        "name": "mapping name (optional but unique)",
                        # optional but nice to have
                        "definition": {
                            "mapping": [
                                # the mapping rules
                            ]
                        }
                    },
                    # ...
                ]
            }

        '''

        data = request.data
        results = project_artefacts.upsert_project_artefacts(
            project_id=pk,
            project_name=data.get('name'),
            schemas=data.get('schemas', []),
            mappings=data.get('mappings', []),
        )

        return Response(data=results)


class MappingViewSet(CustomViewSet):
    queryset = models.Mapping.objects.all()
    serializer_class = serializers.MappingSerializer
    filter_class = filters.MappingFilter


class MappingStatsViewSet(viewsets.ReadOnlyModelViewSet):
    queryset = models.Mapping \
                     .objects \
                     .values('id', 'name', 'created', 'definition') \
                     .annotate(
                         first_submission=Min('submissions__created'),
                         last_submission=Max('submissions__created'),
                         submission_count=Count('submissions__id'),
                     )
    serializer_class = serializers.MappingStatsSerializer

    search_fields = ('name',)
    ordering_fields = ('name', 'created',)
    ordering = ('name',)


class SubmissionViewSet(CustomViewSet):
    queryset = models.Submission.objects.all()
    serializer_class = serializers.SubmissionSerializer
    filter_class = filters.SubmissionFilter


class AttachmentViewSet(CustomViewSet):
    queryset = models.Attachment.objects.all()
    serializer_class = serializers.AttachmentSerializer
    filter_class = filters.AttachmentFilter


class SchemaViewSet(CustomViewSet):
    queryset = models.Schema.objects.all()
    serializer_class = serializers.SchemaSerializer
    filter_class = filters.SchemaFilter


class ProjectSchemaViewSet(CustomViewSet):
    queryset = models.ProjectSchema.objects.all()
    serializer_class = serializers.ProjectSchemaSerializer
    filter_class = filters.ProjectSchemaFilter


class EntityViewSet(CustomViewSet):
    queryset = models.Entity.objects.all()
    serializer_class = serializers.EntitySerializer
    filter_class = filters.EntityFilter

    def retrieve(self, request, pk=None, *args, **kwargs):
        selected_record = get_object_or_404(models.Entity, pk=pk)
        depth = request.query_params.get('depth')
        if depth:
            try:
                depth = int(depth)
                if depth > constants.LINKED_DATA_MAX_DEPTH:
                    return Response({
                        'description': 'Supported max depth is 3'
                    }, status=status.HTTP_400_BAD_REQUEST)
                else:
                    selected_record.resolved = get_entity_linked_data(selected_record, request, {}, depth)
            except Exception as e:
                return Response(str(e), status=status.HTTP_400_BAD_REQUEST)
        serializer_class = serializers.EntitySerializer(selected_record, context={'request': request})
        return Response(serializer_class.data)


class AetherSchemaView(SchemaView):
    permission_classes = (permissions.AllowAny, )


def run_mapping_validation(submission_payload, mapping_definition, schemas):
    submission_data, entities = utils.extract_create_entities(
        submission_payload,
        mapping_definition,
        schemas,
    )
    validation_result = mapping_validation.validate_mappings(
        submission_payload=submission_payload,
        schemas=schemas,
        mapping_definition=mapping_definition,
    )
    jsonpath_errors = [error._asdict() for error in validation_result]
    type_errors = submission_data['aether_errors']
    return (
        jsonpath_errors + type_errors,
        entities,
    )


@api_view(['POST'])
@authentication_classes([])
@permission_classes([])
def setup_kong_consumer(request, *args, **kwargs):
    '''
    Create kong oauth2 credentials for authenticated user
    '''
    if 'username' in request.data and 'password' in request.data:
        url = 'http://' + app_settings.PROJECT_API_URL + ':8001/consumers/' + app_settings.KONG_CONSUMER + '/oauth2'
        if 'redirect_uri' in request.data:
            redirect_uri = request.data['redirect_uri']
        else:
            redirect_uri = 'http://' + app_settings.PROJECT_API_URL

        if 'app_name' in request.data:
            app_name = request.data['app_name']
        else:
            app_name = 'aether-app'

        jsonData = {
            'redirect_uri': redirect_uri,
            'name': app_name
        }
        results = HttpResponse(json.dumps({'description': 'Check that kong server is reachable'}),
                               content_type='application/json')
        results.status_code = 400
        try:
            results = requests.post(url, json=jsonData,
                                    headers={'Content-Type': 'application/json', 'apikey': app_settings.KONG_APIKEY})
            client_credentials_returned = json.loads(results.content)
            if 'client_id' in client_credentials_returned:
                client_credentials = {}
                client_credentials['provision_key'] = app_settings.KONG_OAUTH2_PROVISION_KEY
                client_credentials['grant_type'] = 'password'
                client_credentials['username'] = request.data['username']
                client_credentials['password'] = request.data['password']
                client_credentials['client_id'] = client_credentials_returned['client_id']
                client_credentials['client_secret'] = client_credentials_returned['client_secret']
                if 'authenticated_userid' in request.data:
                    client_credentials['authenticated_userid'] = request.data['authenticated_userid']
                else:
                    client_credentials['authenticated_userid'] = request.data['username']
                results = requests.post(app_settings.OAUTH2_TOKEN_URL, json=client_credentials, verify=False,
                                        headers={'Content-Type': 'application/json',
                                                 'apikey': app_settings.KONG_APIKEY})
            else:
                results = HttpResponse(json.dumps({'description': 'No client_id generated'}),
                                       content_type='application/json')
                results.status_code = 400
        except Exception as e:
            pass
        return HttpResponse(results)
    else:
        results = HttpResponse(json.dumps({'description': 'Missing username or password'}),
                               content_type='application/json')
        results.status_code = 400
        return results


@api_view(['POST'])
@renderer_classes([JSONRenderer])
@permission_classes([permissions.IsAuthenticated])
def validate_mappings(request):
    '''
    Given a `submission_payload`, a `mapping_definition` and a list of
    `entities`, verify that each mapping function in `mapping_definition` can
    extract a value from `submission_payload` and assign it to at least one
    entity in `entities`.

    This endpoint is useful for clients who are in the process of
    developing an Aether solution but have not yet submitted any complete
    Project; using this endpoint, it is possible to check the mapping functions
    (jsonpaths) align with both the source (`submission_payload`) and the
    target (`entities`).
    '''
    serializer = serializers.MappingValidationSerializer(data=request.data)
    if not serializer.is_valid():
        return Response(serializer.errors, status=status.HTTP_400_BAD_REQUEST)
    try:
        errors, entities = run_mapping_validation(**serializer.data)
        return Response({
            'entities': [entity.payload for entity in entities],
            'mapping_errors': errors,
        })
    except Exception as e:
        return Response(str(e), status=status.HTTP_500_INTERNAL_SERVER_ERROR)<|MERGE_RESOLUTION|>--- conflicted
+++ resolved
@@ -21,13 +21,9 @@
 from django.db.models import Count, Min, Max
 from django.shortcuts import get_object_or_404
 
-<<<<<<< HEAD
-from rest_framework import viewsets, permissions
-=======
 from drf_openapi.views import SchemaView
 from rest_framework import viewsets, permissions, status
 from rest_framework.response import Response
->>>>>>> 00f45e88
 from rest_framework.decorators import (
     action,
     api_view,
@@ -35,20 +31,13 @@
     permission_classes,
     renderer_classes,
 )
-from drf_openapi.views import SchemaView
-from rest_framework.response import Response
 from rest_framework.renderers import JSONRenderer
 
-<<<<<<< HEAD
 from http import HTTPStatus
 from django.http import HttpResponse
 
 from aether.common.conf import settings as app_settings
-
-from . import models, serializers, filters, constants, utils, mapping_validation
-=======
 from . import models, serializers, filters, constants, utils, mapping_validation, project_artefacts
->>>>>>> 00f45e88
 
 
 def get_entity_linked_data(entity, request, resolved, depth, start_depth=0):
