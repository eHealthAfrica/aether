# Copyright (C) 2018 by eHealth Africa : http://www.eHealthAfrica.org
#
# See the NOTICE file distributed with this work for additional information
# regarding copyright ownership.
#
# Licensed under the Apache License, Version 2.0 (the "License");
# you may not use this file except in compliance with
# the License.  You may obtain a copy of the License at
#
#   http://www.apache.org/licenses/LICENSE-2.0
#
# Unless required by applicable law or agreed to in writing,
# software distributed under the License is distributed on an
# "AS IS" BASIS, WITHOUT WARRANTIES OR CONDITIONS OF ANY
# KIND, either express or implied.  See the License for the
# specific language governing permissions and limitations
# under the License.

import json

from django.db.models import Count, Min, Max
from django.shortcuts import get_object_or_404

from drf_yasg.views import get_schema_view
from drf_yasg import openapi
from rest_framework import viewsets, permissions, status, versioning
from rest_framework.response import Response
from rest_framework.decorators import (
    action,
    api_view,
    permission_classes,
    renderer_classes,
)
from rest_framework.renderers import JSONRenderer

from . import (
    avro_tools,
    constants,
    exporter,
    filters,
    mapping_validation,
    models,
    project_artefacts,
    serializers,
    utils,
)


def get_entity_linked_data(entity, request, resolved, depth, start_depth=0):
    while (start_depth < depth):
        start_depth = start_depth + 1
        schema_definition_fields = entity.projectschema.schema.definition['fields']
        jsonld_fields = [item for item in schema_definition_fields if item.get('jsonldPredicate')]
        for item in jsonld_fields:
            try:
                if item['jsonldPredicate'].get('_id'):
                    linked_data_ref = entity.payload.get(item['name'])
                    linked_entity = models.Entity.objects.filter(payload__id=linked_data_ref).first()
                    linked_entity_schema_name = linked_entity.projectschema.schema.name
                    if linked_entity_schema_name not in resolved:
                        resolved[linked_entity_schema_name] = {}
                    resolved[linked_entity_schema_name][linked_data_ref] = serializers.EntityLDSerializer(
                        linked_entity, context={'request': request}).data
                    get_entity_linked_data(linked_entity, request, resolved, depth, start_depth)
            except Exception:
                pass
    return resolved


class ProjectViewSet(viewsets.ModelViewSet):
    queryset = models.Project.objects.all()
    serializer_class = serializers.ProjectSerializer
    filter_class = filters.ProjectFilter

    @action(detail=True, methods=['get'], url_name='skeleton', url_path='schemas-skeleton')
    def schemas_skeleton(self, request, pk=None, *args, **kwargs):
        '''
        Returns the schemas "skeleton" used by this project.

        Reachable at ``/projects/{pk}/schemas-skeleton/``
        '''

        project = get_object_or_404(models.Project, pk=pk)

        # extract jsonpaths and docs from linked schemas definition
        jsonpaths = []
        docs = {}
        name = None
        for project_schema in project.projectschemas.order_by('-created'):
            if not name:  # take the last project schema
                name = f'{project.name}-{project_schema.schema.name}'
            avro_tools.extract_jsonpaths_and_docs(
                schema=project_schema.schema.definition,
                jsonpaths=jsonpaths,
                docs=docs,
            )
        if not name:
            name = project.name

        return Response(data={'jsonpaths': jsonpaths, 'docs': docs, 'name': name})

    @action(detail=True, methods=['get', 'patch'])
    def artefacts(self, request, pk=None, *args, **kwargs):
        '''
        PATCH: Creates or updates the project and its artefacts:
        schemas, project schemas and mappings.

        PATCH|GET: Returns the list of project and affected artefact ids by type.

        Reachable at ``/projects/{pk}/artefacts/``
        '''

        if request.method == 'GET':
            return self.__retrieve_artefacts(request, pk)
        else:
            return self.__upsert_artefacts(request, pk)

    @action(detail=True, methods=['patch'], url_path='avro-schemas')
    def avro_schemas(self, request, pk=None, *args, **kwargs):
        '''
        Creates or updates the project and links it with the given AVRO schemas
        and related artefacts: project schemas and passthrough mappings.

        Returns the list of project and its affected artefact ids by type.

        Reachable at ``.../projects/{pk}/avro-schemas/``
        '''

        return self.__upsert_schemas(request, pk)

    def __retrieve_artefacts(self, request, pk=None):
        '''
        Returns the list of project and all its artefact ids by type.
        '''

        project = get_object_or_404(models.Project, pk=pk)
        results = project_artefacts.get_project_artefacts(project)

        return Response(data=results)

    def __upsert_artefacts(self, request, pk=None):
        '''
        Creates or updates the project and its artefacts:
        schemas, project schemas, mapping sets and mappings.

        Note: this method will never DELETE any artefact.

        Returns the list of project and affected artefact ids by type.

        Indicating an ``id`` in any of the entries doesn't mean that
        the instance must exists, but in case of not, a new one with that
        id will be created.

        Expected payload:

            {
                # this is optional, indicates the action to execute:
                #   "create", creates the missing objects but does not update the existing ones
                #   otherwise creates/updates the given objects
                'action': 'upsert',

                # this is optional, if missing the method will assign a random name
                "name": "project name (optional but unique)",

                # this is optional, for each entry the method will
                # create/update a schema and also link it to the project
                # (projectschema entry)
                "schemas": [
                    {
                        "id": "schema id (optional)",
                        "name": "schema name (optional but unique)",
                        "definition": {
                            # the avro schema
                        },
                        "type": "record"
                    },
                    # ...
                ],

                # this is also optional, contains the list of input samples
                # used to validate the mapping rules
                "mappingsets": [
                    {
                        "id": "mapping set id (optional)",
                        "name": "mapping set name (optional but unique)",
                        "input": {
                            # sample
                        }
                    }
                ]

                # also optional
                "mappings": [
                    {
                        "id": "mapping id (optional)",
                        "name": "mapping name (optional but unique)",
                        # optional but nice to have
                        "definition": {
                            "mapping": [
                                # the mapping rules
                            ]
                        },
                        "is_read_only": true | false,
                        "is_active": true | false,

                        # used to link the mapping with its mapping set
                        "mappingset": "mapping set id",
                        # used only to create the mapping set (if missing)
                        "input": {
                            # sample
                        }
                    },
                    # ...
                ]
            }

        '''

        data = request.data
        results = project_artefacts.upsert_project_artefacts(
            action=data.get('action', 'upsert'),
            project_id=pk,
            project_name=data.get('name'),
            schemas=data.get('schemas', []),
            mappingsets=data.get('mappingsets', []),
            mappings=data.get('mappings', []),
        )

        return Response(data=results)

    def __upsert_schemas(self, request, pk=None):
        '''
        Creates or updates the project and links it with the given AVRO schemas
        and related artefacts: project schemas and passthrough mappings.

        Returns the list of project and its affected artefact ids by type.

        Indicating an ``id`` in any of the entries doesn't mean that
        the instance must exists, but in case of not, a new one with that
        id will be created.

        Expected payload:

            {
                # this is optional, indicates the action to execute:
                #   "create", creates the missing objects but does not update the existing ones
                #   otherwise creates/updates the given objects
                'action': 'upsert',

                # this is optional, if missing the method will assign a random name
                "name": "project name (optional but unique)",

                # this is optional, for each entry the method will
                # create/update a schema and also link it to the project
                # (projectschema entry) creating the passthrough mapping
                "avro_schemas": [
                    {
                        "id": "schema id (optional and shared with ALL the linked artefacts)",
                        "definition": {
                            # the avro schema
                        }
                    },
                    # ...
                ],
            }

        '''

        data = request.data
        results = project_artefacts.upsert_project_with_avro_schemas(
            action=data.get('action', 'upsert'),
            project_id=pk,
            project_name=data.get('name'),
            avro_schemas=data.get('avro_schemas', []),
        )

        return Response(data=results)


class PayloadFilterMixin(object):
    def get_queryset(self):
        '''
        Adds a dynamic filter to a viewset. Any query
        parameter prefixed by "payload__" will filter entries
        based on the contents of <ViewSet>.payload.

        Example:
        The URL "/submissions?payload__a__b__c=1" will yield
        the queryset

            models.Submission.objects.filter(payload__a__b__c=1)

        and return a list of submissions with a JSON payload like

            '{"a": {"b": {"c": 1}}}'

        Note that it is possible to compare not just strings, but
        numbers, lists and objects as well.
        '''
        queryset = self.queryset
        for k, v in self.request.query_params.items():
            if k.startswith('payload__'):
                try:
                    kwargs = {k: json.loads(v)}
                except json.decoder.JSONDecodeError:
                    kwargs = {k: v}
                queryset = queryset.filter(**kwargs)
        return queryset


class ProjectStatsViewSet(viewsets.ReadOnlyModelViewSet):
    queryset = models.Project \
                     .objects \
                     .values('id', 'name', 'created') \
                     .annotate(
                         first_submission=Min('submissions__created'),
                         last_submission=Max('submissions__created'),
                         submissions_count=Count('submissions__id', distinct=True),
                         entities_count=Count('submissions__entities__id', distinct=True),
                     )
    serializer_class = serializers.ProjectStatsSerializer

    search_fields = ('name',)
    ordering_fields = ('name', 'created',)
    ordering = ('name',)


class MappingSetViewSet(viewsets.ModelViewSet):
    queryset = models.MappingSet.objects.all()
    serializer_class = serializers.MappingSetSerializer
    filter_class = filters.MappingSetFilter


class MappingSetStatsViewSet(viewsets.ReadOnlyModelViewSet):
    queryset = models.MappingSet \
                     .objects \
                     .values('id', 'name', 'created') \
                     .annotate(
                         first_submission=Min('submissions__created'),
                         last_submission=Max('submissions__created'),
                         submissions_count=Count('submissions__id', distinct=True),
                         entities_count=Count('submissions__entities__id', distinct=True),
                     )
    serializer_class = serializers.MappingSetStatsSerializer

    search_fields = ('name',)
    ordering_fields = ('name', 'created',)
    ordering = ('name',)


class MappingViewSet(viewsets.ModelViewSet):
    queryset = models.Mapping.objects.all()
    serializer_class = serializers.MappingSerializer
    filter_class = filters.MappingFilter


<<<<<<< HEAD
class SubmissionViewSet(exporter.ExporterViewSet):
=======
class SubmissionViewSet(PayloadFilterMixin, CustomViewSet):
>>>>>>> b3626649
    queryset = models.Submission.objects.all()
    serializer_class = serializers.SubmissionSerializer
    filter_class = filters.SubmissionFilter


class AttachmentViewSet(viewsets.ModelViewSet):
    queryset = models.Attachment.objects.all()
    serializer_class = serializers.AttachmentSerializer
    filter_class = filters.AttachmentFilter


class SchemaViewSet(viewsets.ModelViewSet):
    queryset = models.Schema.objects.all()
    serializer_class = serializers.SchemaSerializer
    filter_class = filters.SchemaFilter


class ProjectSchemaViewSet(viewsets.ModelViewSet):
    queryset = models.ProjectSchema.objects.all()
    serializer_class = serializers.ProjectSchemaSerializer
    filter_class = filters.ProjectSchemaFilter


<<<<<<< HEAD
class EntityViewSet(exporter.ExporterViewSet):
=======
class EntityViewSet(PayloadFilterMixin, CustomViewSet):
>>>>>>> b3626649
    queryset = models.Entity.objects.all()
    serializer_class = serializers.EntitySerializer
    filter_class = filters.EntityFilter

    # Exporter required fields
    schema_field = 'projectschema__schema__definition'
    schema_order = '-projectschema__schema__created'

    def retrieve(self, request, pk=None, *args, **kwargs):
        selected_record = get_object_or_404(models.Entity, pk=pk)
        depth = request.query_params.get('depth')
        if depth:
            try:
                depth = int(depth)
                if depth > constants.LINKED_DATA_MAX_DEPTH:
                    return Response({
                        'description': f'Supported max depth is {constants.LINKED_DATA_MAX_DEPTH}'
                    }, status=status.HTTP_400_BAD_REQUEST)
                else:
                    selected_record.resolved = get_entity_linked_data(selected_record, request, {}, depth)
            except Exception as e:
                return Response(str(e), status=status.HTTP_400_BAD_REQUEST)
        serializer_class = serializers.EntitySerializer(selected_record, context={'request': request})
        return Response(serializer_class.data)


SchemaView = get_schema_view(
    openapi.Info(
        title='Aether API',
        default_version='v1'
    ),
    public=True,
    permission_classes=(permissions.AllowAny, ),
)


class AetherSchemaView(SchemaView):
    versioning_class = versioning.URLPathVersioning


def run_mapping_validation(submission_payload, mapping_definition, schemas):
    submission_data, entities = utils.extract_create_entities(
        submission_payload,
        mapping_definition,
        schemas,
    )
    validation_result = mapping_validation.validate_mappings(
        submission_payload=submission_payload,
        schemas=schemas,
        mapping_definition=mapping_definition,
    )
    jsonpath_errors = [error._asdict() for error in validation_result]
    type_errors = submission_data['aether_errors']
    return (
        jsonpath_errors + type_errors,
        entities,
    )


@api_view(['POST'])
@renderer_classes([JSONRenderer])
@permission_classes([permissions.IsAuthenticated])
def validate_mappings(request):
    '''
    Given a `submission_payload`, a `mapping_definition` and a list of
    `entities`, verify that each mapping function in `mapping_definition` can
    extract a value from `submission_payload` and assign it to at least one
    entity in `entities`.

    This endpoint is useful for clients who are in the process of
    developing an Aether solution but have not yet submitted any complete
    Project; using this endpoint, it is possible to check the mapping functions
    (jsonpaths) align with both the source (`submission_payload`) and the
    target (`entities`).
    '''
    serializer = serializers.MappingValidationSerializer(data=request.data)
    if not serializer.is_valid():
        return Response(serializer.errors, status=status.HTTP_400_BAD_REQUEST)
    try:
        errors, entities = run_mapping_validation(**serializer.data)
        return Response({
            'entities': [entity.payload for entity in entities],
            'mapping_errors': errors,
        })
    except Exception as e:
        return Response(str(e), status=status.HTTP_500_INTERNAL_SERVER_ERROR)<|MERGE_RESOLUTION|>--- conflicted
+++ resolved
@@ -354,11 +354,7 @@
     filter_class = filters.MappingFilter
 
 
-<<<<<<< HEAD
-class SubmissionViewSet(exporter.ExporterViewSet):
-=======
-class SubmissionViewSet(PayloadFilterMixin, CustomViewSet):
->>>>>>> b3626649
+class SubmissionViewSet(PayloadFilterMixin, exporter.ExporterViewSet):
     queryset = models.Submission.objects.all()
     serializer_class = serializers.SubmissionSerializer
     filter_class = filters.SubmissionFilter
@@ -382,11 +378,7 @@
     filter_class = filters.ProjectSchemaFilter
 
 
-<<<<<<< HEAD
-class EntityViewSet(exporter.ExporterViewSet):
-=======
-class EntityViewSet(PayloadFilterMixin, CustomViewSet):
->>>>>>> b3626649
+class EntityViewSet(PayloadFilterMixin, exporter.ExporterViewSet):
     queryset = models.Entity.objects.all()
     serializer_class = serializers.EntitySerializer
     filter_class = filters.EntityFilter
