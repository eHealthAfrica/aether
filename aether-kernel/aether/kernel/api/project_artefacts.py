# Copyright (C) 2018 by eHealth Africa : http://www.eHealthAfrica.org
#
# See the NOTICE file distributed with this work for additional information
# regarding copyright ownership.
#
# Licensed under the Apache License, Version 2.0 (the "License");
# you may not use this file except in compliance with
# the License.  You may obtain a copy of the License at
#
#   http://www.apache.org/licenses/LICENSE-2.0
#
# Unless required by applicable law or agreed to in writing,
# software distributed under the License is distributed on an
# "AS IS" BASIS, WITHOUT WARRANTIES OR CONDITIONS OF ANY
# KIND, either express or implied.  See the License for the
# specific language governing permissions and limitations
# under the License.

import random
import string

from django.db import transaction
from django.core.exceptions import ObjectDoesNotExist

<<<<<<< HEAD
from .models import Project, Schema, ProjectSchema, Mapping, MappingSet

NAME_MAX_SIZE = 50
=======
from .models import Project, Schema, ProjectSchema, Mapping
from .avro_tools import avro_schema_to_passthrough_artefacts as parser
>>>>>>> 662f7a8d


def get_project_artefacts(project):
    '''
    Returns the list of project and all its artefact ids by type.
    '''

    results = {
        'project': str(project.pk),
        'schemas': set(),
        'project_schemas': set(),
        'mappingsets': set(),
        'mappings': set(),
    }
    for mappingset in MappingSet.objects.filter(project=project):
        results['mappingsets'].add(str(mappingset.pk))
        for mapping in Mapping.objects.filter(mappingset=mappingset):
            results['mappings'].add(str(mapping.pk))

    for project_schema in ProjectSchema.objects.filter(project=project):
        results['schemas'].add(str(project_schema.schema.pk))
        results['project_schemas'].add(str(project_schema.pk))

    return results


@transaction.atomic
def upsert_project_artefacts(
    action='upsert',
    project_id=None,
    project_name=None,
    schemas=[],
    mappingsets=[],
    mappings=[],
):
    '''
    Creates or updates the project and its artefacts:
<<<<<<< HEAD
        schemas,
        project schemas,
        mapping sets and
        mappings.
=======
    schemas, project schemas and mappings.
>>>>>>> 662f7a8d

    Returns the list of project and its affected artefact ids by type.
    '''

    results = {
        'project': None,
        'schemas': set(),
        'project_schemas': set(),
        'mappingsets': set(),
        'mappings': set(),
    }
    # keeps the list of created project schemas and their ids
    # with those the list of used entities in the mapping rules can be filled
    mapping_project_schemas = {}

    # 1. create/update the project
    project = __upsert_instance(
        model=Project,
        pk=project_id,
        ignore_fields=['name'],  # do not update the name if the project already exists
        action=action,
        name=project_name or __random_name(),
    )
    results['project'] = str(project.pk)

    # 2. create/update the list of schemas and assign them to the project
    for raw_schema in schemas:
        schema = __upsert_instance(
            model=Schema,
            pk=raw_schema.get('id'),
            ignore_fields=['name'],
            action=action,
            name=raw_schema.get('name', __random_name()),
            definition=raw_schema.get('definition', {}),
            type=raw_schema.get('type', 'record'),
        )
        results['schemas'].add(str(schema.pk))

        # project schemas are a special case, it's useless looking for their "pk"
        # but for the relationship between project and schema
        try:
            project_schema = ProjectSchema.objects.get(project=project, schema=schema)
        except ObjectDoesNotExist:
            project_schema = __upsert_instance(
                model=ProjectSchema,
                pk=schema.pk,
                project=project,
                schema=schema,
                name=schema.name,
            )
        results['project_schemas'].add(str(project_schema.pk))
        # by default use the given name, otherwise the generated one
        mapping_project_schemas[raw_schema.get('name', project_schema.name)] = str(project_schema.pk)

    # 3. create/update the mapping sets
    for raw_mappingset in mappingsets:
        ignore_fields = ['name']
        if raw_mappingset.get('input') is None:
            # in case of no input were indicated, do not update it.
            ignore_fields.append('input')

        mappingset = __upsert_instance(
            model=MappingSet,
            pk=raw_mappingset.get('id'),
            ignore_fields=ignore_fields,
            action=action,
            name=raw_mappingset.get('name', __random_name()),
            input=raw_mappingset.get('input', {}),
            project=project,
        )
        results['mappingsets'].add(str(mappingset.pk))

    # 4. create/update the mappings
    for raw_mapping in mappings:
        ignore_fields = ['name']
        mapping_name = raw_mapping.get('name', __random_name())

        mapping_definition = raw_mapping.get('definition')
        if mapping_definition is None:
            # in case of no mapping rules were indicated, do not update them.
            ignore_fields.append('definition')
            mapping_definition = {'mapping': [], 'entities': {}}

        elif 'entities' not in mapping_definition:
            # find out the list of used entities (project schemas) within these rules
            used_schemas = []
            for mapping in mapping_definition.get('mapping', []):
                # [ '$.property_name', 'EntityName.another_property_name' ]
                schema_name = mapping[1].split('.')[0]
                if not len(list(filter(lambda x: x == schema_name, used_schemas))):
                    used_schemas.append(schema_name)
            used_mapping_project_schemas = {}
            for used_schema in used_schemas:
                used_mapping_project_schemas[used_schema] = mapping_project_schemas.get(used_schema)
            mapping_definition = {
                'mapping': mapping_definition.get('mapping', []),
                'entities': used_mapping_project_schemas,
            }

        # check for the mapping set
        mappingset_id = raw_mapping.get('mappingset', raw_mapping.get('id'))
        try:
            mappingset = MappingSet.objects.get(pk=mappingset_id)
        except ObjectDoesNotExist:
            mappingset = __upsert_instance(
                model=MappingSet,
                pk=mappingset_id,
                action=action,
                name=mapping_name,  # use same name as mapping
                input=raw_mapping.get('input', {}),
                project=project,
            )
        results['mappingsets'].add(str(mappingset.pk))

        mapping = __upsert_instance(
            model=Mapping,
            pk=raw_mapping.get('id'),
            ignore_fields=ignore_fields,
            action=action,
            name=mapping_name,
            definition=mapping_definition,
            mappingset=mappingset,
            is_read_only=raw_mapping.get('is_read_only', False),
            is_active=raw_mapping.get('is_active', True),
            project=project,
        )
        results['mappings'].add(str(mapping.pk))

    return results


def upsert_project_with_avro_schemas(
    action='upsert',
    project_id=None,
    project_name=None,
    avro_schemas=[],
):
    '''
    Creates or updates the project and links it with the given AVRO schemas
    and related artefacts: project schemas and passthrough mappings.

    Returns the list of project and its affected artefact ids by type.
    '''

    schemas = []
    mappings = []

    for raw_schema in avro_schemas:
        schema, mapping = parser(raw_schema.get('id'), raw_schema.get('definition'))
        schemas.append(schema)
        mappings.append(mapping)

    return upsert_project_artefacts(
        action=action,
        project_id=project_id,
        project_name=project_name,
        schemas=schemas,
        mappings=mappings,
    )


def __upsert_instance(model, pk=None, ignore_fields=[], action='upsert', **values):
    '''
    Creates or updates an instance of the indicated Model.

    Arguments:

    - ``model``          -- the model class.
    - ``pk``             -- the primary key value of the instance, can be None.
    - ``ignore_fields``  -- if the instance already exists then these fields are not updated.
    - ``action``         -- "create" create new ones but not update, otherwise create or update.
    - ``values``         -- the named list of instance values.
    '''

    is_new = True
    if not pk:
        item = model()
    else:
        # ``update_or_create``` could be an option but if we have a
        # list of `ignore_fields` that method will override them.
        # We need those values only in case of creation because they are required,
        # but we don't want to change them in any other circumstances.
        # An example would be the AVRO schema generated by the ODK module
        # and the mapping rules generated by the UI app.
        # This is a collaborative app where each part has a main task and all
        # of them work together to achive a common goal.
        try:
            item = model.objects.get(pk=pk)
            is_new = False
        except ObjectDoesNotExist:
            item = model(pk=pk)

    # restrict the list of fields that can be assigned
    fields = [
        f.name
        for f in model._meta.fields
        if is_new or f.name not in ignore_fields
    ]

    # assign indicated values
    for k, v in values.items():
        if k in fields:
            setattr(item, k, v)

    # with new instances first check that the same name is not already in use
    # otherwise append a numeric suffix or a random string to it
    if is_new:
        item.name = __right_pad(model, item.name)

    if is_new or action != 'create':
        item.save()

    item.refresh_from_db()
    return item


def __random_name():
    '''
    Creates a random string of length 50.
    '''
    # Names are unique so we try to avoid annoying errors with duplicated names.
    alphanum = string.ascii_letters + string.digits
    return ''.join([random.choice(alphanum) for x in range(NAME_MAX_SIZE)])


def __right_pad(model, name):
    '''
    Creates a numeric or a random string suffix for the given name
    '''
    SEP = '-'

    numeric_suffix = 0
    new_name = name.strip()

    while model.objects.filter(name=new_name[:NAME_MAX_SIZE]).exists():
        if len(new_name) > NAME_MAX_SIZE:  # in case of name size overflow
            break
        numeric_suffix += 1
        new_name = f'{name}{SEP}{numeric_suffix}'

    if model.objects.filter(name=new_name[:NAME_MAX_SIZE]).exists():
        # we cannot add any suffix to the name and is already in use
        # solution, take only a piece of the name and append a random string
        piece = name[:(NAME_MAX_SIZE - 17)]  # 16 random chars should be enough
        return (f'{piece}{SEP}{__random_name()}')[:NAME_MAX_SIZE]

    return new_name[:NAME_MAX_SIZE]<|MERGE_RESOLUTION|>--- conflicted
+++ resolved
@@ -22,14 +22,11 @@
 from django.db import transaction
 from django.core.exceptions import ObjectDoesNotExist
 
-<<<<<<< HEAD
-from .models import Project, Schema, ProjectSchema, Mapping, MappingSet
+from .models import Project, Schema, ProjectSchema, MappingSet, Mapping
+from .avro_tools import avro_schema_to_passthrough_artefacts as parser
+
 
 NAME_MAX_SIZE = 50
-=======
-from .models import Project, Schema, ProjectSchema, Mapping
-from .avro_tools import avro_schema_to_passthrough_artefacts as parser
->>>>>>> 662f7a8d
 
 
 def get_project_artefacts(project):
@@ -67,14 +64,10 @@
 ):
     '''
     Creates or updates the project and its artefacts:
-<<<<<<< HEAD
         schemas,
         project schemas,
         mapping sets and
         mappings.
-=======
-    schemas, project schemas and mappings.
->>>>>>> 662f7a8d
 
     Returns the list of project and its affected artefact ids by type.
     '''
