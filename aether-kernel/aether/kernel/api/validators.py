--- conflicted
+++ resolved
@@ -74,7 +74,6 @@
         raise ValidationError(ve)
 
 
-<<<<<<< HEAD
 def validate_entity_project(validated_data):
     from .models import Project
 
@@ -109,7 +108,8 @@
         )
 
     return _possible_project
-=======
+
+
 def wrapper_validate_schema_input_definition(data):
     '''
     Used to validate:
@@ -122,5 +122,4 @@
     try:
         return validators.validate_schema_input_definition(data)
     except exceptions.ValidationError as ve:
-        raise ValidationError(ve.message)
->>>>>>> 1ad66c10
+        raise ValidationError(ve.message)