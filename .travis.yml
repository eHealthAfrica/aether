sudo: required
language: python
python:
  - '3.6'
cache: pip
services:
  - docker


# use matrix to parallelize tests
matrix:
  fast_finish: true
  include:
    - name: "Aether CORE tests (Kernel, Client)"
      stage: test
      env: 'TEST_MODE=core'

<<<<<<< HEAD
    - name: "Aether modules tests (ODK and CouchDB-Sync)"
      stage: test
      env: 'TEST_MODE=modules'
    
    - name: "Aether UI tests (UI Module)"
      stage: test
      env: 'TEST_MODE=ui'      
=======
    - name: "Aether modules tests (UI, ODK and CouchDB-Sync)"
      stage: test
      env: 'TEST_MODE=modules'
>>>>>>> 40232fde

    - name: "Integration tests (Kernel with Kakfa/Zookeeper and Producer)"
      stage: test
      env: 'TEST_MODE=integration'

<<<<<<< HEAD
    # # execute only to deploy
    # - name: "Aether release"
    #   stage: deploy
    #   script: ./scripts/release.sh
=======
    # execute only to deploy
    - name: "Aether release"
      stage: deploy
      script: ./scripts/release.sh

>>>>>>> 40232fde

install: true

before_script:
  - ./scripts/generate-docker-compose-credentials.sh > .env

script:
  - ./scripts/test_travis.sh $TEST_MODE

after_script:
  - ./scripts/kill_all.sh

after_failure:
  - ./scripts/test_travis_failure.sh $TEST_MODE

# TODO: move this secured global env var to Travis settings
env:
  global:
    secure: PmbhrEFpSypsToBPSTPOxPPgzr6YM+kpFutHn9WJm5VNicukhstPSxo5q4nZ6wrHL+8C3GsJjVMA+YEg2r8kU9w/uEFwJYn4irEWivKwAdglhZLIyfXmhPbBSHoPvDFfAp7mIvX57QOuKvw/ZA22zgsFN3Di9b5VPN6khYwALpAsEJb9qj8UewPfFbcJBhR9l01ZTOcnN27vT6rlCA+WKleViYjMvO8Ru+1H/sOSFEJYA9SRroa2fc8N249tM7MNt9NmDBilOSai98TujHMcgvPM6n1D0YFjqAm6KyvQpW3QdNF5mfhzJVFM48SpsQpzE2xMDeU+NBtYmUV1BgdJcv56qC88NUtOxtK3oQ3NN2l5XyJnLLM3R5zGHyCZ1AOc8w0y8Bn7yYElTwMXAMnsNzuWE+fXR7MJjVIoDkvgmAfnDvDpOwPNC2P/6DDu5doQvdkM//hNGvxlbGnYsoTLBKuFWwy84YXs3ACSFHtKUMf+/yBsVWJ3Nqe/YCMt1052sd7cumjcgyCQNu0xNv6DRoPqNTnqmWzHHROp8DShGEGG+6k8QD2l14thedV7o/esSKSYBKlkcDt1+4F+VKGYKq5jEtMu8dLELoZ1ldZLWNmyYi81FkA+c5BXHOh+ixTkoamqZ1pkyCF0Q82V9wGkVZh+BJxwYb+9tcWy8Yw/llw=<|MERGE_RESOLUTION|>--- conflicted
+++ resolved
@@ -15,7 +15,6 @@
       stage: test
       env: 'TEST_MODE=core'
 
-<<<<<<< HEAD
     - name: "Aether modules tests (ODK and CouchDB-Sync)"
       stage: test
       env: 'TEST_MODE=modules'
@@ -23,28 +22,15 @@
     - name: "Aether UI tests (UI Module)"
       stage: test
       env: 'TEST_MODE=ui'      
-=======
-    - name: "Aether modules tests (UI, ODK and CouchDB-Sync)"
-      stage: test
-      env: 'TEST_MODE=modules'
->>>>>>> 40232fde
 
     - name: "Integration tests (Kernel with Kakfa/Zookeeper and Producer)"
       stage: test
       env: 'TEST_MODE=integration'
 
-<<<<<<< HEAD
-    # # execute only to deploy
-    # - name: "Aether release"
-    #   stage: deploy
-    #   script: ./scripts/release.sh
-=======
     # execute only to deploy
     - name: "Aether release"
       stage: deploy
       script: ./scripts/release.sh
-
->>>>>>> 40232fde
 
 install: true
 
