{
  "name": "aether-ui",
  "version": "0.0.0",
  "license": "Apache-2.0",

  "author": {
    "name": "eHealth Africa",
    "email": "info@ehealthafrica.org",
    "url": "https://ehealthafrica.org"
  },

  "engines": {
    "node": ">=6.0.0",
    "npm": ">=3.0.0"
  },

  "scripts": {
    "test-lint-js": "standard './aether/ui/assets/apps/**/*.js*'",
    "test-lint-scss": "sass-lint --verbose",
    "test-lint": "npm run test-lint-scss && npm run test-lint-js",
    "test-js": "jest --expand",
    "test-js-verbose": "TERM=dumb && jest --expand --colors --maxWorkers=1",
    "test": "npm run test-lint && npm run test-js",
    "webpack": "webpack --config ./aether/ui/webpack.prod.js",
    "webpack-server": "node ./aether/ui/webpack.server.js"
  },

  "dependencies": {
<<<<<<< HEAD
    "avro-js":"^1.8.2",
    "bootstrap": "~4.0.0",
=======
    "bootstrap": "~4.1.0",
>>>>>>> b3bd5f84
    "html5shiv": "~3.7.0",
    "jquery": "~3.3.0",
    "moment": "~2.22.0",
    "popper.js": "~1.14.0",
    "react": "~16.3.0",
    "react-cookie": "~2.1.0",
    "react-dom": "~16.3.0",
    "react-filtered-multiselect": "~0.5.0",
    "react-intl": "~2.4.0",
    "react-redux": "~5.0.0",
    "react-router-dom": "~4.2.0",
    "redux": "~3.7.0",
    "redux-thunk": "~2.2.0",
    "superagent": "~3.8.0",
    "whatwg-fetch": "~2.0.0"
  },

  "devDependencies": {
    "babel-core": "~6.26.0",
    "babel-jest": "~22.4.0",
    "babel-loader": "~7.1.0",
    "babel-plugin-transform-object-rest-spread": "~6.26.0",
    "babel-preset-env": "~1.6.0",
    "babel-preset-react": "~6.24.0",
    "css-loader": "~0.28.0",
    "enzyme": "~3.3.0",
    "enzyme-adapter-react-16": "~1.1.0",
    "extract-text-webpack-plugin": "next",
    "file-loader": "~1.1.0",
    "jest": "~22.4.0",
    "nock": "~9.2.0",
    "node-fetch": "~2.1.0",
    "node-sass": "~4.8.0",
    "react-hot-loader": "~4.0.0",
    "redux-devtools-extension": "~2.13.0",
    "regenerator-runtime": "~0.11.0",
    "sass-lint": "~1.12.0",
    "sass-loader": "~6.0.0",
    "standard": "~11.0.0",
    "style-loader": "~0.20.0",
    "url-loader": "~1.0.0",
    "webpack": "~4.5.0",
    "webpack-bundle-tracker": "~0.3.0",
    "webpack-cli": "~2.0.0",
    "webpack-dev-server": "~3.1.0"
  },

  "babel": {
    "presets": ["env", "react"],
    "plugins": [
      "babel-plugin-transform-object-rest-spread",
      "react-hot-loader/babel"
    ]
  },
  "sasslintConfig": "./conf/extras/sass-lint.yml",
  "standard": {
    "verbose": true
  },
  "jest": {
    "collectCoverage": true,
    "coverageDirectory": "<rootDir>/bundles/.coverage",
    "rootDir": "./aether/ui/assets",
    "setupFiles": ["<rootDir>/tests/jest.setup.jsx"],
    "testEnvironment": "<rootDir>/tests/ui-tests-environment",
    "testURL": "http://localhost/",
    "verbose": true
  }
}<|MERGE_RESOLUTION|>--- conflicted
+++ resolved
@@ -26,12 +26,8 @@
   },
 
   "dependencies": {
-<<<<<<< HEAD
     "avro-js":"^1.8.2",
-    "bootstrap": "~4.0.0",
-=======
     "bootstrap": "~4.1.0",
->>>>>>> b3bd5f84
     "html5shiv": "~3.7.0",
     "jquery": "~3.3.0",
     "moment": "~2.22.0",
