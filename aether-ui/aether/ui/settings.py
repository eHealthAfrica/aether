--- conflicted
+++ resolved
@@ -45,15 +45,11 @@
 }
 
 # aether.ui must be first because of template overrides
-<<<<<<< HEAD
-INSTALLED_APPS = ['aether.ui'] + INSTALLED_APPS + ['webpack_loader']
-=======
 INSTALLED_APPS = [
     'aether.ui',
     *INSTALLED_APPS,
     'webpack_loader',
 ]
->>>>>>> 398102cc
 
 TEMPLATES[0]['OPTIONS']['context_processors'] += [
     'aether.ui.context_processors.ui_context',
