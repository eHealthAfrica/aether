--- conflicted
+++ resolved
@@ -33,13 +33,7 @@
          name='pipeline-app'),
 
     # styleguide
-<<<<<<< HEAD
-    url(r'^styleguide/',
-        login_required(TemplateView.as_view(template_name='pages/styleguide.html')),
-        name='styleguide'),
-=======
     path('styleguide',
          view=login_required(TemplateView.as_view(template_name='pages/styleguide.html')),
          name='styleguide'),
->>>>>>> ce37e69c
 ])