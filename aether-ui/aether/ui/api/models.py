--- conflicted
+++ resolved
@@ -28,12 +28,7 @@
 
 class Pipeline(ExportModelOperationsMixin('ui_pipeline'), TimeStampedModel):
     id = models.UUIDField(primary_key=True, default=uuid.uuid4, editable=False)
-<<<<<<< HEAD
-    name = models.CharField(max_length=100, null=False, blank=False, unique=True)
-=======
     name = models.CharField(max_length=100, unique=True)
-
->>>>>>> 909070b1
     # this is the avro schema
     schema = JSONField(null=True, blank=True, default=dict)
 
@@ -60,7 +55,7 @@
 
 class Contract(ExportModelOperationsMixin('ui_contract'), TimeStampedModel):
     id = models.UUIDField(primary_key=True, default=uuid.uuid4, editable=False)
-    name = models.CharField(max_length=100, null=False, blank=False, unique=True)
+    name = models.CharField(max_length=100, unique=True)
 
     # the list of available entity types (avro schemas)
     entity_types = JSONField(null=True, blank=True, default=list)
@@ -94,21 +89,14 @@
     #      }
     #    ]
     # }
-<<<<<<< HEAD
-    mapping_errors = JSONField(blank=True, null=True, editable=False)
-    output = JSONField(blank=True, null=True, editable=False)
-    kernel_refs = JSONField(blank=True, null=True, editable=False)
-    published_on = models.DateTimeField(blank=True, editable=False, null=True)
+    mapping_errors = JSONField(null=True, blank=True, editable=False)
+    output = JSONField(null=True, blank=True, editable=False)
+    kernel_refs = JSONField(null=True, blank=True, editable=False)
+    published_on = models.DateTimeField(null=True, blank=True, editable=False)
     is_active = models.BooleanField(default=True)
     is_read_only = models.BooleanField(default=False)
 
     pipeline = models.ForeignKey(to=Pipeline, on_delete=models.CASCADE)
-=======
-    mapping_errors = JSONField(null=True, blank=True, editable=False)
-    output = JSONField(null=True, blank=True, editable=False)
-    kernel_refs = JSONField(null=True, blank=True, editable=False)
-    published_on = models.DateTimeField(null=True, blank=True, editable=False)
->>>>>>> 909070b1
 
     def __str__(self):
         return self.name
