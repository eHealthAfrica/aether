--- conflicted
+++ resolved
@@ -33,6 +33,8 @@
 
         self.KERNEL_ID = str(uuid.uuid4())
 
+        Project.objects.all().delete()
+
     def tearDown(self):
         self.helper__delete_in_kernel('projects', self.KERNEL_ID)
         self.helper__delete_in_kernel('schemas', self.KERNEL_ID)
@@ -45,16 +47,10 @@
         except Exception:
             pass  # ignore
 
-<<<<<<< HEAD
-    def test_get_default_project(self):
-=======
     def helper__delete_in_kernel(self, model, pk):
         self.helper__kernel_data(f'{model}/{pk}/', 'delete')
 
     def test_get_default_project(self):
-        Project.objects.all().delete()
-
->>>>>>> b0e3dcd8
         self.assertEqual(Project.objects.count(), 0)
 
         # creates a project
