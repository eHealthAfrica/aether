# Copyright (C) 2018 by eHealth Africa : http://www.eHealthAfrica.org
#
# See the NOTICE file distributed with this work for additional information
# regarding copyright ownership.
#
# Licensed under the Apache License, Version 2.0 (the "License");
# you may not use this file except in compliance with
# the License.  You may obtain a copy of the License at
#
#   http://www.apache.org/licenses/LICENSE-2.0
#
# Unless required by applicable law or agreed to in writing,
# software distributed under the License is distributed on an
# "AS IS" BASIS, WITHOUT WARRANTIES OR CONDITIONS OF ANY
# KIND, either express or implied.  See the License for the
# specific language governing permissions and limitations
# under the License.

import uuid
import mock

from django.conf import settings
<<<<<<< HEAD
from django.test import RequestFactory, TestCase, override_settings
=======
from django.test import TestCase
>>>>>>> e7626727

from ..models import Project, Pipeline, Contract
from .. import utils


@override_settings(MULTITENANCY=False)
class UtilsTest(TestCase):

    def setUp(self):
        super(UtilsTest, self).setUp()

        self.KERNEL_ID = str(uuid.uuid4())
        self.request = RequestFactory().get('/')

    def tearDown(self):
        self.helper__delete_in_kernel('projects', self.KERNEL_ID)
        self.helper__delete_in_kernel('schemas', self.KERNEL_ID)

        super(UtilsTest, self).tearDown()

    def helper__kernel_data(self, *args, **kwargs):
        try:
            return utils.kernel_data_request(*args, **kwargs)
        except Exception:
            pass  # ignore

    def helper__delete_in_kernel(self, model, pk):
        self.helper__kernel_data(f'{model}/{pk}/', 'delete')

    def test_get_default_project(self):
<<<<<<< HEAD
        self.assertEqual(Project.objects.count(), 0)

        # creates a project
        project = utils.get_default_project(self.request)
=======
        Project.objects.all().delete()

        self.assertEqual(Project.objects.count(), 0)

        # creates a project
        project = utils.get_default_project()
>>>>>>> e7626727
        self.assertEqual(project.name, settings.DEFAULT_PROJECT_NAME)
        self.assertTrue(project.is_default)
        self.assertEqual(Project.objects.count(), 1)

        # call it a second time does not create a new one
<<<<<<< HEAD
        project_2 = utils.get_default_project(self.request)
=======
        project_2 = utils.get_default_project()
>>>>>>> e7626727
        self.assertEqual(project.pk, project_2.pk)
        self.assertEqual(Project.objects.count(), 1)

    def test_kernel_data_request(self):
        result = utils.kernel_data_request('projects/')
        self.assertIn('count', result)

        with self.assertRaises(Exception):
            utils.kernel_data_request('projectss', 'post', {'wrong-input': 'tests'})

    def test_publish(self):
        INPUT_SAMPLE = {
            'name': 'John',
        }
        ENTITY_SAMPLE = {
            'name': 'Person',
            'type': 'record',
            'fields': [
                {
                    'name': 'id',
                    'type': 'string',
                },
                {
                    'name': 'name',
                    'type': ['null', 'string'],
                },
            ],
        }
        MAPPING_RULES = [
            {
                'source': '#!uuid',
                'destination': 'Person.id'
            },
        ]

        contract = Contract.objects.create(
            name='Publishing contract',
            pipeline=Pipeline.objects.create(
                name='Publishing pipeline',
                project=Project.objects.create(
                    name='Publishing project',
                ),
                input=INPUT_SAMPLE,
                schema=ENTITY_SAMPLE,
            ),
            entity_types=[ENTITY_SAMPLE],
            mapping_rules=MAPPING_RULES,
        )

        pipeline = contract.pipeline
        project = pipeline.project
        project_id = str(project.pk)

        # publish with exceptions
        with self.assertRaises(utils.PublishError) as pe:
            with mock.patch('aether.ui.api.utils.kernel_data_request',
                            side_effect=Exception('Error in project')) as mock_kernel:
                utils.publish_project(project)
                mock_kernel.assert_called_once_with(
                    url=f'projects/{project_id}/artefacts/',
                    method='patch',
                    data=mock.ANY,
                    headers={'Authorization': mock.ANY},
                )
            self.assertIn('Error in project', str(pe.exception))

        with self.assertRaises(utils.PublishError) as pe:
            with mock.patch('aether.ui.api.utils.kernel_data_request',
                            side_effect=Exception('Error in pipeline')) as mock_kernel:
                utils.publish_pipeline(pipeline)
                mock_kernel.assert_called_once_with(
                    url=f'projects/{project_id}/artefacts/',
                    method='patch',
                    data=mock.ANY,
                    headers={'Authorization': mock.ANY},
                )
            self.assertIn('Error in pipeline', str(pe.exception))

        with self.assertRaises(utils.PublishError) as pe:
            with mock.patch('aether.ui.api.utils.kernel_data_request',
                            side_effect=Exception('Error in contract')) as mock_kernel:
                with mock.patch('aether.ui.api.utils.publish_preflight',
                                return_value={}) as mock_preflight:
                    utils.publish_contract(contract)
                    mock_preflight.assert_called_once()
                    mock_kernel.assert_called_once_with(
                        url=f'projects/{project_id}/artefacts/',
                        method='patch',
                        data=mock.ANY,
                        headers={'Authorization': mock.ANY},
                    )
            self.assertIn('Error in contract', str(pe.exception))

        # publish without exceptions
        with mock.patch('aether.ui.api.utils.kernel_data_request') as mock_kernel:
            utils.publish_project(project)
            mock_kernel.assert_called_once_with(
                url=f'projects/{project_id}/artefacts/',
                method='patch',
                data={'name': 'Publishing project'},
<<<<<<< HEAD
                headers={'Authorization': mock.ANY},
=======
>>>>>>> e7626727
            )

        contract.is_read_only = True
        contract.save()

        with mock.patch('aether.ui.api.utils.kernel_data_request') as mock_kernel:
            utils.publish_pipeline(pipeline)
            mock_kernel.assert_called_once_with(
                url=f'projects/{project_id}/artefacts/',
                method='patch',
                data={
                    'action': 'create',  # contract is read only
                    'name': 'Publishing project',
                    'mappingsets': [{
                        'id': mock.ANY,
                        'name': 'Publishing pipeline',
                        'input': INPUT_SAMPLE,
                        'schema': ENTITY_SAMPLE,
                    }]
                },
                headers={'Authorization': mock.ANY},
            )

        contract.is_read_only = False
        contract.save()

        with mock.patch('aether.ui.api.utils.kernel_data_request') as mock_kernel:
            utils.publish_pipeline(pipeline)
            mock_kernel.assert_called_once_with(
                url=f'projects/{project_id}/artefacts/',
                method='patch',
                data={
                    'action': 'upsert',  # no read only contracts
                    'name': 'Publishing project',
                    'mappingsets': [{
                        'id': mock.ANY,
                        'name': 'Publishing pipeline',
                        'input': INPUT_SAMPLE,
                        'schema': ENTITY_SAMPLE,
                    }]
                },
                headers={'Authorization': mock.ANY},
            )

        with mock.patch('aether.ui.api.utils.kernel_data_request') as mock_kernel:
            with mock.patch('aether.ui.api.utils.publish_preflight',
                            return_value={}) as mock_preflight:
                utils.publish_contract(contract)
                mock_preflight.assert_called_once()
                mock_kernel.assert_called_once_with(
                    url=f'projects/{project_id}/artefacts/',
                    method='patch',
                    data={
                        'name': 'Publishing project',
                        'mappingsets': [{
                            'id': mock.ANY,
                            'name': 'Publishing pipeline',
                            'input': INPUT_SAMPLE,
                            'schema': ENTITY_SAMPLE,
                        }],
                        'schemas': [{
                            'id': mock.ANY,
                            'name': 'Person',
                            'definition': ENTITY_SAMPLE,
                        }],
                        'mappings': [{
                            'id': mock.ANY,
                            'name': 'Publishing contract',
                            'definition': {
                                'mapping': [['#!uuid', 'Person.id']],
                                'entities': {'Person': mock.ANY},
                            },
                            'mappingset': mock.ANY,
                            'is_active': True,
                            'is_ready_only': False,
                        }],
                    },
<<<<<<< HEAD
                    headers={'Authorization': mock.ANY},
=======
>>>>>>> e7626727
                )

    def test__kernel_workflow(self):
        # create a project in kernel and bring it to ui
        url = f'projects/{self.KERNEL_ID}/avro-schemas/'
        artefacts = {
            'name': 'Kernel Project',
            'avro_schemas': [
                {
                    'id': self.KERNEL_ID,
                    'definition': {
                        'name': 'Person',
                        'type': 'record',
                        'fields': [
                            {
                                'name': 'id',
                                'type': 'string',
                            },
                        ],
                    },
                },
            ],
        }
        self.helper__kernel_data(url=url, method='patch', data=artefacts)
        # fetch its artefacts and check
        res = self.helper__kernel_data(url=f'projects/{self.KERNEL_ID}/artefacts/')
        self.assertEqual(
            res,
            {
                'project': self.KERNEL_ID,
                'schemas': [self.KERNEL_ID],
                'project_schemas': [self.KERNEL_ID],
                'mappingsets': [self.KERNEL_ID],
                'mappings': [self.KERNEL_ID],
            }
        )

        self.assertFalse(Project.objects.filter(pk=self.KERNEL_ID).exists())

        # bring them to ui
        utils.kernel_artefacts_to_ui_artefacts(self.request)

        self.assertTrue(Project.objects.filter(pk=self.KERNEL_ID).exists())
        project = Project.objects.get(pk=self.KERNEL_ID)

        self.assertIn('Kernel Project', project.name)
        self.assertEqual(project.pipelines.count(), 1)
        self.assertEqual(project.pipelines.first().contracts.count(), 1)
        contract = project.pipelines.first().contracts.first()
        self.assertEqual(
            contract.kernel_refs,
            {
                'entities': {'Person': self.KERNEL_ID},
                'schemas': {'Person': self.KERNEL_ID},
            }
        )

        # bring them again to ui
        utils.kernel_artefacts_to_ui_artefacts(self.request)
        project.refresh_from_db()

        # nothing new
        self.assertEqual(project.pipelines.count(), 1)
        pipeline = project.pipelines.first()
        self.assertEqual(pipeline.contracts.count(), 1)

        # check publish preflight
        outcome = utils.publish_preflight(contract)
        self.assertEqual(
            outcome,
            {
                'error': ['Contract is read only'],
                'warning': [
                    'Project is already published',
                    'Pipeline (as mapping set) is already published',
                    'Contract (as mapping) is already published',
                    'Entity type "Person" (as schema) is already published',
                    'Entity type "Person" (as project schema) is already published',
                ],
                'info': [],
            }
        )

        # delete the kernel instances
        self.helper__delete_in_kernel('projects', self.KERNEL_ID)
        self.helper__delete_in_kernel('schemas', self.KERNEL_ID)

        # check that nothing is there
<<<<<<< HEAD
        res = self.helper__kernel_data(url='projects')
        self.assertEqual(res['count'], 0)
        res = self.helper__kernel_data(url='schemas')
=======
        res = self.helper__kernel_data(url=f'projects?id={self.KERNEL_ID}')
        self.assertEqual(res['count'], 0)
        res = self.helper__kernel_data(url=f'schemas?id={self.KERNEL_ID}')
>>>>>>> e7626727
        self.assertEqual(res['count'], 0)

        # check publish preflight again
        outcome = utils.publish_preflight(contract)
        self.assertEqual(
            outcome,
            {
                'error': ['Contract is read only'],
                'warning': [],
                'info': [
                    'Project will be published',
                    'Pipeline (as mapping set) will be published',
                    'Contract (as mapping) will be published',
                    'Entity type "Person" (as schema) will be published',
                    'Entity type "Person" (as project schema) will be published',
                ],
            }
        )

        contract.refresh_from_db()
        with self.assertRaises(utils.PublishError) as pe:
            utils.publish_contract(contract)
        self.assertIn('Contract is read only', str(pe.exception))

        contract.is_read_only = False
        contract.save()

        # check publish preflight again
        outcome = utils.publish_preflight(contract)
        self.assertEqual(
            outcome,
            {
                'error': [],
                'warning': [],
                'info': [
                    'Project will be published',
                    'Pipeline (as mapping set) will be published',
                    'Contract (as mapping) will be published',
                    'Entity type "Person" (as schema) will be published',
                    'Entity type "Person" (as project schema) will be published',
                ],
            }
        )

        res = utils.publish_contract(contract)
        self.assertEqual(
            res['artefacts'],
            {
                'project': self.KERNEL_ID,
                'mappingset': self.KERNEL_ID,
                'mapping': self.KERNEL_ID,
                'entities': {'Person': self.KERNEL_ID},
                'schemas': {'Person': self.KERNEL_ID},
            }
        )

        # check that the project is back in kernel
<<<<<<< HEAD
        res = self.helper__kernel_data(url='projects')
=======
        res = self.helper__kernel_data(url=f'projects?id={self.KERNEL_ID}')
>>>>>>> e7626727
        self.assertEqual(res['count'], 1)

        # bring its artefacts and compare
        res = self.helper__kernel_data(url=f'projects/{self.KERNEL_ID}/artefacts/')
        self.assertEqual(
            res,
            {
                'project': self.KERNEL_ID,
                'schemas': [self.KERNEL_ID],
                'project_schemas': [self.KERNEL_ID],
                'mappingsets': [self.KERNEL_ID],
                'mappings': [self.KERNEL_ID],
            }
        )

        # break everything: change linked UUID in all artefacts
        NEW_KERNEL_ID = str(uuid.uuid4())
        new_project = Project.objects.create(pk=NEW_KERNEL_ID, name='Second')
        contract.pipeline.project = new_project     # project error
        contract.pipeline.input = {}                # not input error & input changed
        contract.pipeline.schema = {}               # schema changed
        contract.pipeline.save()
        contract.mapping_rules[0]['source'] = '$'   # rules changed
        contract.entity_types = [                   # entity type schema changed
            {
                'name': 'Person',
                'type': 'record',
                'fields': [
                    {'name': 'id', 'type': 'string'}
                ]
            }
        ]
        contract.kernel_refs = {
            'entities': {'Person': NEW_KERNEL_ID},
            'schemas': {'Person': self.KERNEL_ID},
        }
        contract.save()
        contract.refresh_from_db()

        # check publish preflight again
        outcome = utils.publish_preflight(contract)
        self.assertEqual(
            outcome,
            {
                'error': [
                    'Pipeline has no input',
                    'Pipeline belongs to a different project in kernel',
                    'Contract belongs to a different project in kernel',
                ],
                'warning': [
                    'Pipeline (as mapping set) is already published',
                    'Contract (as mapping) is already published',
                    'Entity type "Person" (as schema) is already published',
                ],
                'info': [
                    'Project will be published',
                    'Input data will be changed',
                    'Schema data will be changed',
                    'Mapping rules data will be changed',
                    'Entity type "Person" (as schema) data will be changed',
                    'Entity type "Person" (as project schema) will be published',
                ],
            }
        )

        contract.pipeline.input = {'name': 'doe'}     # rules error
        contract.pipeline.mappingset = NEW_KERNEL_ID  # pipeline wrong
        contract.pipeline.save()
        contract.mapping_rules += [                   # rules changed (length cause)
            {'source': '$', 'destination': 'Person.id'},
        ]
        contract.kernel_refs = {
            'entities': {'Person': self.KERNEL_ID},
            'schemas': {'Person': NEW_KERNEL_ID},     # project error
        }
        contract.save()
        contract.refresh_from_db()

        # check publish preflight again
        outcome = utils.publish_preflight(contract)
        self.assertEqual(
            outcome,
            {
                'error': [
                    'Contract mapping rules have errors',
                    'Contract belongs to a different project in kernel',
                    'Contract belongs to a different pipeline (mapping set) in kernel',
                    'Entity type "Person" (as project schema) belongs to a different project in kernel',
                ],
                'warning': [
                    'Contract (as mapping) is already published',
                    'Entity type "Person" (as project schema) is already published',
                ],
                'info': [
                    'Project will be published',
                    'Pipeline (as mapping set) will be published',
                    'Mapping rules data will be changed',
                    'Entity type "Person" (as schema) will be published',
                ],
            }
        )

        # cannot check schemas or project schemas
        contract.kernel_refs = {
            'entities': {},
            'schemas': {},
        }
        contract.save()
        contract.refresh_from_db()

        # check publish preflight again
        outcome = utils.publish_preflight(contract)
        self.assertEqual(
            outcome,
            {
                'error': [
                    'Contract mapping rules have errors',
                    'Contract belongs to a different project in kernel',
                    'Contract belongs to a different pipeline (mapping set) in kernel',
                ],
                'warning': [
                    'Contract (as mapping) is already published',
                ],
                'info': [
                    'Project will be published',
                    'Pipeline (as mapping set) will be published',
                    'Mapping rules data will be changed',
                    'Entity type "Person" (as schema) will be published',
                    'Entity type "Person" (as project schema) will be published',
                ],
            }
        )<|MERGE_RESOLUTION|>--- conflicted
+++ resolved
@@ -20,11 +20,7 @@
 import mock
 
 from django.conf import settings
-<<<<<<< HEAD
 from django.test import RequestFactory, TestCase, override_settings
-=======
-from django.test import TestCase
->>>>>>> e7626727
 
 from ..models import Project, Pipeline, Contract
 from .. import utils
@@ -38,6 +34,8 @@
 
         self.KERNEL_ID = str(uuid.uuid4())
         self.request = RequestFactory().get('/')
+
+        Project.objects.all().delete()
 
     def tearDown(self):
         self.helper__delete_in_kernel('projects', self.KERNEL_ID)
@@ -55,29 +53,16 @@
         self.helper__kernel_data(f'{model}/{pk}/', 'delete')
 
     def test_get_default_project(self):
-<<<<<<< HEAD
         self.assertEqual(Project.objects.count(), 0)
 
         # creates a project
         project = utils.get_default_project(self.request)
-=======
-        Project.objects.all().delete()
-
-        self.assertEqual(Project.objects.count(), 0)
-
-        # creates a project
-        project = utils.get_default_project()
->>>>>>> e7626727
         self.assertEqual(project.name, settings.DEFAULT_PROJECT_NAME)
         self.assertTrue(project.is_default)
         self.assertEqual(Project.objects.count(), 1)
 
         # call it a second time does not create a new one
-<<<<<<< HEAD
         project_2 = utils.get_default_project(self.request)
-=======
-        project_2 = utils.get_default_project()
->>>>>>> e7626727
         self.assertEqual(project.pk, project_2.pk)
         self.assertEqual(Project.objects.count(), 1)
 
@@ -178,10 +163,7 @@
                 url=f'projects/{project_id}/artefacts/',
                 method='patch',
                 data={'name': 'Publishing project'},
-<<<<<<< HEAD
                 headers={'Authorization': mock.ANY},
-=======
->>>>>>> e7626727
             )
 
         contract.is_read_only = True
@@ -259,10 +241,7 @@
                             'is_ready_only': False,
                         }],
                     },
-<<<<<<< HEAD
                     headers={'Authorization': mock.ANY},
-=======
->>>>>>> e7626727
                 )
 
     def test__kernel_workflow(self):
@@ -351,15 +330,9 @@
         self.helper__delete_in_kernel('schemas', self.KERNEL_ID)
 
         # check that nothing is there
-<<<<<<< HEAD
-        res = self.helper__kernel_data(url='projects')
-        self.assertEqual(res['count'], 0)
-        res = self.helper__kernel_data(url='schemas')
-=======
         res = self.helper__kernel_data(url=f'projects?id={self.KERNEL_ID}')
         self.assertEqual(res['count'], 0)
         res = self.helper__kernel_data(url=f'schemas?id={self.KERNEL_ID}')
->>>>>>> e7626727
         self.assertEqual(res['count'], 0)
 
         # check publish preflight again
@@ -417,11 +390,7 @@
         )
 
         # check that the project is back in kernel
-<<<<<<< HEAD
-        res = self.helper__kernel_data(url='projects')
-=======
         res = self.helper__kernel_data(url=f'projects?id={self.KERNEL_ID}')
->>>>>>> e7626727
         self.assertEqual(res['count'], 1)
 
         # bring its artefacts and compare
