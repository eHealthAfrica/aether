import ast

from django.test import TestCase

from . import PIPELINE_EXAMPLE_1
from ..models import Pipeline
<<<<<<< HEAD
from ..utils import (kernel_data_request, create_new_kernel_object, is_object_linked,
                     create_project_schema_object, convertEntityTypes)
=======
from .. import utils
>>>>>>> ef25b35f


class ViewsTest(TestCase):
    def test_kernel_data_request(self):
        result = utils.kernel_data_request('projects', 'get')
        self.assertIn('count', result)
        with self.assertRaises(Exception):
            utils.kernel_data_request('projects', 'post', {'wrong-input': 'tests'})

    def test_create_new_kernel_object(self):
        pipeline = Pipeline.objects.create(
            name=PIPELINE_EXAMPLE_1['name'],
            schema=PIPELINE_EXAMPLE_1['schema'],
            input=PIPELINE_EXAMPLE_1['input'],
            entity_types=PIPELINE_EXAMPLE_1['entity_types'],
            mapping=PIPELINE_EXAMPLE_1['mapping'],
            output=PIPELINE_EXAMPLE_1['output'],
            kernel_refs=PIPELINE_EXAMPLE_1['kernel_refs']
        )
        project_data = {
                        'revision': '123',
                        'name': 'Test-Project',
                        'salad_schema': '[]',
                        'jsonld_context': '[]',
                        'rdf_definition': '[]'
                      }
        entity_type = PIPELINE_EXAMPLE_1['entity_types'][2]
        schema_data = {
                        'revision': '123',
                        'name': entity_type['name'],
                        'type': entity_type['type'],
                        'definition': entity_type
                      }
        # must run on an empty kernel db
        utils.create_new_kernel_object('project', pipeline, project_data)
        utils.create_new_kernel_object('schema', pipeline, schema_data)
        pipeline = Pipeline.objects.get(pk=pipeline.id)
        self.assertIn('PersonX', pipeline.kernel_refs['schema'])
        utils.create_project_schema_object('Test-Schema-Project', pipeline,
                                           pipeline.kernel_refs['schema']['PersonX'],
                                           'PersonX')
        self.assertIn('PersonX', pipeline.kernel_refs['projectSchema'])

        with self.assertRaises(Exception) as exc:
            utils.create_new_kernel_object('project', pipeline, {}, 'Aux-test')
        exception = ast.literal_eval(str(exc.exception))
        self.assertEqual(exception['object_name'], 'unknown')
<<<<<<< HEAD
        self.assertFalse(is_object_linked(pipeline.kernel_refs, 'schema', 'Person'))

    def test_convert_entity_types(self):
        with self.assertRaises(Exception) as exc:
            convertEntityTypes({'Person': '123456'})
            exception = ast.literal_eval(str(exc.exception))
            self.assertEqual(exception['object_name'], 'unknown')
=======
        self.assertFalse(utils.is_object_linked(pipeline.kernel_refs, 'schema', 'Person'))
>>>>>>> ef25b35f
<|MERGE_RESOLUTION|>--- conflicted
+++ resolved
@@ -4,12 +4,7 @@
 
 from . import PIPELINE_EXAMPLE_1
 from ..models import Pipeline
-<<<<<<< HEAD
-from ..utils import (kernel_data_request, create_new_kernel_object, is_object_linked,
-                     create_project_schema_object, convertEntityTypes)
-=======
 from .. import utils
->>>>>>> ef25b35f
 
 
 class ViewsTest(TestCase):
@@ -57,14 +52,10 @@
             utils.create_new_kernel_object('project', pipeline, {}, 'Aux-test')
         exception = ast.literal_eval(str(exc.exception))
         self.assertEqual(exception['object_name'], 'unknown')
-<<<<<<< HEAD
         self.assertFalse(is_object_linked(pipeline.kernel_refs, 'schema', 'Person'))
 
     def test_convert_entity_types(self):
         with self.assertRaises(Exception) as exc:
             convertEntityTypes({'Person': '123456'})
             exception = ast.literal_eval(str(exc.exception))
-            self.assertEqual(exception['object_name'], 'unknown')
-=======
-        self.assertFalse(utils.is_object_linked(pipeline.kernel_refs, 'schema', 'Person'))
->>>>>>> ef25b35f
+            self.assertEqual(exception['object_name'], 'unknown')