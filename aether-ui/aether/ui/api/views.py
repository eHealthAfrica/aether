from django.shortcuts import get_object_or_404
from django.utils import timezone

from http import HTTPStatus

from rest_framework import viewsets
from rest_framework.decorators import action
from rest_framework.response import Response

<<<<<<< HEAD
from ..settings import AETHER_APPS
from . import models, serializers, utils
=======
from . import models, serializers, utils as ui_utils
>>>>>>> 9e665fcb


class PipelineViewSet(viewsets.ModelViewSet):
    queryset = models.Pipeline.objects.all()
    serializer_class = serializers.PipelineSerializer
    ordering = ('name',)

    @action(methods=['post'], detail=False)
    def fetch(self, request):
        '''
        This view gets kernel objects, transforms and loads into a pipeline
        '''
        try:
            utils.kernel_to_pipeline()
            pipelines = models.Pipeline.objects.all()
            serialized_data = serializers.PipelineSerializer(pipelines, context={'request': request}, many=True).data
            return Response(serialized_data, status=HTTPStatus.OK)
        except Exception as e:
            return Response(e)

    @action(methods=['post'], detail=True)
    def publish(self, request, pk=None):
        '''
        This view transform the supplied pipeline to kernal models,
        publish and update the pipeline with related kernel model ids.
        '''
        project_name = request.data.get('project_name', 'Aux')
        overwrite = request.data.get('overwrite', False)
        outcome = {
            'successful': [],
            'error': [],
            'exists': []
        }
        try:
            pipeline = get_object_or_404(models.Pipeline, pk=pk)
        except Exception as e:
            outcome['error'].append(str(e))
            return Response(outcome, status=HTTPStatus.BAD_REQUEST)
        outcome = utils.publish_preflight(pipeline, project_name, outcome)

        if outcome['error']:
            return Response(outcome, status=HTTPStatus.BAD_REQUEST)
        if outcome['exists']:
            if overwrite:
                outcome = utils.publish_pipeline(pipeline, project_name, True)
            else:
                return Response(outcome, status=HTTPStatus.BAD_REQUEST)
        else:
            outcome = utils.publish_pipeline(pipeline, project_name)

        if outcome['error']:
            return Response(outcome, status=HTTPStatus.BAD_REQUEST)
        else:
            pipeline.published_on = timezone.now()
            pipeline.save()
            serialized_data = serializers.PipelineSerializer(pipeline, context={'request': request}).data
            outcome['pipeline'] = serialized_data
            return Response(outcome, status=HTTPStatus.OK)<|MERGE_RESOLUTION|>--- conflicted
+++ resolved
@@ -7,12 +7,8 @@
 from rest_framework.decorators import action
 from rest_framework.response import Response
 
-<<<<<<< HEAD
 from ..settings import AETHER_APPS
 from . import models, serializers, utils
-=======
-from . import models, serializers, utils as ui_utils
->>>>>>> 9e665fcb
 
 
 class PipelineViewSet(viewsets.ModelViewSet):
