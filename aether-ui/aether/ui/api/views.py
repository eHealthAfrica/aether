--- conflicted
+++ resolved
@@ -4,10 +4,6 @@
 from django.views import View
 from rest_framework import viewsets
 from rest_framework.decorators import action
-<<<<<<< HEAD
-=======
-
->>>>>>> f6800771
 
 from ..settings import AETHER_APPS
 from . import models, serializers, utils as ui_utils
@@ -18,7 +14,6 @@
     serializer_class = serializers.PipelineSerializer
     ordering = ('name',)
 
-<<<<<<< HEAD
     @action(methods=['get'], detail=False)
     def fetch(self, request):
         '''
@@ -27,7 +22,6 @@
         pipelines = ui_utils.kernel_to_pipeline()
         return HttpResponse(pipelines, status=200)
 
-=======
     @action(methods=['post'], detail=True)
     def publish(self, request, pk=None):
         '''
@@ -36,7 +30,6 @@
         '''
         project_name = request.data['project_name'] if 'project_name' in request.data else 'Aux'
         return ui_utils.publishPipeline(pk, project_name)
->>>>>>> f6800771
 
 
 class TokenProxyView(View):
