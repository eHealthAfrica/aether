import json
import requests
import ast
import uuid

from aether.common.kernel import utils
from django.http import JsonResponse

from . import models


def validate_pipeline(pipeline):
    '''
    Call kernel to check if the pipeline is valid and return the errors and
    entities.

    The expected return format is a list with two values, the first one is
    the list of errors and the second one the list of generated entities.

    The list of errors is a list of objects with two keys:
    - `path`, the wrong jsonpath included in any of the mapping rules,
    - `error_message` is the explanation.

    ::

        (
            [
                {'path': 'jsonpath.wrong.1', 'error_message': 'Reason 1'},
                {'path': 'jsonpath.wrong.2', 'error_message': 'Reason 2'},
                {'path': 'jsonpath.wrong.3', 'error_message': 'Reason 3'},
                # ...
            ],

            [
                { entity 1 },
                { entity 2 },
                { entity 3 },
                # ...
            ]
        )

    '''

    if not pipeline.input or not pipeline.mapping or not pipeline.entity_types:
        return [], []

    # check kernel connection
    if not utils.test_connection():
        return (
            [{'error_message': 'It was not possible to connect to Aether Kernel Server.'}],
            [],
        )

    # validate the mapping rules
    # -------------------------------------------------------
    # kernel is expecting a payload with this format:
    # {
    #    "submission_payload": { json sample },
    #    "mapping_definition": {
    #      "entities": {
    #        "entity-type-name-1": None,
    #        "entity-type-name-2": None,
    #        "entity-type-name-3": None,
    #        ...
    #      },
    #      "mapping": [
    #        ["#!uuid", "jsonpath-entity-type-1-id"],
    #        ["jsonpath-input-1", "jsonpath-entity-type-1"],
    #        ["#!uuid", "jsonpath-entity-type-2-id"],
    #        ["jsonpath-input-2", "jsonpath-entity-type-2"],
    #        ...
    #      ],
    #    },
    #    "schemas": {
    #      "entity-type-name-1": { schema definition },
    #      "entity-type-name-2": { schema definition },
    #      "entity-type-name-3": { schema definition },
    #      ...
    #    },
    # }

    entities = {}
    schemas = {}
    for entity_type in pipeline.entity_types:
        name = entity_type['name']
        entities[name] = None
        schemas[name] = entity_type

    mapping = [
        [rule['source'], rule['destination']]
        for rule in pipeline.mapping
    ]

    payload = {
        'submission_payload': pipeline.input,
        'mapping_definition': {
            'entities': entities,
            'mapping': mapping,
        },
        'schemas': schemas,
    }

    try:
        kernerl_url = utils.get_kernel_server_url()
        resp = requests.post(
            url=f'{kernerl_url}/validate-mappings/',
            json=json.loads(json.dumps(payload)),
            headers=utils.get_auth_header(),
        )
        resp.raise_for_status()
        response = resp.json()
        return (
            response['mapping_errors'] if 'mapping_errors' in response else [],
            response['entities'] if 'entities' in response else [],
        )

    except Exception as e:
        return (
            [{'error_message': f'It was not possible to validate the pipeline: {str(e)}'}],
            []
        )

<<<<<<< HEAD
def kernel_data_request(url='', method='get', data={}):
    '''
    Handle requests to the kernel server
=======

def kernel_data_request(url, method, data={}):
    '''
    Handle post requests to the kernel server
>>>>>>> f6800771
    '''
    kernerl_url = utils.get_kernel_server_url()
    res = requests.request(method=method,
                           url=f'{kernerl_url}/{url.lower()}/',
                           headers=utils.get_auth_header(),
                           json=data
                           )
    if res.status_code >= 200 and res.status_code < 400:
        return res.json()
    else:
        raise Exception(res.json())

<<<<<<< HEAD
def is_linked_to_pipeline(object_name, id):
    pass

def kernel_to_pipeline():
    mappings = kernel_data_request('mappings')['results']
    for mapping in mappings:
        is_linked_to_pipeline('mapping', mapping['id'])
    print(mappings)
    return []
=======

def create_new_kernel_object(object_name, pipeline, data={}, project_name='Aux', entity_name=None):
    try:
        res = kernel_data_request(f'{object_name}s', 'post', data)
    except Exception as e:
        error = ast.literal_eval(str(e))
        error['object_name'] = data['name'] if 'name' in data else 'unknown'
        raise Exception(error)
    if not pipeline.kernel_refs:
        pipeline.kernel_refs = {}
    if object_name is 'schema' or object_name is 'projectSchema':
        if object_name not in pipeline.kernel_refs:
            pipeline.kernel_refs[object_name] = {}
        pipeline.kernel_refs[object_name][entity_name if entity_name is not None else data['name']] = res['id']
        pipeline.save()
        if object_name is 'schema':
            create_project_schema_object('{}-{}'.format(project_name, data['name']),
                                         pipeline, res['id'], data['name'])
    else:
        pipeline.kernel_refs[object_name] = res['id']
        pipeline.save()


def is_object_linked(kernel_refs, object_name, entity_type_name=''):
    if kernel_refs and object_name in kernel_refs:
        try:
            if object_name is 'schema' or object_name is 'projectSchema':
                if entity_type_name in kernel_refs[object_name]:
                    url = f'{object_name}s/{kernel_refs[object_name][entity_type_name]}'
                else:
                    return False
            else:
                url = f'{object_name}s/{kernel_refs[object_name]}'
            kernel_data_request(url, 'get')
            return True
        except Exception:
            return False
    else:
        return False


def create_project_schema_object(name, pipeline, schema_id, entity_name):
    project_schema_data = {
                            'name': name,
                            'mandatory_fields': '[]',
                            'transport_rule': '[]',
                            'masked_fields': '[]',
                            'is_encrypted': False,
                            'project': pipeline.kernel_refs['project'],
                            'schema': schema_id
                        }
    if not is_object_linked(pipeline.kernel_refs, 'projectSchema', entity_name):
        create_new_kernel_object('projectSchema',
                                 pipeline, project_schema_data, entity_name=entity_name)


def publishPipeline(pipelineid, projectname):
    '''
    Transform pipeline to kernel data and publish
    '''
    outcome = {
        'successful': [],
        'failed': [],
        'exists': []
    }
    try:
        pipeline = models.Pipeline.objects.get(pk=pipelineid)
        if pipeline.mapping_errors:
            outcome['failed'].append({'message': 'Mappings have errors', 'status': 'Bad Request'})
            return JsonResponse({'links': None, 'info': outcome}, status=400)
        else:
            project_data = {
                'revision': str(uuid.uuid4()),
                'name': '{}'.format(projectname),
                'salad_schema': '[]',
                'jsonld_context': '[]',
                'rdf_definition': '[]'
            }

            # check if pipeline references existing kernel records (update if exists)
            if not is_object_linked(pipeline.kernel_refs, 'project'):
                create_new_kernel_object('project', pipeline, project_data, projectname)
                outcome['successful'].append({'message': '{} project created'.format(projectname),
                                             'status': 'Ok'})

            for entity_type in pipeline.entity_types:
                schema_data = {
                    'revision': str(uuid.uuid4()),
                    'name': entity_type['name'],
                    'type': entity_type['type'],
                    'definition': entity_type
                }
                if is_object_linked(pipeline.kernel_refs, 'schema', entity_type['name']):
                    # Notify user of existing object, and confirm override
                    outcome['exists'].append(
                                            {'message': '{} schema with id {} exists'.format(
                                                entity_type['name'],
                                                pipeline.kernel_refs['schema'][entity_type['name']]),
                                                'status': 'Ok'}
                                            )
                else:
                    try:
                        create_new_kernel_object('schema', pipeline, schema_data, projectname)
                        outcome['successful'].append({'message': '{} schema created'.format(
                            entity_type['name']), 'status': 'Ok'})
                    except Exception as e:
                        outcome['failed'].append({'message': str(e), 'status': 'Bad Request'})

            if not len(outcome['failed']) and not len(outcome['exists']):
                mapping = [
                    [rule['source'], rule['destination']]
                    for rule in pipeline.mapping
                ]
                mapping_data = {
                    'name': '{}-{}'.format(projectname, pipeline.name),
                    'definition': {
                        'entities': pipeline.kernel_refs['projectSchema'],
                        'mapping': mapping
                        },
                    'revision': str(uuid.uuid4()),
                    'project': pipeline.kernel_refs['project']
                }
                if is_object_linked(pipeline.kernel_refs, 'mapping'):
                    # Notify user of existing object, and confirm override
                    outcome['exists'].append({'message': 'Mapping with id {} exists'.format(
                                        pipeline.kernel_refs['mapping']), 'error': ''})
                else:
                    create_new_kernel_object('mapping', pipeline, mapping_data, projectname)
                    outcome['successful'].append({'message': '{} mapping created'.format(mapping_data['name']),
                                                 'status': 'Ok'})

            return JsonResponse({'links': pipeline.kernel_refs, 'info': outcome},
                                status=200)
    except Exception as e:
        outcome['failed'].append({'message': str(e), 'status': 'Bad request'})
        return JsonResponse({'links': None, 'info': outcome}, status=400)
>>>>>>> f6800771
<|MERGE_RESOLUTION|>--- conflicted
+++ resolved
@@ -120,16 +120,9 @@
             []
         )
 
-<<<<<<< HEAD
 def kernel_data_request(url='', method='get', data={}):
     '''
     Handle requests to the kernel server
-=======
-
-def kernel_data_request(url, method, data={}):
-    '''
-    Handle post requests to the kernel server
->>>>>>> f6800771
     '''
     kernerl_url = utils.get_kernel_server_url()
     res = requests.request(method=method,
@@ -141,18 +134,6 @@
         return res.json()
     else:
         raise Exception(res.json())
-
-<<<<<<< HEAD
-def is_linked_to_pipeline(object_name, id):
-    pass
-
-def kernel_to_pipeline():
-    mappings = kernel_data_request('mappings')['results']
-    for mapping in mappings:
-        is_linked_to_pipeline('mapping', mapping['id'])
-    print(mappings)
-    return []
-=======
 
 def create_new_kernel_object(object_name, pipeline, data={}, project_name='Aux', entity_name=None):
     try:
@@ -289,4 +270,13 @@
     except Exception as e:
         outcome['failed'].append({'message': str(e), 'status': 'Bad request'})
         return JsonResponse({'links': None, 'info': outcome}, status=400)
->>>>>>> f6800771
+
+def is_linked_to_pipeline(object_name, id):
+    pass
+
+def kernel_to_pipeline():
+    mappings = kernel_data_request('mappings')['results']
+    for mapping in mappings:
+        is_linked_to_pipeline('mapping', mapping['id'])
+    print(mappings)
+    return []