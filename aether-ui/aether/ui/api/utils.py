--- conflicted
+++ resolved
@@ -19,25 +19,17 @@
 import json
 import uuid
 
-<<<<<<< HEAD
 from requests.exceptions import HTTPError
 
 from django.conf import settings
-
-=======
-from django.conf import settings
->>>>>>> e7626727
 from django.utils import timezone
 from django.utils.translation import ugettext as _
 
 from rest_framework import status
 
 from aether.common.kernel import utils
+from aether.common.multitenancy import utils as mt_utils
 from aether.common.utils import get_all_docs, request
-<<<<<<< HEAD
-from aether.common.multitenancy import utils as mt_utils
-=======
->>>>>>> e7626727
 
 from . import models
 
@@ -79,17 +71,12 @@
     pass
 
 
-<<<<<<< HEAD
 def get_default_project(request):
-=======
-def get_default_project():
->>>>>>> e7626727
     '''
     Returns (creates when needed) the default project to assign to new pipelines.
     '''
 
     # find the default projects
-<<<<<<< HEAD
     default_projects = mt_utils.filter_by_realm(request, models.Project.objects.filter(is_default=True))
     if default_projects.count() == 0:
         # create a default one
@@ -98,36 +85,21 @@
 
         project = models.Project.objects.create(name=name, is_default=True)
         project.save_mt(request)
-=======
-    default_projects = models.Project.objects.filter(is_default=True)
-    if default_projects.count() == 0:
-        # create a default one
-        name = settings.DEFAULT_PROJECT_NAME
-        project = models.Project.objects.create(name=name, is_default=True)
->>>>>>> e7626727
 
         return project
     else:
         return default_projects.first()
 
 
-<<<<<<< HEAD
 def kernel_artefacts_to_ui_artefacts(request):
-=======
-def kernel_artefacts_to_ui_artefacts():
->>>>>>> e7626727
     '''
     Fetches all projects in kernel and all linked mappingsets and tranform them into pipelines,
     taking also the linked mappings+schemas and transform them into contracts.
     '''
 
     KERNEL_URL = utils.get_kernel_server_url()
-<<<<<<< HEAD
     # restrict by current realm (if enabled)
     headers = mt_utils.assign_current_realm_in_headers(request, utils.get_auth_header())
-=======
-    headers = utils.get_auth_header()
->>>>>>> e7626727
 
     projects = get_all_docs(f'{KERNEL_URL}/projects/', headers=headers)
     for kernel_project in projects:
@@ -306,19 +278,11 @@
         errors = data.get('mapping_errors', [])
         output = data.get('entities', [])
         return (errors, output)
-<<<<<<< HEAD
-    # The 400 response we get from the rest-framework serializers is a
-    # dictionary. The keys are the serializer field names and the values are
-    # lists of errors. Concatenate all lists and return the result as
-    # `errors`.
-    elif resp.status_code == status.HTTP_400_BAD_REQUEST:
-=======
 
     if resp.status_code == status.HTTP_400_BAD_REQUEST:
         # The 400 response we get from the rest-framework serializers is a
         # dictionary. The keys are the serializer field names and the values are
         # lists of errors. Concatenate all lists and return the result as `errors`.
->>>>>>> e7626727
         data = resp.json()
         errors = []
         for error_group in data.values():
@@ -342,16 +306,12 @@
     artefacts = model_to_artefacts(project)
 
     try:
-<<<<<<< HEAD
         kernel_data_request(
             url=f'projects/{pk}/artefacts/',
             method='patch',
             data=artefacts,
             headers=wrap_kernel_headers(project),
         )
-=======
-        kernel_data_request(url=f'projects/{pk}/artefacts/', method='patch', data=artefacts)
->>>>>>> e7626727
     except Exception as e:
         raise PublishError(e)
 
@@ -374,16 +334,12 @@
     }
 
     try:
-<<<<<<< HEAD
         kernel_data_request(
             url=f'projects/{pk}/artefacts/',
             method='patch',
             data=data,
             headers=wrap_kernel_headers(pipeline),
         )
-=======
-        kernel_data_request(url=f'projects/{pk}/artefacts/', method='patch', data=data)
->>>>>>> e7626727
     except Exception as e:
         raise PublishError(e)
 
@@ -409,16 +365,12 @@
     mapping_id = artefacts['mappings'][0]['id']
 
     try:
-<<<<<<< HEAD
         kernel_data_request(
             url=f'projects/{pk}/artefacts/',
             method='patch',
             data=artefacts,
             headers=wrap_kernel_headers(contract),
         )
-=======
-        kernel_data_request(url=f'projects/{pk}/artefacts/', method='patch', data=artefacts)
->>>>>>> e7626727
     except Exception as e:
         raise PublishError(e)
 
@@ -492,14 +444,10 @@
 
     def __get(model, pk):
         try:
-<<<<<<< HEAD
             return kernel_data_request(
                 url=f'{model}/{pk}/',
                 headers=wrap_kernel_headers(project),
             )
-=======
-            return kernel_data_request(url=f'{model}/{pk}/')
->>>>>>> e7626727
         except Exception:
             return None
 
@@ -704,23 +652,15 @@
         method=method,
         url=f'{utils.get_kernel_server_url()}/{url}',
         json=data or {},
-<<<<<<< HEAD
-        headers=headers if headers else utils.get_auth_header(),
-=======
         headers=headers or utils.get_auth_header(),
->>>>>>> e7626727
     )
 
     res.raise_for_status()
 
     if res.status_code == status.HTTP_204_NO_CONTENT:
         return None
-<<<<<<< HEAD
     return json.loads(res.content.decode('utf-8'))
 
 
 def wrap_kernel_headers(instance):
-    return mt_utils.assign_instance_realm_in_headers(instance, utils.get_auth_header())
-=======
-    return json.loads(res.content.decode('utf-8'))
->>>>>>> e7626727
+    return mt_utils.assign_instance_realm_in_headers(instance, utils.get_auth_header())