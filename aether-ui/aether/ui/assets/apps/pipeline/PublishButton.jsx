/*
 * Copyright (C) 2018 by eHealth Africa : http://www.eHealthAfrica.org
 *
 * See the NOTICE file distributed with this work for additional information
 * regarding copyright ownership.
 *
 * Licensed under the Apache License, Version 2.0 (the "License");
 * you may not use this file except in compliance with
 * the License.  You may obtain a copy of the License at
 *
 *   http://www.apache.org/licenses/LICENSE-2.0
 *
 * Unless required by applicable law or agreed to in writing,
 * software distributed under the License is distributed on an
 * "AS IS" BASIS, WITHOUT WARRANTIES OR CONDITIONS OF ANY
 * KIND, either express or implied.  See the License for the
 * specific language governing permissions and limitations
 * under the License.
 */

import React, { Component } from 'react'
import { connect } from 'react-redux'
import { FormattedMessage } from 'react-intl'
import { PROJECT_NAME } from '../utils/constants'
import { publishPipeline, selectedPipelineChanged } from './redux'
import Modal from '../components/Modal'

class PublishButton extends Component {
  constructor (props) {
    super(props)

    this.state = {
      showPublishOptions: false,
      publishOptionsButtons: null,
      publishOptionsContent: null
    }
  }

  componentWillReceiveProps (nextProps) {
    if (nextProps.selectedPipeline && nextProps.selectedPipeline.id &&
      nextProps.selectedPipeline.id === this.props.pipeline.id) {
      if (nextProps.publishError) {
        this.getPublishOptions('error', nextProps.publishError)
      }
      if (nextProps.publishSuccess) {
        this.getPublishOptions('success', nextProps.publishSuccess)
      }
    }
  }

  buildPublishErrors (errors) {
    const errorList = []
    errors.error.forEach(error => {
      errorList.push(<li key={error}>
        <FormattedMessage id={`publish.error.${error}`} defaultMessage={error} />
      </li>)
    })
    errors.exists.forEach(exists => {
      Object.keys(exists).forEach(exist => {
        errorList.push(<li key={exist}>
          <FormattedMessage id={`publish.exists.${exist}`} defaultMessage={exists[exist]} />
        </li>)
      })
    })
    return <ul className='error'>{errorList}</ul>
  }

  buildPublishSuccess () {
    return (<ul className='success'>
      <li key='publish_success_ok_'>
        <FormattedMessage id='publish.success.message' defaultMessage='Pipeline published successfully.' />
      </li>
    </ul>)
  }

  getPublishOptions (status, statusData) {
    this.setState({
      publishOptionsButtons: status === 'success' ? (
        <button type='button' className='btn btn-w btn-primary' onClick={this.setPublishOptionsModal.bind(this, false)}>
          <FormattedMessage
            id='publish.modal.sucess.ok'
            defaultMessage='Ok'
          />
        </button>
      ) : (
        <div>
          <button type='button' className='btn btn-w' onClick={this.setPublishOptionsModal.bind(this, false)}>
            <FormattedMessage
              id='publish.modal.cancel'
              defaultMessage='Cancel'
            />
          </button>
          {
            (!this.props.pipeline.mapping_errors || !this.props.pipeline.mapping_errors.length) && (<button type='button' className='btn btn-w btn-primary' onClick={this.publishOverwrite.bind(this)}>
              <FormattedMessage
                id='publish.modal.overwrite'
                defaultMessage='Overwrite Existing Pipeline'
              />
            </button>)
          }
        </div>
      ),
      showPublishOptions: true,
      publishOptionsContent: status === 'success' ? this.buildPublishSuccess() : this.buildPublishErrors(statusData)
    })
  }

  setPublishOptionsModal (visible, event) {
    event.stopPropagation()
    this.setState({
      showPublishOptions: visible
    })
  }

<<<<<<< HEAD
  publishOverwrite (event) {
    event.stopPropagation()
    this.setPublishOptionsModal.bind(this, false)
    this.props.publishPipeline(this.props.pipeline.id, PROJECT_NAME, true)
=======
  publishOverwrite () {
    this.setPublishOptionsModal(false)
    this.props.publishPipeline(this.props.pipeline.pipeline, this.props.pipeline.id, PROJECT_NAME, true, this.props.publishError.ids)
>>>>>>> 48d2544b
  }

  publish (event) {
    event.stopPropagation()
    this.props.selectedPipelineChanged(this.props.pipeline)
    this.props.publishPipeline(this.props.pipeline.pipeline, this.props.pipeline.id)
  }

  render () {
    return (
      <div>
        <Modal show={this.state.showPublishOptions} header={`Publish ${this.props.pipeline.name}`}
          buttons={this.state.publishOptionsButtons}>
          {this.state.publishOptionsContent}
        </Modal>
        <button type='button' className={this.props.className} onClick={this.publish.bind(this)} disabled={this.props.disabled}>
          <FormattedMessage
            id='pipeline.navbar.breadcrumb.publish'
            defaultMessage='Publish'
          />
        </button>
      </div>
    )
  }
}

const mapStateToProps = ({ pipelines }) => ({
  publishError: pipelines.publishError,
  publishSuccess: pipelines.publishSuccess,
  selectedPipeline: pipelines.selectedPipeline
})

export default connect(mapStateToProps, { publishPipeline, selectedPipelineChanged })(PublishButton)<|MERGE_RESOLUTION|>--- conflicted
+++ resolved
@@ -112,16 +112,10 @@
     })
   }
 
-<<<<<<< HEAD
   publishOverwrite (event) {
     event.stopPropagation()
     this.setPublishOptionsModal.bind(this, false)
     this.props.publishPipeline(this.props.pipeline.id, PROJECT_NAME, true)
-=======
-  publishOverwrite () {
-    this.setPublishOptionsModal(false)
-    this.props.publishPipeline(this.props.pipeline.pipeline, this.props.pipeline.id, PROJECT_NAME, true, this.props.publishError.ids)
->>>>>>> 48d2544b
   }
 
   publish (event) {
