import React, { Component } from 'react'
import { FormattedMessage } from 'react-intl'
import { connect } from 'react-redux'
import avro from 'avro-js'

import { EntityTypeViewer } from '../../components'
<<<<<<< HEAD
import { FormattedMessage } from 'react-intl'
=======
import { deepEqual } from '../../utils'
import { updatePipeline } from '../redux'
>>>>>>> 9cd2bc40

class EntityTypes extends Component {
  constructor (props) {
    super(props)

    this.state = {
<<<<<<< HEAD
      entityTypesSchema: props.data ? JSON.stringify(props.data) : ''
=======
      entityTypesSchema: this.parseProps(props),
      error: null
>>>>>>> 9cd2bc40
    }
  }

  componentWillReceiveProps (nextProps) {
    this.setState({
      entityTypesSchema: this.parseProps(nextProps),
      error: null
    })
  }

  parseProps (props) {
    return JSON.stringify(props.selectedPipeline.entity_types, 0, 2)
  }

  onSchemaTextChanged (event) {
    this.setState({
      entityTypesSchema: event.target.value
    })
  }

  notifyChange (event) {
    event.preventDefault()

    try {
      // validate schemas
      const schemas = JSON.parse(this.state.entityTypesSchema)
      // generate sample output with new enity types (TO BE REMOVED!!!)
      const output = schemas.map(et => avro.parse(et).random())

      this.props.updatePipeline({ entity_types: schemas, output })
    } catch (error) {
      this.setState({ error: error.message })
    }
  }

  hasChanged () {
    try {
      const schemas = JSON.parse(this.state.entityTypesSchema)
      return !deepEqual(schemas, this.props.selectedPipeline.entity_types)
    } catch (e) {
      return true
    }
  }

  render () {
    return (
      <div className='section-body'>
        <div className='section-left'>
          <EntityTypeViewer schema={this.props.selectedPipeline.entity_types} />
        </div>

        <div className='section-right'>
          <form onSubmit={this.notifyChange.bind(this)}>
            <label className='form-label'>
              <FormattedMessage
                id='entitytype.empty.message'
                defaultMessage='Paste Entity Type definitions'
              />
            </label>
            <FormattedMessage id='entityTypeSchema.placeholder' defaultMessage='Enter your schemas'>
              {message => (
                <textarea
                  className='monospace'
                  value={this.state.entityTypesSchema}
                  onChange={this.onSchemaTextChanged.bind(this)}
                  placeholder={message}
                  rows='10'
                />
              )}
            </FormattedMessage>

            { this.state.error &&
              <div className='hint'>
                <h4>
                  <FormattedMessage
                    id='entitytype.invalid.message'
                    defaultMessage='You have provided invalid AVRO schemas.'
                  />
                </h4>
                <br />
                { this.state.error }
              </div>
            }

            <button type='submit' className='btn btn-d btn-primary mt-3' disabled={!this.hasChanged()}>
              <span className='details-title'>
                <FormattedMessage
                  id='entitytype.button.ok'
                  defaultMessage='Add to pipeline'
                />
              </span>
            </button>
          </form>
        </div>
      </div>
    )
  }
}

const mapStateToProps = ({ pipelines }) => ({
  selectedPipeline: pipelines.selectedPipeline
})

export default connect(mapStateToProps, { updatePipeline })(EntityTypes)<|MERGE_RESOLUTION|>--- conflicted
+++ resolved
@@ -4,24 +4,16 @@
 import avro from 'avro-js'
 
 import { EntityTypeViewer } from '../../components'
-<<<<<<< HEAD
-import { FormattedMessage } from 'react-intl'
-=======
 import { deepEqual } from '../../utils'
 import { updatePipeline } from '../redux'
->>>>>>> 9cd2bc40
 
 class EntityTypes extends Component {
   constructor (props) {
     super(props)
 
     this.state = {
-<<<<<<< HEAD
-      entityTypesSchema: props.data ? JSON.stringify(props.data) : ''
-=======
       entityTypesSchema: this.parseProps(props),
       error: null
->>>>>>> 9cd2bc40
     }
   }
 
