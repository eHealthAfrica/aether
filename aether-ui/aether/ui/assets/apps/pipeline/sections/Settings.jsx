/*
 * Copyright (C) 2018 by eHealth Africa : http://www.eHealthAfrica.org
 *
 * See the NOTICE file distributed with this work for additional information
 * regarding copyright ownership.
 *
 * Licensed under the Apache License, Version 2.0 (the "License");
 * you may not use this file except in compliance with
 * the License.  You may obtain a copy of the License at
 *
 *   http://www.apache.org/licenses/LICENSE-2.0
 *
 * Unless required by applicable law or agreed to in writing,
 * software distributed under the License is distributed on an
 * "AS IS" BASIS, WITHOUT WARRANTIES OR CONDITIONS OF ANY
 * KIND, either express or implied.  See the License for the
 * specific language governing permissions and limitations
 * under the License.
 */

import React, { Component } from 'react'
import { connect } from 'react-redux'
import { FormattedMessage } from 'react-intl'

import { updateContract, addContract, contractChanged } from '../redux'
import { isEmpty, generateGUID } from '../../utils'
import { deriveEntityTypes, deriveMappingRules } from '../../utils/avro-utils'

import { Modal } from '../../components'
import ContractPublishButton from '../components/ContractPublishButton'
import SubmissionCard from '../components/SubmissionCard'

<<<<<<< HEAD
import { CONTRACT_SECTION_MAPPING } from '../../utils/constants'

=======
>>>>>>> ccb3d445
const generateNewContractName = (pipeline) => {
  let count = 0
  let newContractName = `Contract ${count}`

  do {
    if (!pipeline.contracts.find(c => c.name === newContractName)) {
      return newContractName
    }
    count++
    newContractName = `Contract ${count}`
  } while (true)
}

export class IdentityMapping extends Component {
  constructor (props) {
    super(props)

    this.state = {
      entityTypeName: props.inputSchema.name || ''
    }
  }

  render () {
    const { contract = {} } = this.props
    return (
      <React.Fragment>
        {
          !contract.is_identity &&
          <div className='identity-mapping'>
            <div className='toggle-default'>
              <input
                type='checkbox'
                id='toggle'
                checked={this.props.isIdentity}
                onChange={(e) => this.props.onChange(e)}
              />
              <label
                htmlFor='toggle'
                className='title-medium'>
                <FormattedMessage
                  id='settings.identity.help-1'
                  defaultMessage='Create an identity contract'
                />
              </label>
            </div>
            <p>
              <FormattedMessage
                id='settings.identity.help-2'
                defaultMessage='An identity contract will produce entities
                that are identical with the input. If you choose this setting.
                Aether will generate an Entity Type and Mapping for you.'
              />
            </p>
            <p>
              <FormattedMessage
                id='settings.identity.help-3'
                defaultMessage="This can be useful in situations where you
                want to make use of Aether's functionality without transforming
                  the data Alternatively, you can use the generate Entity Type
                  and Mapping as a starting point for a more complex contract."
              />
            </p>
            { this.props.isIdentity && <div className='form-group'>
              <label className='form-label'>
                <FormattedMessage
                  id='settings.contract.identity.name'
                  defaultMessage='Entity Type name'
                />
              </label>
              <input
                type='text'
                required
                name='name'
                className='input-d contract-name'
                value={this.state.entityTypeName}
                onChange={(e) => { this.setState({ entityTypeName: e.target.value }) }}
              />
            </div>}
          </div>
        }

        {
          contract.is_identity &&
          <div className='identity-mapping'>
            <h5>
              <FormattedMessage
                id='settings.identity.checked.help-1'
                defaultMessage='This is an identity contract'
              />
            </h5>
            <p>
              <FormattedMessage
                id='settings.identity.checked.help-2'
                defaultMessage='All Entity Types and Mappings were generated automatically from the input'
              />
            </p>
          </div>
        }

        { this.props.showModal && this.renderModal() }
      </React.Fragment>
    )
  }

  generateIdentityMapping () {
    const schema = this.props.inputSchema
    const mappingRules = deriveMappingRules(schema, this.state.entityTypeName)
    const entityTypes = deriveEntityTypes(schema, this.state.entityTypeName)

    const updatedContract = {
      ...this.props.contract,
      mapping_rules: mappingRules,
      entity_types: entityTypes,
      name: this.props.contractName,
      is_identity: true
    }

    this.props.onSave(updatedContract)
    this.props.onModalToggle(false)
  }

  onChange (e) {
    this.setState({
      isIdentity: e.target.checked
    })
    this.props.onChange(e)
  }

  renderModal () {
    const header = (
      <FormattedMessage
        id='settings.identity.header'
        defaultMessage='Create identity contract'
      />
    )

    const buttons = (
      <div>
        <button
          data-qa='contract.identity.button.confirm'
          className='btn btn-w btn-primary'
          onClick={this.generateIdentityMapping.bind(this)}>
          <FormattedMessage
            id='settings.identity.button.confirm'
            defaultMessage='Yes'
          />
        </button>

        <button className='btn btn-w' onClick={() => { this.props.onModalToggle(false) }}>
          <FormattedMessage
            id='settings.identity.button.cancel'
            defaultMessage='Cancel'
          />
        </button>
      </div>
    )

    return (
      <Modal header={header} buttons={buttons}>
        <FormattedMessage
          id='settings.identity.content.question'
          defaultMessage='Are you sure that you want to create an identity contract?'
        />
        <FormattedMessage
          id='settings.identity.content.warning'
          defaultMessage='This action will overwrite any entity types and mappings that you have created in this contract.'
        />
      </Modal>
    )
  }
}

class Settings extends Component {
  constructor (props) {
    super(props)

    this.state = {
      contractName: props.contract ? props.contract.name : '',
      isIdentity: false,
      showIdentityModal: false
    }

    if (props.isNew) {
      this.createNewContract()
    }

    if (props.isNew) {
      this.createNewContract()
    }
  }

  componentDidUpdate (prevProps) {
    if (this.props.isNew && !prevProps.isNew) {
      this.createNewContract()
    }
<<<<<<< HEAD
    if (this.props.contract && prevProps.contract !== this.props.contract) {
=======
    if (prevProps.contract.name !== this.props.contract.name) {
>>>>>>> ccb3d445
      this.setState({ contractName: this.props.contract.name })
    }
  }

  createNewContract () {
    const newContract = {
      name: generateNewContractName(this.props.pipeline),
      id: generateGUID(),
      pipeline: this.props.pipeline.id,
      mapping_errors: []
    }
    this.props.contractChanged(newContract)
    this.props.onNew(newContract)
  }

  onSave (contract) {
<<<<<<< HEAD
    if (this.state.isIdentity) {
      this.setState({
        showIdentityModal: true
      })
    } else {
      this.performSave({ ...contract, name: this.state.contractName })
    }
  }

  performSave (contract) {
    if (this.props.isNew) {
      this.props.addContract(contract)
      this.props.onSave(this.state.isIdentity ? CONTRACT_SECTION_MAPPING : null)
=======
    if (this.props.isNew) {
      this.props.addContract({ ...contract, name: this.state.contractName })
      this.props.onSave()
>>>>>>> ccb3d445
    } else {
      this.props.updateContract({
        ...contract,
        name: this.state.contractName
      })
      this.props.onClose()
    }
  }

  render () {
    const { contract = {} } = this.props
    const showIdentityOption = (!contract.is_read_only && !isEmpty(this.props.inputSchema))

    return (
      <div className='pipeline-settings'>
        <div className='contract-form'>
          <div className='form-group'>
            <label className='form-label'>
              <FormattedMessage
                id='settings.contract.name'
                defaultMessage='Contract name'
              />
            </label>
            <input
              type='text'
              required
              name='name'
              className='input-d contract-name'
              value={this.state.contractName}
              onChange={(e) => { this.setState({ contractName: e.target.value }) }}
              disabled={contract.is_read_only}
            />
<<<<<<< HEAD
=======

            { !contract.is_read_only &&
              <button
                className='btn btn-d btn-primary btn-big ml-4'
                onClick={this.onSave.bind(this, contract)}>
                <span className='details-title'>
                  <FormattedMessage
                    id='settings.contract.save'
                    defaultMessage='Save'
                  />
                </span>
              </button>
            }
>>>>>>> ccb3d445
          </div>

          { showIdentityOption && <IdentityMapping {...this.props}
            onChange={(e) => this.setState({ isIdentity: e.target.checked })}
            isIdentity={this.state.isIdentity}
            showModal={this.state.showIdentityModal}
            onModalToggle={(e) => this.setState({ showIdentityModal: e })}
            contractName={this.state.contractName}
            onSave={this.performSave.bind(this)} /> }

          <div className='settings-section'>
            <div>
              <ContractPublishButton
                contract={contract}
                className='btn btn-d btn-publish'
              />
            </div>

            { contract.published_on &&
              <div className='mt-4'>
                <SubmissionCard
                  mappingset={this.props.mappingset}
                  inputData={this.props.inputData}
                />
              </div>
            }
          </div>

          <button
            onClick={() => this.props.onClose()}
            type='button'
            className='btn btn-d btn-big'>
            <span className='details-title'>
              <FormattedMessage
                id='settings.button.cancel'
                defaultMessage='Cancel'
              />
            </span>
          </button>
          { !contract.is_read_only &&
            <button
              className='btn btn-d btn-primary btn-big ml-4'
              onClick={this.onSave.bind(this, contract)}>
              <span className='details-title'>
                <FormattedMessage
                  id='settings.contract.save'
                  defaultMessage='Save'
                />
              </span>
            </button>
          }
        </div>
      </div>
    )
  }
}

const mapStateToProps = ({ pipelines }) => ({
  mappingset: pipelines.currentPipeline.mappingset,
  inputData: pipelines.currentPipeline.input,
  inputSchema: pipelines.currentPipeline.schema,

  contract: pipelines.currentContract,
  pipeline: pipelines.currentPipeline
})
const mapDispatchToProps = { updateContract, addContract, contractChanged }

export default connect(mapStateToProps, mapDispatchToProps)(Settings)<|MERGE_RESOLUTION|>--- conflicted
+++ resolved
@@ -30,11 +30,8 @@
 import ContractPublishButton from '../components/ContractPublishButton'
 import SubmissionCard from '../components/SubmissionCard'
 
-<<<<<<< HEAD
 import { CONTRACT_SECTION_MAPPING } from '../../utils/constants'
 
-=======
->>>>>>> ccb3d445
 const generateNewContractName = (pipeline) => {
   let count = 0
   let newContractName = `Contract ${count}`
@@ -230,11 +227,7 @@
     if (this.props.isNew && !prevProps.isNew) {
       this.createNewContract()
     }
-<<<<<<< HEAD
     if (this.props.contract && prevProps.contract !== this.props.contract) {
-=======
-    if (prevProps.contract.name !== this.props.contract.name) {
->>>>>>> ccb3d445
       this.setState({ contractName: this.props.contract.name })
     }
   }
@@ -251,7 +244,6 @@
   }
 
   onSave (contract) {
-<<<<<<< HEAD
     if (this.state.isIdentity) {
       this.setState({
         showIdentityModal: true
@@ -265,11 +257,6 @@
     if (this.props.isNew) {
       this.props.addContract(contract)
       this.props.onSave(this.state.isIdentity ? CONTRACT_SECTION_MAPPING : null)
-=======
-    if (this.props.isNew) {
-      this.props.addContract({ ...contract, name: this.state.contractName })
-      this.props.onSave()
->>>>>>> ccb3d445
     } else {
       this.props.updateContract({
         ...contract,
@@ -302,22 +289,6 @@
               onChange={(e) => { this.setState({ contractName: e.target.value }) }}
               disabled={contract.is_read_only}
             />
-<<<<<<< HEAD
-=======
-
-            { !contract.is_read_only &&
-              <button
-                className='btn btn-d btn-primary btn-big ml-4'
-                onClick={this.onSave.bind(this, contract)}>
-                <span className='details-title'>
-                  <FormattedMessage
-                    id='settings.contract.save'
-                    defaultMessage='Save'
-                  />
-                </span>
-              </button>
-            }
->>>>>>> ccb3d445
           </div>
 
           { showIdentityOption && <IdentityMapping {...this.props}
