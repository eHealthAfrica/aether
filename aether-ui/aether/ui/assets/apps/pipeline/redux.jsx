--- conflicted
+++ resolved
@@ -76,12 +76,10 @@
   )
 })
 
-<<<<<<< HEAD
 export const fetchPipelines = () => ({
   types: ['', types.GET_FROM_KERNEL, types.GET_FROM_KERNEL_ERROR],
   promise: client => client.get(`${urls.PIPELINES_URL}fetch/?limit=5000`, { 'Content-Type': 'application/json' })
 })
-=======
 const parsePipeline = (pipeline) => {
   const COLORS = 10 // This value is the number of colors in the `_color-codes.scss`
   // will highlight the relations among mapping rules, entity types and input schema
@@ -112,7 +110,6 @@
     highlightDestination
   }
 }
->>>>>>> ef25b35f
 
 const reducer = (state = INITIAL_PIPELINE, action) => {
   const newPipelineList = clone(state.pipelineList)
