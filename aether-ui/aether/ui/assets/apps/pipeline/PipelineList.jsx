/*
 * Copyright (C) 2018 by eHealth Africa : http://www.eHealthAfrica.org
 *
 * See the NOTICE file distributed with this work for additional information
 * regarding copyright ownership.
 *
 * Licensed under the Apache License, Version 2.0 (the "License");
 * you may not use this file except in compliance with
 * the License.  You may obtain a copy of the License at
 *
 *   http://www.apache.org/licenses/LICENSE-2.0
 *
 * Unless required by applicable law or agreed to in writing,
 * software distributed under the License is distributed on an
 * "AS IS" BASIS, WITHOUT WARRANTIES OR CONDITIONS OF ANY
 * KIND, either express or implied.  See the License for the
 * specific language governing permissions and limitations
 * under the License.
 */

import React, { Component } from 'react'
import { connect } from 'react-redux'
import { FormattedMessage } from 'react-intl'
import moment from 'moment'

import { PROJECT_NAME, getKernelURL } from '../utils/constants'
import { NavBar, Modal } from '../components'
import PublishButton from './PublishButton'
import InfoButton from './InfoButton'

import NewPipeline from './NewPipeline'
import { addPipeline, selectedPipelineChanged, getPipelines, fetchPipelines, addInitialContract } from './redux'

class PipelineList extends Component {
  constructor (props) {
    super(props)
    this.state = {
      view: 'show-index',
      showError: false,
      errorHeader: '',
      errorMessage: ''
    }
  }

  componentWillMount () {
    if (!this.props.pipelineList.length) {
      this.props.getPipelines()
    }
    this.props.getKernelURL()
  }

  componentDidMount () {
    this.props.fetchPipelines()
  }

  componentWillReceiveProps (nextProps) {
    if (nextProps.error) {
      this.setState({
        showError: true,
        errorHeader: `Error code ${nextProps.error.status}`,
        errorMessage: nextProps.error.message
      })
    }
    if (nextProps.isNewPipeline && !nextProps.selectedPipeline.mapping) {
      this.props.addInitialContract({ name: nextProps.selectedPipeline.name, pipeline: nextProps.selectedPipeline.id })
    }
    if (nextProps.isNewPipeline && nextProps.selectedPipeline.mapping) {
      this.props.history.push(`/${nextProps.selectedPipeline.pipeline}/${nextProps.selectedPipeline.id}`)
    }
  }

  setErrorModal (visible) {
    this.setState({ showError: visible })
  }

  render () {
    return (
      <div className={`pipelines-container ${this.state.view}`}>
        <NavBar />

        <div className='pipelines'>
          <h1 className='pipelines-heading'>
            { PROJECT_NAME }
            <span> // </span>
            <FormattedMessage
              id='pipeline.list.pipelines'
              defaultMessage='Pipelines'
            />
          </h1>
          <NewPipeline
            onStartPipeline={newPipeline => { this.onStartPipeline(newPipeline) }}
          />

          <div className='pipeline-previews'>
            { this.renderPipelineCards() }
          </div>
        </div>
      </div>
    )
  }

  renderPipelineCards () {
    return this.props.pipelineList.map(pipeline => (
      <div
        key={pipeline.id}
        className={`pipeline-preview ${pipeline.is_read_only ? 'pipeline-readonly' : ''}`}>
        <Modal buttons={
          <button type='button' className='btn btn-w btn-primary' onClick={this.setErrorModal.bind(this, false)}>
            <FormattedMessage
              id='pipeline.modal.error.ok'
              defaultMessage='Ok'
            />
          </button>
        } header={this.state.errorHeader} show={this.state.showError}>
          {this.state.errorMessage}
        </Modal>
<<<<<<< HEAD
        <div className='preview-input'>
          <div className='input-heading'>
            <span className='badge badge-c badge-big'>
              <i className='fas fa-file fa-sm'/>
=======
        <div
          onClick={() => { this.onSelectPipeline(pipeline) }}>
          { pipeline.is_read_only &&
            <span className='tag'>
              <FormattedMessage
                id='pipeline.read-only.indicator'
                defaultMessage='read-only'
              />
            </span>
          }
          <h2 className='preview-heading'>{pipeline.name}</h2>

          <div className='summary-entity-types'>
            <span className='badge badge-b badge-big'>
              { pipeline.entity_types ? pipeline.entity_types.length : 0 }
>>>>>>> 48d2544b
            </span>
              {pipeline.name}
          </div>
        </div>
        <div className='preview-contracts'>

          <div className='preview-contract'
            onClick={() => { this.onSelectPipeline(pipeline) }}>
            <h2 className='contract-heading'>{pipeline.name}</h2>

            <div className='contract-summaries'>
              <div className='summary-entity-types'>
                <span className='badge badge-b badge-big'>
                  { pipeline.entity_types ? pipeline.entity_types.length : 0 }
                </span>
                <FormattedMessage
                  id='pipeline.list.entity.types'
                  defaultMessage='Entity-Types'
                />
              </div>

              <div className='summary-errors'>
                <span className={`badge badge-b badge-big
                ${pipeline && pipeline.mapping_errors.length && 'error'}`}>
                  { pipeline.mapping_errors ? pipeline.mapping_errors.length : 0 }
                </span>
                <FormattedMessage
                  id='pipeline.list.errors'
                  defaultMessage='Errors'
                />
              </div>
            </div>

            <div className='contract-publish'>
              <div className='status-publish'>
                <FormattedMessage
                  id='pipeline.list.publish-status'
                  defaultMessage={pipeline.published_on ? `Published on ${moment(pipeline.published_on).format('MMMM DD')}`
                    : 'Not published'}
                />
                { pipeline.published_on &&
                  <InfoButton pipeline={pipeline} />
                }
              </div>
              <PublishButton pipeline={pipeline} className='btn btn-w btn-publish' />
            </div>
          </div>
<<<<<<< HEAD

          <button
            type='button'
            className='btn btn-c'>
            <span className='details-title'>
              <FormattedMessage
                id='contract.add.button.add'
                defaultMessage='Add contract'
              />
            </span>
          </button>

=======
          { !pipeline.is_read_only &&
            <PublishButton pipeline={pipeline} className='btn btn-w btn-publish' />
          }
>>>>>>> 48d2544b
        </div>

      </div>
    ))
  }

  onStartPipeline (newPipeline) {
    this.props.addPipeline(newPipeline)
  }

  onSelectPipeline (pipeline) {
    this.props.selectedPipelineChanged(pipeline)
    this.props.history.push(`/${pipeline.pipeline}/${pipeline.id}`)
  }
}

const mapStateToProps = ({ pipelines }) => ({
  pipelineList: pipelines.pipelineList,
  error: pipelines.error,
  isNewPipeline: pipelines.isNewPipeline,
  selectedPipeline: pipelines.selectedPipeline
})

export default connect(mapStateToProps, {
  getPipelines,
  selectedPipelineChanged,
  addPipeline,
  fetchPipelines,
  getKernelURL,
  addInitialContract
})(PipelineList)<|MERGE_RESOLUTION|>--- conflicted
+++ resolved
@@ -114,28 +114,10 @@
         } header={this.state.errorHeader} show={this.state.showError}>
           {this.state.errorMessage}
         </Modal>
-<<<<<<< HEAD
         <div className='preview-input'>
           <div className='input-heading'>
             <span className='badge badge-c badge-big'>
               <i className='fas fa-file fa-sm'/>
-=======
-        <div
-          onClick={() => { this.onSelectPipeline(pipeline) }}>
-          { pipeline.is_read_only &&
-            <span className='tag'>
-              <FormattedMessage
-                id='pipeline.read-only.indicator'
-                defaultMessage='read-only'
-              />
-            </span>
-          }
-          <h2 className='preview-heading'>{pipeline.name}</h2>
-
-          <div className='summary-entity-types'>
-            <span className='badge badge-b badge-big'>
-              { pipeline.entity_types ? pipeline.entity_types.length : 0 }
->>>>>>> 48d2544b
             </span>
               {pipeline.name}
           </div>
@@ -183,7 +165,6 @@
               <PublishButton pipeline={pipeline} className='btn btn-w btn-publish' />
             </div>
           </div>
-<<<<<<< HEAD
 
           <button
             type='button'
@@ -196,11 +177,6 @@
             </span>
           </button>
 
-=======
-          { !pipeline.is_read_only &&
-            <PublishButton pipeline={pipeline} className='btn btn-w btn-publish' />
-          }
->>>>>>> 48d2544b
         </div>
 
       </div>
