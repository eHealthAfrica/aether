--- conflicted
+++ resolved
@@ -37,24 +37,6 @@
     props.getPipelines()
   }
 
-<<<<<<< HEAD
-  componentDidUpdate (prevProps) {
-    // this happens after:
-    // - a new pipeline is added
-    // - a pipeline is selected
-    // - a new contract is added
-    // - a contract is selected
-    if (this.props.pid && prevProps.pid !== this.props.pid && this.props.cid) {
-      this.props.history.push(`/${this.props.pid}/${this.props.cid}/${this.props.section}`)
-    }
-
-    if (this.props.pid && prevProps.pid !== this.props.pid) {
-      this.props.history.push(`/${this.props.pid}`)
-    }
-  }
-
-=======
->>>>>>> 6d833033
   render () {
     return (
       <div className='pipelines-container show-index'>
@@ -73,15 +55,11 @@
 
           <div className='pipeline-previews'>
             { this.props.list.map(pipeline => (
-<<<<<<< HEAD
-              <PipelineCard key={pipeline.id} pipeline={pipeline} {...this.props} />
-=======
               <PipelineCard
                 key={pipeline.id}
                 pipeline={pipeline}
                 history={this.props.history}
               />
->>>>>>> 6d833033
             )) }
           </div>
         </div>
