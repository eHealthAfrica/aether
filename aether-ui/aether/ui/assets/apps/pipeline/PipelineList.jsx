import React, { Component } from 'react'
import { connect } from 'react-redux'
import { FormattedMessage } from 'react-intl'

import { PROJECT_NAME } from '../utils/constants'
import { NavBar } from '../components'

import NewPipeline from './NewPipeline'
import { addPipeline, selectedPipelineChanged, getPipelines } from './redux'

class PipelineList extends Component {
  constructor (props) {
    super(props)
    this.state = {
      view: 'show-index'
    }
  }

  componentWillMount () {
    if (!this.props.pipelineList.length) {
      this.props.getPipelines()
    }
  }

  componentWillReceiveProps (nextProps) {
    if (nextProps.error !== this.props.error) {
      // TODO: handle errors
    }
  }

  render () {
    return (
      <div className={`pipelines-container ${this.state.view}`}>
        <NavBar />

        <div className='pipelines'>
          <h1 className='pipelines-heading'>
            { PROJECT_NAME }
            <span> // </span>
            <FormattedMessage
              id='pipeline.list.pipelines'
              defaultMessage='Pipelines'
            />
          </h1>

          <NewPipeline
            onStartPipeline={newPipeline => { this.onStartPipeline(newPipeline) }}
          />

          <div className='pipeline-previews'>
            { this.renderPipelineCards() }
          </div>
        </div>
      </div>
    )
  }

  renderPipelineCards () {
    return this.props.pipelineList.map(pipeline => (
      <div
        key={pipeline.id}
        className='pipeline-preview'
        onClick={() => { this.onSelectPipeline(pipeline) }}>
        <h2 className='preview-heading'>{pipeline.name}</h2>

        <div className='summary-entity-types'>
<<<<<<< HEAD
          <span className='badge badge-b badge-big'>{pipeline.entity_types ? pipeline.entity_types.length : 0}</span>
=======
          <span className='badge badge-b badge-big'>
            { pipeline.entity_types ? pipeline.entity_types.length : 0 }
          </span>
>>>>>>> 9cd2bc40
          <FormattedMessage
            id='pipeline.list.entity.types'
            defaultMessage='Entity-Types'
          />
        </div>

        <div className='summary-errors'>
<<<<<<< HEAD
          <span className='badge badge-b badge-big'>{pipeline.mapping_errors ? pipeline.mapping_errors.length : 0}</span>
=======
          <span className='badge badge-b badge-big'>
            { pipeline.mapping_errors ? pipeline.mapping_errors.length : 0 }
          </span>
>>>>>>> 9cd2bc40
          <FormattedMessage
            id='pipeline.list.errors'
            defaultMessage='Errors'
          />
        </div>
      </div>
    ))
  }

  onStartPipeline (newPipeline) {
    this.props.addPipeline(newPipeline)
    this.props.history.push(`/${newPipeline.id}`)
  }

  onSelectPipeline (pipeline) {
    this.props.selectedPipelineChanged(pipeline)
    this.props.history.push(`/${pipeline.id}`)
  }
}

const mapStateToProps = ({ pipelines }) => ({
  pipelineList: pipelines.pipelineList,
  error: pipelines.error
})

export default connect(mapStateToProps, { getPipelines, selectedPipelineChanged, addPipeline })(PipelineList)<|MERGE_RESOLUTION|>--- conflicted
+++ resolved
@@ -64,13 +64,9 @@
         <h2 className='preview-heading'>{pipeline.name}</h2>
 
         <div className='summary-entity-types'>
-<<<<<<< HEAD
-          <span className='badge badge-b badge-big'>{pipeline.entity_types ? pipeline.entity_types.length : 0}</span>
-=======
           <span className='badge badge-b badge-big'>
             { pipeline.entity_types ? pipeline.entity_types.length : 0 }
           </span>
->>>>>>> 9cd2bc40
           <FormattedMessage
             id='pipeline.list.entity.types'
             defaultMessage='Entity-Types'
@@ -78,13 +74,9 @@
         </div>
 
         <div className='summary-errors'>
-<<<<<<< HEAD
-          <span className='badge badge-b badge-big'>{pipeline.mapping_errors ? pipeline.mapping_errors.length : 0}</span>
-=======
           <span className='badge badge-b badge-big'>
             { pipeline.mapping_errors ? pipeline.mapping_errors.length : 0 }
           </span>
->>>>>>> 9cd2bc40
           <FormattedMessage
             id='pipeline.list.errors'
             defaultMessage='Errors'
