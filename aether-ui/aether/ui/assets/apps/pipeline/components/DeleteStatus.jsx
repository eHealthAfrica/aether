--- conflicted
+++ resolved
@@ -66,11 +66,15 @@
             <div>
               <label className='form-label'>
                 <FormattedMessage
-<<<<<<< HEAD
-                  id='delete.modal.entities.status.done'
-                  defaultMessage={`Deleted ${this.props.deleteStatus.entities.total} entities:`}
+                  id='delete.modal.entities.status'
+                  defaultMessage='Entities:'
                 />
               </label>
+              <i className='fa fa-check mr-2' />
+              <FormattedMessage
+                id='delete.modal.entities.status.done'
+                defaultMessage={`Deleted ${this.props.deleteStatus.entities.total} entities`}
+              />
               {
                 this.props.deleteStatus.entities.schemas.map(schema => (
                   <div>
@@ -79,18 +83,7 @@
                     </label>
                   </div>
                 ))
-              }
-=======
-                  id='delete.modal.entities.status'
-                  defaultMessage='Entities:'
-                />
-              </label>
-              <i className='fa fa-check mr-2' />
-              <FormattedMessage
-                id='delete.modal.entities.status.done'
-                defaultMessage={`Deleted ${this.props.deleteStatus.entities} entities`}
-              />            
->>>>>>> 52fc62f1
+              } 
             </div>
           )
         }
