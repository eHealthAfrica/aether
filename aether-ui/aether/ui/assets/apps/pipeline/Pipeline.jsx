--- conflicted
+++ resolved
@@ -22,12 +22,6 @@
     }
   }
 
-<<<<<<< HEAD
-  componentWillMount () {
-    if (!this.props.selectedPipeline) {
-      this.props.history.replace('/')
-    }
-=======
   componentWillUpdate () {
     if (!this.props.selectedPipeline) {
       this.props.history.replace('/')
@@ -38,7 +32,6 @@
     if (!nextProps.selectedPipeline) {
       this.props.history.replace('/')
     }
->>>>>>> 9cd2bc40
   }
 
   render () {
@@ -57,11 +50,7 @@
             />
           </Link>
           <span> // </span>
-<<<<<<< HEAD
-          { this.props.selectedPipeline && this.props.selectedPipeline.name }
-=======
           { selectedPipeline.name }
->>>>>>> 9cd2bc40
         </NavBar>
 
         <div className={`pipeline pipeline--${this.state.pipelineView} ${this.state.showOutput ? 'show-output' : ''} ${this.state.fullscreen ? 'fullscreen' : ''}`}>
