--- conflicted
+++ resolved
@@ -68,11 +68,7 @@
       return ''
     }
     return (
-<<<<<<< HEAD
       <div className={`pipelines-container show-pipeline pipeline--${this.state.pipelineView}`}>
-=======
-      <div className={`pipelines-container show-pipeline ${selectedPipeline.is_read_only ? 'selected-pipeline-readonly' : ''}`}>
->>>>>>> 48d2544b
         <NavBar showBreadcrumb>
           <div className='breadcrumb-links'>
             <Link to='/'>
@@ -92,25 +88,6 @@
               </span>
             }
           </div>
-<<<<<<< HEAD
-=======
-          <div className='top-nav-publish'>
-            <div className='status-publish'>
-              <FormattedMessage
-                id='pipeline.publish-status'
-                defaultMessage={this.props.selectedPipeline.published_on
-                  ? `Published on ${moment(this.props.selectedPipeline.published_on).format('MMMM DD, YYYY HH:mm')}`
-                  : 'Not published'}
-              />
-              {this.props.selectedPipeline.published_on &&
-                <InfoButton pipeline={this.props.selectedPipeline} />
-              }
-            </div>
-            { !this.props.selectedPipeline.is_read_only &&
-              <PublishButton pipeline={this.props.selectedPipeline} className='btn btn-c btn-publish' />
-            }
-          </div>
->>>>>>> 48d2544b
         </NavBar>
 
         <div className={`pipeline ${this.state.showOutput ? 'show-output' : ''} ${this.state.fullscreen ? 'fullscreen' : ''}`}>
