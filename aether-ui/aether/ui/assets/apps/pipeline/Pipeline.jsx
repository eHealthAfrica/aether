/*
 * Copyright (C) 2018 by eHealth Africa : http://www.eHealthAfrica.org
 *
 * See the NOTICE file distributed with this work for additional information
 * regarding copyright ownership.
 *
 * Licensed under the Apache License, Version 2.0 (the "License");
 * you may not use this file except in compliance with
 * the License.  You may obtain a copy of the License at
 *
 *   http://www.apache.org/licenses/LICENSE-2.0
 *
 * Unless required by applicable law or agreed to in writing,
 * software distributed under the License is distributed on an
 * "AS IS" BASIS, WITHOUT WARRANTIES OR CONDITIONS OF ANY
 * KIND, either express or implied.  See the License for the
 * specific language governing permissions and limitations
 * under the License.
 */

import React, { Component } from 'react'
import { connect } from 'react-redux'
import { FormattedMessage } from 'react-intl'
import { Link } from 'react-router-dom'

import { ModalError, NavBar, Modal } from '../components'

import Input from './sections/Input'
import EntityTypes from './sections/EntityTypes'
import Mapping from './sections/Mapping'
import Output from './sections/Output'
import Settings from './sections/Settings'

import { clearSelection, getPipelineById, selectContract, selectSection, contractChanged } from './redux'
import { generateGUID } from '../utils'

import {
  PIPELINE_SECTION_INPUT,
  CONTRACT_SECTION_ENTITY_TYPES,
  CONTRACT_SECTION_MAPPING,
  CONTRACT_SECTION_SETTINGS
} from '../utils/constants'

const generateNewContractName = (pipeline) => {
  let count = 0
  let newContractName = `Contract ${count}`

  do {
    if (!pipeline.contracts.find(c => c.name === newContractName)) {
      return newContractName
    }
    count++
    newContractName = `Contract ${count}`
  } while (true)
}

class Pipeline extends Component {
  constructor (props) {
    super(props)

    const view = props.section || props.match.params.section || PIPELINE_SECTION_INPUT

    this.state = {
      view: (view === CONTRACT_SECTION_SETTINGS) ? CONTRACT_SECTION_ENTITY_TYPES : view,
      showSettings: (view === CONTRACT_SECTION_SETTINGS),
      showOutput: false,
      fullscreen: false,
      newContract: null,
      isNew: props.location.state && props.location.state.isNewContract,
      showCancelModal: false
<<<<<<< HEAD
=======
    }
  }

  componentDidMount () {
    if (this.state.isNew) {
      this.addNewContract()
>>>>>>> 6d833033
    }
  }

<<<<<<< HEAD
  componentDidMount () {
    if (this.state.isNew) {
      this.createNewContract()
    } else {
      // load current pipeline using location address (router props)
=======
    // load current pipeline using location address (router props)
    if (!this.state.isNew) {
>>>>>>> 6d833033
      this.props.getPipelineById(this.props.match.params.pid)
    }
  }

  componentDidUpdate (prevProps) {
    if (
<<<<<<< HEAD
      (this.props.contract && (prevProps.section !== this.props.section ||
      (prevProps.contract && prevProps.contract.id !== this.props.contract.id))) &&
=======
      (prevProps.section !== this.props.section ||
      (prevProps.contract && this.props.contract && prevProps.contract.id !== this.props.contract.id)) &&
>>>>>>> 6d833033
      !this.state.isNew
    ) {
      // update router history
      this.props.history.push(`/${this.props.pipeline.id}/${this.props.contract.id}/${this.props.section}`)
    }

    // persist in-memory new contract
    if (this.state.isNew && this.props.contract && this.props.contract !== this.state.newContract) {
      this.setState({
        newContract: this.props.contract
      })
    }

    if (prevProps.section !== this.props.section) {
      // update state
      if (this.props.section === PIPELINE_SECTION_INPUT) {
        return this.setState({
          view: this.props.section,
          showSettings: false,
          showOutput: false,
          fullscreen: false
        })
      }

      if (this.props.section === CONTRACT_SECTION_SETTINGS) {
        return this.setState({
          view: this.state.view === PIPELINE_SECTION_INPUT ? CONTRACT_SECTION_ENTITY_TYPES : this.state.view,
          showSettings: true,
          showOutput: false
        })
      }

      return this.setState({
        view: this.props.section,
        showSettings: false
      })
    }
  }

  render () {
    const { pipeline } = this.props
    if (!pipeline) {
      return '' // still loading data
    }

    return (
      <div className={`pipelines-container show-pipeline pipeline--${this.state.view}`}>
        { this.props.error && <ModalError error={this.props.error} /> }
        <NavBar showBreadcrumb>
          <div className='breadcrumb-links'>
            <Link to='/' onClick={() => { this.props.clearSelection() }}>
              <FormattedMessage
                id='pipeline.navbar.pipelines'
                defaultMessage='Pipelines'
              />
            </Link>
            <span> // </span>
            { pipeline.name }
            { pipeline.isInputReadOnly &&
              <span className='tag'>
                <FormattedMessage
                  id='pipeline.navbar.read-only'
                  defaultMessage='read-only'
                />
              </span>
            }
          </div>
        </NavBar>

        <div className={`
          pipeline
          ${this.state.showOutput ? 'show-output' : ''}
          ${this.state.fullscreen ? 'fullscreen' : ''}
        `}>
          <div className='pipeline-tabs'>
            { this.renderContractTabs() }
            { this.renderNewContractTab() }
            <button
              type='button'
              className='btn btn-c btn-sm new-contract'
<<<<<<< HEAD
              onClick={this.onNewContract.bind(this)}>
=======
              onClick={this.addNewContract.bind(this)}>
>>>>>>> 6d833033
              <span className='details-title'>
                <FormattedMessage
                  id='contract.add.button'
                  defaultMessage='Add contract'
                />
              </span>
            </button>
          </div>

          { this.renderSectionTabs() }

<<<<<<< HEAD
          { this.props.contract && this.state.showSettings &&
=======
          { this.state.showSettings &&
>>>>>>> 6d833033
            <Settings
              onClose={this.onSettingsClosed.bind(this)}
              isNew={this.state.isNew}
              onSave={this.onSave.bind(this)}
<<<<<<< HEAD
=======
              onNew={this.onNewContractCreated.bind(this)}
>>>>>>> 6d833033
            />
          }
          <div className='pipeline-sections'>
            <div className='pipeline-section__input'><Input /></div>
            {this.props.contract && <div className='pipeline-section__entityTypes'><EntityTypes isNew={this.state.isNew} /></div>}
            {this.props.contract && <div className='pipeline-section__mapping'><Mapping isNew={this.state.isNew} /></div>}
          </div>
          {this.props.contract && <div className='pipeline-output'><Output isNew={this.state.isNew} /></div>}
        </div>
        { this.renderCancelationModal() }
<<<<<<< HEAD
      </div>
    )
  }

  createNewContract () {
    const newContract = {
      name: generateNewContractName(this.props.pipeline),
      id: generateGUID(),
      pipeline: this.props.pipeline.id,
      mapping_errors: []
    }
    this.props.contractChanged(newContract)
    this.props.selectSection(CONTRACT_SECTION_SETTINGS)
    this.setState({
      newContract: newContract,
      isNew: true
    })
  }

  onNewContract () {
    this.createNewContract()
  }

  renderCancelationModal () {
    if (!this.state.showCancelModal) {
      return null
    }

    const header = (
      <FormattedMessage
        id='pipeline.new.contract.header'
        defaultMessage='Cancel the new contract?'
      />
    )

    const buttons = (
      <div>
        <button
          data-qa='pipeline.new.contract.continue'
          className='btn btn-w'
          onClick={() => { this.setState({ showCancelModal: false }) }}>
          <FormattedMessage
            id='pipeline.new.contract.continue.message'
            defaultMessage='No, Continue Editing'
          />
        </button>

        <button className='btn btn-w btn-primary' onClick={this.onCancelContract.bind(this)}>
          <FormattedMessage
            id='pipeline.new.contract.cancel'
            defaultMessage='Yes, Cancel'
          />
        </button>
=======
>>>>>>> 6d833033
      </div>
    )

    return (
      <Modal header={header} buttons={buttons} />
    )
  }

  onCancelContract () {
    this.setState({
      newContract: null,
      isNew: false,
      showCancelModal: false
    })
    const nextContract = this.props.pipeline.contracts.length > 0
      ? this.props.pipeline.contracts[0] : null
    this.props.selectContract(nextContract)
    this.props.selectSection(nextContract ? this.state.view : PIPELINE_SECTION_INPUT)
  }

  onSave (view) {
    this.setState({
      isNew: false,
      newContract: null
    }, () => this.onSettingsClosed(view))
  }

  onSettingsClosed (view = null) {
    if (this.state.isNew) {
      this.setState({
        showCancelModal: true
      })
    } else {
      this.props.selectSection(view || this.state.view)
    }
  }

  onContractTabSelected (contract) {
    this.setState({
      isNew: false
    })
    this.props.selectContract(contract.pipeline, contract.id)
  }

  onNewContractTabSelected () {
    this.setState({
      isNew: true
    })
    this.props.contractChanged(this.state.newContract || {})
  }

  onNewContractCreated (contract) {
    this.setState({
      newContract: contract
    })
  }

  addNewContract () {
    this.setState({
      isNew: true
    })
    this.props.selectSection(CONTRACT_SECTION_SETTINGS)
  }

  onSettingsClosed () {
    if (this.state.isNew) {
      this.setState({
        showCancelModal: true
      })
    } else {
      this.props.selectSection(this.state.view === CONTRACT_SECTION_SETTINGS
        ? CONTRACT_SECTION_ENTITY_TYPES : this.state.view)
    }
  }

  renderCancelationModal () {
    if (!this.state.showCancelModal) {
      return null
    }

    const header = (
      <FormattedMessage
        id='pipeline.new.contract.header'
        defaultMessage='Cancel the new contract?'
      />
    )

    const buttons = (
      <div>
        <button
          data-qa='pipeline.new.contract.continue'
          className='btn btn-w'
          onClick={() => { this.setState({ showCancelModal: false }) }}>
          <FormattedMessage
            id='pipeline.new.contract.continue.message'
            defaultMessage='No, Continue Editing'
          />
        </button>

        <button className='btn btn-w btn-primary' onClick={this.onCancelContract.bind(this)}>
          <FormattedMessage
            id='pipeline.new.contract.cancel'
            defaultMessage='Yes, Cancel'
          />
        </button>
      </div>
    )

    return (
      <Modal header={header} buttons={buttons} />
    )
  }

  onCancelContract () {
    this.setState({
      newContract: null,
      isNew: false,
      showCancelModal: false
    })
    this.props.selectContract(this.props.pipeline.contracts[0] || {})
    this.props.selectSection(this.state.view)
  }

  onSave () {
    this.setState({
      isNew: false,
      newContract: null
    }, () => this.props.selectSection(CONTRACT_SECTION_ENTITY_TYPES))
  }

  onContractTabSelected (contract) {
    if (this.state.isNew) {
      this.setState({
        showCancelModal: true
      })
    } else {
      this.props.selectContract(contract.pipeline, contract.id)
    }
  }

  renderContractTabs () {
    return this.props.pipeline.contracts.map(contract => (
      <div
        key={contract.id}
        className={`pipeline-tab ${contract.id === this.props.contract.id ? 'active' : ''}`}
        onClick={this.onContractTabSelected.bind(this, contract)}>
        <span className='contract-name'>{ contract.name }</span>

        { (contract.mapping_errors || []).length > 0 &&
          <span className={`status ${(contract.mapping_errors || []).length ? 'red' : 'green'}`} />
        }

        <div
          className={`btn-icon settings-button ${this.state.showSettings ? 'active' : ''}`}
          onClick={() => { this.props.selectSection(CONTRACT_SECTION_SETTINGS) }}>
          <i className='fas fa-ellipsis-h' />
        </div>
      </div>
    ))
  }

  renderNewContractTab () {
    const newContract = this.state.newContract
<<<<<<< HEAD
    return newContract && (
      <div
        key={newContract.id}
        className={`pipeline-tab ${newContract.id === this.props.contract.id ? 'active' : ''}`}
        onClick={this.onNewContractTabSelected.bind(this)}>
        <span className='contract-name new'>
          <FormattedMessage
            id='pipeline.tab.newContract'
            defaultMessage='new Contract'
          />
        </span>
=======
    return newContract && !newContract.created && (
      <div
        key={newContract.id}
        className={`pipeline-tab ${newContract.id === this.props.contract.id ? 'active' : ''}`}
      >
        <span className='contract-name'>{ newContract.name }</span>
        <span className='status white' />

        <div
          className={`btn-icon settings-button ${this.state.showSettings ? 'active' : ''}`}
          onClick={() => { this.props.selectSection(CONTRACT_SECTION_SETTINGS) }}>
          <i className='fas fa-ellipsis-h' />
        </div>
>>>>>>> 6d833033
      </div>
    )
  }

<<<<<<< HEAD
  onContracts () {
    if (!this.props.pipeline.contracts.length) {
      this.createNewContract()
    }
    this.props.selectSection(CONTRACT_SECTION_SETTINGS)
  }

=======
>>>>>>> 6d833033
  renderSectionTabs () {
    const { contract = {} } = this.props

    const fullscreenDiv = (
      <div
        className='btn-icon fullscreen-toggle'
        onClick={() => { this.setState({ fullscreen: !this.state.fullscreen }) }}>
        { this.state.fullscreen
          ? <FormattedMessage id='pipeline.navbar.shrink' defaultMessage='shrink' />
          : <FormattedMessage id='pipeline.navbar.fullscreen' defaultMessage='fullscreen' />
        }
      </div>
    )

    return (
      <div className='pipeline-nav'>
        <div className='pipeline-nav-items'>
          <div
            className='pipeline-nav-item__input'
            onClick={() => { this.props.selectSection(PIPELINE_SECTION_INPUT) }}>
            <div className='badge'>
              <i className='fas fa-file' />
            </div>
            <FormattedMessage
              id='pipeline.navbar.input'
              defaultMessage='Input'
            />
          </div>

          <div
            className='pipeline-nav-item__entityTypes'
            onClick={() => { this.props.selectSection(CONTRACT_SECTION_ENTITY_TYPES) }}>
            <div className='badge'>
              <i className='fas fa-caret-right' />
            </div>
            <FormattedMessage
              id='pipeline.navbar.entity.types'
              defaultMessage='Entity Types'
            />
            { fullscreenDiv }
          </div>

          <div
            className='pipeline-nav-item__mapping'
            onClick={() => { this.props.selectSection(CONTRACT_SECTION_MAPPING) }}>
            <div className='badge'>
              <i className='fas fa-caret-right' />
            </div>
            <FormattedMessage
              id='pipeline.navbar.mapping'
              defaultMessage='Mapping'
            />
            { fullscreenDiv }
          </div>

          <div
            className='pipeline-nav-item__contracts'
            onClick={this.onContracts.bind(this)}>
            <div className='badge'>
              <i className='fas fa-caret-right' />
            </div>
            <FormattedMessage
              id='pipeline.navbar.contracts'
              defaultMessage='Contracts'
            />
          </div>
        </div>

        <div
          className='pipeline-nav-item__output'
          onClick={() => { this.setState({ showOutput: !this.state.showOutput }) }}>
          <div className='badge'>
            <i className='fas fa-caret-right' />
          </div>
          <FormattedMessage
            id='pipeline.navbar.output'
            defaultMessage='Output'
          />
          { (contract.mapping_errors || []).length > 0 &&
            <span className={`status ${(contract.mapping_errors || []).length ? 'red' : 'green'}`} />
          }
        </div>
      </div>
    )
  }
}

const mapStateToProps = ({ pipelines }) => ({
  section: pipelines.currentSection,
  pipeline: pipelines.currentPipeline,
  contract: pipelines.currentContract,
  error: pipelines.error
})
const mapDispatchToProps = {
  clearSelection,
  getPipelineById,
  selectContract,
  selectSection,
  contractChanged
}

export default connect(mapStateToProps, mapDispatchToProps)(Pipeline)<|MERGE_RESOLUTION|>--- conflicted
+++ resolved
@@ -31,8 +31,7 @@
 import Output from './sections/Output'
 import Settings from './sections/Settings'
 
-import { clearSelection, getPipelineById, selectContract, selectSection, contractChanged } from './redux'
-import { generateGUID } from '../utils'
+import { clearSelection, getPipelineById, selectContract, selectSection } from './redux'
 
 import {
   PIPELINE_SECTION_INPUT,
@@ -40,19 +39,6 @@
   CONTRACT_SECTION_MAPPING,
   CONTRACT_SECTION_SETTINGS
 } from '../utils/constants'
-
-const generateNewContractName = (pipeline) => {
-  let count = 0
-  let newContractName = `Contract ${count}`
-
-  do {
-    if (!pipeline.contracts.find(c => c.name === newContractName)) {
-      return newContractName
-    }
-    count++
-    newContractName = `Contract ${count}`
-  } while (true)
-}
 
 class Pipeline extends Component {
   constructor (props) {
@@ -68,41 +54,24 @@
       newContract: null,
       isNew: props.location.state && props.location.state.isNewContract,
       showCancelModal: false
-<<<<<<< HEAD
-=======
     }
   }
 
   componentDidMount () {
     if (this.state.isNew) {
       this.addNewContract()
->>>>>>> 6d833033
-    }
-  }
-
-<<<<<<< HEAD
-  componentDidMount () {
-    if (this.state.isNew) {
-      this.createNewContract()
-    } else {
-      // load current pipeline using location address (router props)
-=======
+    }
+
     // load current pipeline using location address (router props)
     if (!this.state.isNew) {
->>>>>>> 6d833033
       this.props.getPipelineById(this.props.match.params.pid)
     }
   }
 
   componentDidUpdate (prevProps) {
     if (
-<<<<<<< HEAD
       (this.props.contract && (prevProps.section !== this.props.section ||
       (prevProps.contract && prevProps.contract.id !== this.props.contract.id))) &&
-=======
-      (prevProps.section !== this.props.section ||
-      (prevProps.contract && this.props.contract && prevProps.contract.id !== this.props.contract.id)) &&
->>>>>>> 6d833033
       !this.state.isNew
     ) {
       // update router history
@@ -183,11 +152,7 @@
             <button
               type='button'
               className='btn btn-c btn-sm new-contract'
-<<<<<<< HEAD
-              onClick={this.onNewContract.bind(this)}>
-=======
               onClick={this.addNewContract.bind(this)}>
->>>>>>> 6d833033
               <span className='details-title'>
                 <FormattedMessage
                   id='contract.add.button'
@@ -199,51 +164,48 @@
 
           { this.renderSectionTabs() }
 
-<<<<<<< HEAD
           { this.props.contract && this.state.showSettings &&
-=======
-          { this.state.showSettings &&
->>>>>>> 6d833033
             <Settings
               onClose={this.onSettingsClosed.bind(this)}
               isNew={this.state.isNew}
               onSave={this.onSave.bind(this)}
-<<<<<<< HEAD
-=======
               onNew={this.onNewContractCreated.bind(this)}
->>>>>>> 6d833033
             />
           }
           <div className='pipeline-sections'>
             <div className='pipeline-section__input'><Input /></div>
-            {this.props.contract && <div className='pipeline-section__entityTypes'><EntityTypes isNew={this.state.isNew} /></div>}
-            {this.props.contract && <div className='pipeline-section__mapping'><Mapping isNew={this.state.isNew} /></div>}
-          </div>
-          {this.props.contract && <div className='pipeline-output'><Output isNew={this.state.isNew} /></div>}
+            <div className='pipeline-section__entityTypes'><EntityTypes /></div>
+            <div className='pipeline-section__mapping'><Mapping /></div>
+          </div>
+          <div className='pipeline-output'><Output /></div>
         </div>
         { this.renderCancelationModal() }
-<<<<<<< HEAD
-      </div>
-    )
-  }
-
-  createNewContract () {
-    const newContract = {
-      name: generateNewContractName(this.props.pipeline),
-      id: generateGUID(),
-      pipeline: this.props.pipeline.id,
-      mapping_errors: []
-    }
-    this.props.contractChanged(newContract)
-    this.props.selectSection(CONTRACT_SECTION_SETTINGS)
+      </div>
+    )
+  }
+
+  onNewContractCreated (contract) {
     this.setState({
-      newContract: newContract,
+      newContract: contract
+    })
+  }
+
+  addNewContract () {
+    this.setState({
       isNew: true
     })
-  }
-
-  onNewContract () {
-    this.createNewContract()
+    this.props.selectSection(CONTRACT_SECTION_SETTINGS)
+  }
+
+  onSettingsClosed () {
+    if (this.state.isNew) {
+      this.setState({
+        showCancelModal: true
+      })
+    } else {
+      this.props.selectSection(this.state.view === CONTRACT_SECTION_SETTINGS
+        ? CONTRACT_SECTION_ENTITY_TYPES : this.state.view)
+    }
   }
 
   renderCancelationModal () {
@@ -276,8 +238,6 @@
             defaultMessage='Yes, Cancel'
           />
         </button>
-=======
->>>>>>> 6d833033
       </div>
     )
 
@@ -302,109 +262,6 @@
     this.setState({
       isNew: false,
       newContract: null
-    }, () => this.onSettingsClosed(view))
-  }
-
-  onSettingsClosed (view = null) {
-    if (this.state.isNew) {
-      this.setState({
-        showCancelModal: true
-      })
-    } else {
-      this.props.selectSection(view || this.state.view)
-    }
-  }
-
-  onContractTabSelected (contract) {
-    this.setState({
-      isNew: false
-    })
-    this.props.selectContract(contract.pipeline, contract.id)
-  }
-
-  onNewContractTabSelected () {
-    this.setState({
-      isNew: true
-    })
-    this.props.contractChanged(this.state.newContract || {})
-  }
-
-  onNewContractCreated (contract) {
-    this.setState({
-      newContract: contract
-    })
-  }
-
-  addNewContract () {
-    this.setState({
-      isNew: true
-    })
-    this.props.selectSection(CONTRACT_SECTION_SETTINGS)
-  }
-
-  onSettingsClosed () {
-    if (this.state.isNew) {
-      this.setState({
-        showCancelModal: true
-      })
-    } else {
-      this.props.selectSection(this.state.view === CONTRACT_SECTION_SETTINGS
-        ? CONTRACT_SECTION_ENTITY_TYPES : this.state.view)
-    }
-  }
-
-  renderCancelationModal () {
-    if (!this.state.showCancelModal) {
-      return null
-    }
-
-    const header = (
-      <FormattedMessage
-        id='pipeline.new.contract.header'
-        defaultMessage='Cancel the new contract?'
-      />
-    )
-
-    const buttons = (
-      <div>
-        <button
-          data-qa='pipeline.new.contract.continue'
-          className='btn btn-w'
-          onClick={() => { this.setState({ showCancelModal: false }) }}>
-          <FormattedMessage
-            id='pipeline.new.contract.continue.message'
-            defaultMessage='No, Continue Editing'
-          />
-        </button>
-
-        <button className='btn btn-w btn-primary' onClick={this.onCancelContract.bind(this)}>
-          <FormattedMessage
-            id='pipeline.new.contract.cancel'
-            defaultMessage='Yes, Cancel'
-          />
-        </button>
-      </div>
-    )
-
-    return (
-      <Modal header={header} buttons={buttons} />
-    )
-  }
-
-  onCancelContract () {
-    this.setState({
-      newContract: null,
-      isNew: false,
-      showCancelModal: false
-    })
-    this.props.selectContract(this.props.pipeline.contracts[0] || {})
-    this.props.selectSection(this.state.view)
-  }
-
-  onSave () {
-    this.setState({
-      isNew: false,
-      newContract: null
     }, () => this.props.selectSection(CONTRACT_SECTION_ENTITY_TYPES))
   }
 
@@ -441,19 +298,6 @@
 
   renderNewContractTab () {
     const newContract = this.state.newContract
-<<<<<<< HEAD
-    return newContract && (
-      <div
-        key={newContract.id}
-        className={`pipeline-tab ${newContract.id === this.props.contract.id ? 'active' : ''}`}
-        onClick={this.onNewContractTabSelected.bind(this)}>
-        <span className='contract-name new'>
-          <FormattedMessage
-            id='pipeline.tab.newContract'
-            defaultMessage='new Contract'
-          />
-        </span>
-=======
     return newContract && !newContract.created && (
       <div
         key={newContract.id}
@@ -467,12 +311,10 @@
           onClick={() => { this.props.selectSection(CONTRACT_SECTION_SETTINGS) }}>
           <i className='fas fa-ellipsis-h' />
         </div>
->>>>>>> 6d833033
-      </div>
-    )
-  }
-
-<<<<<<< HEAD
+      </div>
+    )
+  }
+
   onContracts () {
     if (!this.props.pipeline.contracts.length) {
       this.createNewContract()
@@ -480,8 +322,6 @@
     this.props.selectSection(CONTRACT_SECTION_SETTINGS)
   }
 
-=======
->>>>>>> 6d833033
   renderSectionTabs () {
     const { contract = {} } = this.props
 
@@ -579,8 +419,7 @@
   clearSelection,
   getPipelineById,
   selectContract,
-  selectSection,
-  contractChanged
+  selectSection
 }
 
 export default connect(mapStateToProps, mapDispatchToProps)(Pipeline)