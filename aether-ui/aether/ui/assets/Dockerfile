--- conflicted
+++ resolved
@@ -1,10 +1,6 @@
 FROM node:lts-slim
 
-<<<<<<< HEAD
-ARG VERSION
-=======
 ARG VERSION=0.0.0
->>>>>>> 1ad66c10
 ARG GIT_REVISION
 
 RUN mkdir -p /var/tmp && \
