--- conflicted
+++ resolved
@@ -28,12 +28,8 @@
     "popper.js": "~1.15.0",
     "react": "~16.8.0",
     "react-dom": "~16.8.0",
-<<<<<<< HEAD
-    "react-intl": "~2.8.0",
     "react-onclickoutside":"6.8.0",
-=======
     "react-intl": "~2.9.0",
->>>>>>> cb233401
     "react-redux": "~7.0.0",
     "react-router-dom": "~5.0.0",
     "redux": "~4.0.0",
