{
  "name": "aether-ui-assets",
  "version": "0.0.0",
  "repository": "https://github.com/eHealthAfrica/aether",
  "description": "A free, open source development platform for data curation, exchange, and publication",
  "license": "Apache-2.0",
  "author": {
    "name": "eHealth Africa",
    "email": "info@ehealthafrica.org",
    "url": "https://ehealthafrica.org"
  },
  "scripts": {
    "test-lint-js": "standard './apps/**/*.js*'",
    "test-lint-scss": "stylelint './css/**/*.{css,scss,sass}'",
    "test-lint": "npm run test-lint-scss && npm run test-lint-js",
    "test-js": "jest --expand",
    "test-js-verbose": "TERM=dumb && jest --expand --colors --maxWorkers=1",
    "test": "npm run test-lint && npm run test-js",
    "build": "webpack --config ./conf/webpack.prod.js",
    "start": "node ./conf/webpack.server.js"
  },
  "dependencies": {
    "avsc": "~5.5.0",
    "bootstrap": "~4.6.0",
    "html5shiv": "~3.7.0",
    "jquery": "~3.5.0",
    "moment": "~2.29.0",
    "popper.js": "~1.16.0",
    "react": "~16.14.0",
    "react-clipboard.js": "~2.0.16",
<<<<<<< HEAD
    "react-dom": "~16.13.0",
    "react-intl": "~5.10.0",
=======
    "react-dom": "~16.14.0",
    "react-intl": "~5.12.0",
>>>>>>> af7d658d
    "react-outside-click-handler": "~1.3.0",
    "react-redux": "~7.2.0",
    "react-router-dom": "~5.2.0",
    "redux": "~4.0.0",
    "redux-thunk": "~2.3.0",
    "uuid": "~8.3.0",
    "webpack-google-cloud-storage-plugin": "~0.9.0",
    "webpack-s3-plugin": "~1.0.3",
    "whatwg-fetch": "~3.5.0"
  },
  "devDependencies": {
    "@babel/core": "~7.12.0",
    "@babel/plugin-proposal-class-properties": "~7.12.0",
    "@babel/preset-env": "~7.12.0",
    "@babel/preset-react": "~7.12.0",
    "@hot-loader/react-dom": "~16.14.0",
    "babel-loader": "~8.2.0",
    "css-loader": "~5.0.0",
<<<<<<< HEAD
    "eslint": "~7.17.0",
=======
    "eslint": "~7.19.0",
>>>>>>> af7d658d
    "enzyme": "~3.11.0",
    "enzyme-adapter-react-16": "~1.15.0",
    "express": "~4.17.0",
    "jest": "~26.6.0",
    "mini-css-extract-plugin": "~1.3.0",
    "nock": "~12.0.0",
    "node-fetch": "~2.6.0",
    "node-sass": "~5.0.0",
    "react-hot-loader": "~4.13.0",
    "redux-devtools-extension": "~2.13.0",
    "sass-loader": "~10.1.0",
    "standard": "~16.0.0",
    "style-loader": "~2.0.0",
<<<<<<< HEAD
    "stylelint": "~13.8.0",
=======
    "stylelint": "~13.10.0",
>>>>>>> af7d658d
    "stylelint-config-standard": "~20.0.0",
    "webpack": "~4.44.0",
    "webpack-bundle-tracker": "~0.4.3",
    "webpack-cli": "~3.3.0",
    "webpack-dev-middleware": "~3.7.0",
    "webpack-hot-middleware": "~2.25.0"
  },
  "babel": {
    "presets": [
      "@babel/preset-env",
      "@babel/preset-react"
    ],
    "plugins": [
      "react-hot-loader/babel",
      "@babel/plugin-proposal-class-properties"
    ]
  },
  "eslintConfig": {
    "react": {
      "pragma": "React",
      "version": "detect"
    }
  },
  "standard": {
    "verbose": true
  },
  "stylelint": {
    "extends": "stylelint-config-standard",
    "rules": {
      "at-rule-no-unknown": null,
      "no-descending-specificity": null
    }
  },
  "jest": {
    "collectCoverage": true,
    "coverageDirectory": "<rootDir>/tests/.coverage",
    "rootDir": ".",
    "setupFiles": [
      "<rootDir>/tests/jest.setup.jsx"
    ],
    "testEnvironment": "<rootDir>/tests/ui-tests-environment",
    "testURL": "http://localhost/",
    "verbose": true
  }
}<|MERGE_RESOLUTION|>--- conflicted
+++ resolved
@@ -28,13 +28,8 @@
     "popper.js": "~1.16.0",
     "react": "~16.14.0",
     "react-clipboard.js": "~2.0.16",
-<<<<<<< HEAD
-    "react-dom": "~16.13.0",
-    "react-intl": "~5.10.0",
-=======
     "react-dom": "~16.14.0",
     "react-intl": "~5.12.0",
->>>>>>> af7d658d
     "react-outside-click-handler": "~1.3.0",
     "react-redux": "~7.2.0",
     "react-router-dom": "~5.2.0",
@@ -53,11 +48,7 @@
     "@hot-loader/react-dom": "~16.14.0",
     "babel-loader": "~8.2.0",
     "css-loader": "~5.0.0",
-<<<<<<< HEAD
-    "eslint": "~7.17.0",
-=======
     "eslint": "~7.19.0",
->>>>>>> af7d658d
     "enzyme": "~3.11.0",
     "enzyme-adapter-react-16": "~1.15.0",
     "express": "~4.17.0",
@@ -71,11 +62,7 @@
     "sass-loader": "~10.1.0",
     "standard": "~16.0.0",
     "style-loader": "~2.0.0",
-<<<<<<< HEAD
-    "stylelint": "~13.8.0",
-=======
     "stylelint": "~13.10.0",
->>>>>>> af7d658d
     "stylelint-config-standard": "~20.0.0",
     "webpack": "~4.44.0",
     "webpack-bundle-tracker": "~0.4.3",
