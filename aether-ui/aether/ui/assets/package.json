{
  "name": "aether-ui-assets",
  "version": "0.0.0",
  "repository": "https://github.com/eHealthAfrica/aether",
  "description": "A free, open source development platform for data curation, exchange, and publication",
  "license": "Apache-2.0",
  "author": {
    "name": "eHealth Africa",
    "email": "info@ehealthafrica.org",
    "url": "https://ehealthafrica.org"
  },
  "scripts": {
    "test-lint-js": "standard './apps/**/*.js*'",
    "test-lint-scss": "stylelint './css/**/*.{css,scss,sass}'",
    "test-lint": "npm run test-lint-scss && npm run test-lint-js",
    "test-js": "jest --expand",
    "test-js-verbose": "TERM=dumb && jest --expand --colors --maxWorkers=1",
    "test": "npm run test-lint && npm run test-js",
    "build": "webpack --config ./conf/webpack.prod.js",
    "start": "node ./conf/webpack.server.js"
  },
  "dependencies": {
    "avsc": "~5.4.0",
    "bootstrap": "~4.5.0",
    "html5shiv": "~3.7.0",
    "jquery": "~3.5.0",
    "moment": "~2.27.0",
    "popper.js": "~1.16.0",
    "react": "~16.13.0",
    "react-clipboard.js": "~2.0.16",
    "react-dom": "~16.13.0",
<<<<<<< HEAD
    "react-intl": "~4.7.0",
=======
    "react-intl": "~5.4.0",
>>>>>>> 3516d97b
    "react-outside-click-handler": "~1.3.0",
    "react-redux": "~7.2.0",
    "react-router-dom": "~5.2.0",
    "redux": "~4.0.0",
    "redux-thunk": "~2.3.0",
<<<<<<< HEAD
    "uuid": "~8.2.0",
=======
    "uuid": "~8.3.0",
>>>>>>> 3516d97b
    "webpack-google-cloud-storage-plugin": "~0.9.0",
    "webpack-s3-plugin": "~1.0.3",
    "whatwg-fetch": "~3.3.0"
  },
  "devDependencies": {
<<<<<<< HEAD
    "@babel/core": "~7.10.0",
    "@babel/plugin-proposal-class-properties": "~7.10.0",
    "@babel/preset-env": "~7.10.0",
    "@babel/preset-react": "~7.10.0",
    "@hot-loader/react-dom": "~16.13.0",
    "babel-loader": "~8.1.0",
    "css-loader": "~3.6.0",
    "eslint": "~7.3.0",
=======
    "@babel/core": "~7.11.0",
    "@babel/plugin-proposal-class-properties": "~7.10.0",
    "@babel/preset-env": "~7.11.0",
    "@babel/preset-react": "~7.10.0",
    "@hot-loader/react-dom": "~16.13.0",
    "babel-loader": "~8.1.0",
    "css-loader": "~4.2.0",
    "eslint": "~7.6.0",
>>>>>>> 3516d97b
    "enzyme": "~3.11.0",
    "enzyme-adapter-react-16": "~1.15.0",
    "express": "~4.17.0",
    "jest": "~26.1.0",
    "mini-css-extract-plugin": "~0.9.0",
    "nock": "~12.0.0",
    "node-fetch": "~2.6.0",
    "node-sass": "~4.14.0",
    "react-hot-loader": "~4.12.0",
    "redux-devtools-extension": "~2.13.0",
<<<<<<< HEAD
    "sass-loader": "~8.0.0",
=======
    "sass-loader": "~9.0.0",
>>>>>>> 3516d97b
    "standard": "~14.3.0",
    "style-loader": "~1.2.0",
    "stylelint": "~13.6.0",
    "stylelint-config-standard": "~20.0.0",
<<<<<<< HEAD
    "webpack": "~4.43.0",
=======
    "webpack": "~4.44.0",
>>>>>>> 3516d97b
    "webpack-bundle-tracker": "~0.4.3",
    "webpack-cli": "~3.3.0",
    "webpack-dev-middleware": "~3.7.0",
    "webpack-hot-middleware": "~2.25.0"
  },
  "babel": {
    "presets": [
      "@babel/preset-env",
      "@babel/preset-react"
    ],
    "plugins": [
      "react-hot-loader/babel",
      "@babel/plugin-proposal-class-properties"
    ]
  },
  "standard": {
    "verbose": true
  },
  "stylelint": {
    "extends": "stylelint-config-standard",
    "rules": {
      "at-rule-no-unknown": null,
      "no-descending-specificity": null
    }
  },
  "jest": {
    "collectCoverage": true,
    "coverageDirectory": "<rootDir>/tests/.coverage",
    "rootDir": ".",
    "setupFiles": [
      "<rootDir>/tests/jest.setup.jsx"
    ],
    "testEnvironment": "<rootDir>/tests/ui-tests-environment",
    "testURL": "http://localhost/",
    "verbose": true
  }
}<|MERGE_RESOLUTION|>--- conflicted
+++ resolved
@@ -29,36 +29,18 @@
     "react": "~16.13.0",
     "react-clipboard.js": "~2.0.16",
     "react-dom": "~16.13.0",
-<<<<<<< HEAD
-    "react-intl": "~4.7.0",
-=======
     "react-intl": "~5.4.0",
->>>>>>> 3516d97b
     "react-outside-click-handler": "~1.3.0",
     "react-redux": "~7.2.0",
     "react-router-dom": "~5.2.0",
     "redux": "~4.0.0",
     "redux-thunk": "~2.3.0",
-<<<<<<< HEAD
-    "uuid": "~8.2.0",
-=======
     "uuid": "~8.3.0",
->>>>>>> 3516d97b
     "webpack-google-cloud-storage-plugin": "~0.9.0",
     "webpack-s3-plugin": "~1.0.3",
     "whatwg-fetch": "~3.3.0"
   },
   "devDependencies": {
-<<<<<<< HEAD
-    "@babel/core": "~7.10.0",
-    "@babel/plugin-proposal-class-properties": "~7.10.0",
-    "@babel/preset-env": "~7.10.0",
-    "@babel/preset-react": "~7.10.0",
-    "@hot-loader/react-dom": "~16.13.0",
-    "babel-loader": "~8.1.0",
-    "css-loader": "~3.6.0",
-    "eslint": "~7.3.0",
-=======
     "@babel/core": "~7.11.0",
     "@babel/plugin-proposal-class-properties": "~7.10.0",
     "@babel/preset-env": "~7.11.0",
@@ -67,7 +49,6 @@
     "babel-loader": "~8.1.0",
     "css-loader": "~4.2.0",
     "eslint": "~7.6.0",
->>>>>>> 3516d97b
     "enzyme": "~3.11.0",
     "enzyme-adapter-react-16": "~1.15.0",
     "express": "~4.17.0",
@@ -78,20 +59,12 @@
     "node-sass": "~4.14.0",
     "react-hot-loader": "~4.12.0",
     "redux-devtools-extension": "~2.13.0",
-<<<<<<< HEAD
-    "sass-loader": "~8.0.0",
-=======
     "sass-loader": "~9.0.0",
->>>>>>> 3516d97b
     "standard": "~14.3.0",
     "style-loader": "~1.2.0",
     "stylelint": "~13.6.0",
     "stylelint-config-standard": "~20.0.0",
-<<<<<<< HEAD
-    "webpack": "~4.43.0",
-=======
     "webpack": "~4.44.0",
->>>>>>> 3516d97b
     "webpack-bundle-tracker": "~0.4.3",
     "webpack-cli": "~3.3.0",
     "webpack-dev-middleware": "~3.7.0",
