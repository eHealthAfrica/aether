#!/bin/bash
#
# Copyright (C) 2018 by eHealth Africa : http://www.eHealthAfrica.org
#
# See the NOTICE file distributed with this work for additional information
# regarding copyright ownership.
#
# Licensed under the Apache License, Version 2.0 (the "License");
# you may not use this file except in compliance with
# the License.  You may obtain a copy of the License at
#
#   http://www.apache.org/licenses/LICENSE-2.0
#
# Unless required by applicable law or agreed to in writing,
# software distributed under the License is distributed on an
# "AS IS" BASIS, WITHOUT WARRANTIES OR CONDITIONS OF ANY
# KIND, either express or implied.  See the License for the
# specific language governing permissions and limitations
# under the License.
#
<<<<<<< HEAD
set -Eeuox pipefail
=======
set -Eeuo pipefail
>>>>>>> 9c4d0fd2

# Define help message
show_help() {
    echo """
    Commands
    ----------------------------------------------------------------------------
    bash          : run bash
    eval          : eval shell command
    manage        : invoke django manage.py commands

    pip_freeze    : freeze pip dependencies and write to requirements.txt

    setup_db      : create/migrate database

    test          : run ALL tests
    test_lint     : run flake8, standardjs and sass lint tests
    test_coverage : run python tests with coverage output
    test_py       : alias of test_coverage

    start         : start webserver behind nginx
    start_dev     : start webserver for development
    """
}

pip_freeze() {
    pip install virtualenv
    rm -rf /tmp/env

    virtualenv -p python3 /tmp/env/
    /tmp/env/bin/pip install -f ./conf/pip/dependencies -r ./conf/pip/primary-requirements.txt --upgrade

    cat /code/conf/pip/requirements_header.txt | tee conf/pip/requirements.txt
    /tmp/env/bin/pip freeze --local | grep -v appdir | tee -a conf/pip/requirements.txt
}

setup_db() {
    export PGPASSWORD=$RDS_PASSWORD
    export PGHOST=$RDS_HOSTNAME
    export PGUSER=$RDS_USERNAME

    until pg_isready -q; do
        >&2 echo "Waiting for postgres..."
        sleep 1
    done

    if psql -c "" $RDS_DB_NAME; then
        echo "$RDS_DB_NAME database exists!"
    else
        createdb -e $RDS_DB_NAME -e ENCODING=UTF8
        echo "$RDS_DB_NAME database created!"
    fi

    # migrate data model if needed
    ./manage.py migrate --noinput
}

setup_admin() {
    # check if vars exist
    ./conf/check_vars.sh
    # arguments: -u=admin -p=secretsecret -e=admin@ehealthafrica.org -t=01234656789abcdefghij
    ./manage.py setup_admin -p=$ADMIN_PASSWORD
}

test_lint() {
    flake8 ./aether --config=./conf/extras/flake8.cfg
}

test_coverage() {
    export RCFILE=./conf/extras/coverage.rc
    export TESTING=true

    coverage run    --rcfile="$RCFILE" manage.py test "${@:1}"
    coverage report --rcfile="$RCFILE"
    coverage erase

    cat ./conf/extras/good_job.txt
}


case "$1" in
    bash )
        bash
    ;;

    eval )
        eval "${@:2}"
    ;;

    manage )
        ./manage.py "${@:2}"
    ;;

    pip_freeze )
        pip_freeze
    ;;

    setup_db )
        setup_db
    ;;

    test)
        test_lint
        test_coverage
    ;;

    test_lint)
        test_lint
    ;;

    test_coverage)
        test_coverage "${@:2}"
    ;;

    test_py)
        test_coverage "${@:2}"
    ;;

    start )
        setup_db
        setup_admin

        # create static assets
        rm -r -f /code/aether/ui/static/*.*
        cp -r /code/aether/ui/assets/bundles/* /code/aether/ui/static
        ./manage.py collectstatic --noinput
        chmod -R 755 /var/www/static

        # expose version number
        cp VERSION /var/www/VERSION
        # add git revision
        cp /code/REVISION /var/www/REVISION

        [ -z "$DEBUG" ] && DISABLE_LOGGING="true" || DISABLE_LOGGING="false"
        /usr/local/bin/uwsgi --ini ./conf/uwsgi.ini --disable-logging=$DISABLE_LOGGING
    ;;

    start_dev )
        setup_db
        setup_admin

        # cleaning
        rm -r -f /code/aether/ui/static/*.*
        # copy assets bundles folder into static folder
        cp -r /code/aether/ui/assets/bundles/* /code/aether/ui/static

        ./manage.py runserver 0.0.0.0:$WEB_SERVER_PORT
    ;;

    help)
        show_help
    ;;

    *)
        show_help
    ;;
esac<|MERGE_RESOLUTION|>--- conflicted
+++ resolved
@@ -18,11 +18,7 @@
 # specific language governing permissions and limitations
 # under the License.
 #
-<<<<<<< HEAD
-set -Eeuox pipefail
-=======
 set -Eeuo pipefail
->>>>>>> 9c4d0fd2
 
 # Define help message
 show_help() {
