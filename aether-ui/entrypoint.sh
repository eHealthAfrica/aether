#!/usr/bin/env bash
#
# Copyright (C) 2018 by eHealth Africa : http://www.eHealthAfrica.org
#
# See the NOTICE file distributed with this work for additional information
# regarding copyright ownership.
#
# Licensed under the Apache License, Version 2.0 (the "License");
# you may not use this file except in compliance with
# the License.  You may obtain a copy of the License at
#
#   http://www.apache.org/licenses/LICENSE-2.0
#
# Unless required by applicable law or agreed to in writing,
# software distributed under the License is distributed on an
# "AS IS" BASIS, WITHOUT WARRANTIES OR CONDITIONS OF ANY
# KIND, either express or implied.  See the License for the
# specific language governing permissions and limitations
# under the License.
#
set -Eeuo pipefail

function show_help {
    echo """
    Commands
    ----------------------------------------------------------------------------
    bash          : run bash
    eval          : eval shell command
    manage        : invoke django manage.py commands

    pip_freeze    : freeze pip dependencies and write to requirements.txt

    setup         : check required environment variables,
                    create/migrate database and,
                    create/update superuser using
                        'ADMIN_USERNAME', 'ADMIN_PASSWORD'

    backup_db     : creates db dump (${BACKUPS_FOLDER}/${DB_NAME}-backup-{timestamp}.sql)
    restore_dump  : restore db dump (${BACKUPS_FOLDER}/${DB_NAME}-backup.sql)

    test          : run tests
    test_lint     : run flake8 tests
    test_coverage : run tests with coverage output
    test_py       : alias of test_coverage

    start         : start webserver behind nginx
    start_dev     : start webserver for development

    health        : checks the system healthy
    check_kernel  : checks communication with kernel
    """
}

function pip_freeze {
    pip install -q virtualenv
    rm -rf /tmp/env

    virtualenv -p python3 /tmp/env/
    /tmp/env/bin/pip install -q -f ./conf/pip/dependencies -r ./conf/pip/primary-requirements.txt --upgrade

    cat /code/conf/pip/requirements_header.txt | tee conf/pip/requirements.txt
    /tmp/env/bin/pip freeze --local | grep -v appdir | tee -a conf/pip/requirements.txt
}

function backup_db {
    pg_isready

    if psql -c "" $DB_NAME; then
        echo "$DB_NAME database exists!"

        pg_dump $DB_NAME > ${BACKUPS_FOLDER}/${DB_NAME}-backup-$(date "+%Y%m%d%H%M%S").sql
        echo "$DB_NAME database backup created."
    fi
}

function restore_db {
    pg_isready

    # backup current data
    backup_db

    # delete DB is exists
    if psql -c "" $DB_NAME; then
        dropdb -e $DB_NAME
        echo "$DB_NAME database deleted."
    fi

    createdb -e $DB_NAME -e ENCODING=UTF8
    echo "$DB_NAME database created."

    # load dump
    psql -e $DB_NAME < ${BACKUPS_FOLDER}/${DB_NAME}-backup.sql
    echo "$DB_NAME database dump restored."

    # migrate data model if needed
    ./manage.py migrate --noinput
}

function setup {
    # check if required environment variables were set
    ./conf/check_vars.sh

    pg_isready

    if psql -c "" $DB_NAME; then
        echo "$DB_NAME database exists!"
    else
        createdb -e $DB_NAME -e ENCODING=UTF8
        echo "$DB_NAME database created!"
    fi

    # migrate data model if needed
    ./manage.py migrate --noinput

    # arguments: -u=admin -p=secretsecret -e=admin@aether.org -t=01234656789abcdefghij
    ./manage.py setup_admin -u=$ADMIN_USERNAME -p=$ADMIN_PASSWORD

    # cleaning
    STATIC_UI=/code/aether/ui/static
    rm -r -f $STATIC_UI && mkdir -p $STATIC_UI
    # copy assets bundles folder into static folder
    cp -r /code/aether/ui/assets/bundles/* $STATIC_UI

    STATIC_ROOT=${STATIC_ROOT:-/var/www/static}
    # create static assets
    ./manage.py collectstatic --noinput --clear --verbosity 0
    chmod -R 755 ${STATIC_ROOT}

    # expose version number (if exists)
<<<<<<< HEAD
    cp /var/tmp/VERSION ${STATIC_ROOT}/VERSION   2>/dev/null || :
    # add git revision (if exists)
    cp /var/tmp/REVISION ${STATIC_ROOT}/REVISION 2>/dev/null || :
=======
    cp /var/tmp/VERSION $STATIC_ROOT/VERSION   2>/dev/null || true
    # add git revision (if exists)
    cp /var/tmp/REVISION $STATIC_ROOT/REVISION 2>/dev/null || true
>>>>>>> 80ab21b2
}

function test_lint {
    flake8 ./aether --config=./conf/extras/flake8.cfg
}

function test_coverage {
    RCFILE=/code/conf/extras/coverage.rc
    PARALLEL_COV="--concurrency=multiprocessing --parallel-mode"
    PARALLEL_PY="--parallel=${TEST_PARALLEL:-4}"

    rm -R /code/.coverage* 2>/dev/null || true
    coverage run     --rcfile="$RCFILE" $PARALLEL_COV manage.py test --noinput "${@:1}" $PARALLEL_PY
    coverage combine --rcfile="$RCFILE" --append
    coverage report  --rcfile="$RCFILE"
    coverage erase

    cat /code/conf/extras/good_job.txt
}

BACKUPS_FOLDER=/backups

case "$1" in
    bash )
        bash
    ;;

    eval )
        eval "${@:2}"
    ;;

    manage )
        ./manage.py "${@:2}"
    ;;

    pip_freeze )
        pip_freeze
    ;;

    setup )
        setup
    ;;

    backup_db )
        backup_db
    ;;

    restore_dump )
        restore_db
    ;;

    test )
        export TESTING=true
        export MULTITENANCY=true

        setup
        test_lint
        test_coverage "${@:2}"
    ;;

    test_lint )
        export TESTING=true
        export MULTITENANCY=true

        test_lint
    ;;

    test_py | test_coverage )
        export TESTING=true
        export MULTITENANCY=true

        test_coverage "${@:2}"
    ;;

    start )
        # ensure that DEBUG mode is disabled
        export DEBUG=
        export DJANGO_SETTINGS_MODULE="aether.ui.settings"

        setup
        ./conf/uwsgi/start.sh
    ;;

    start_dev )
        # ensure that DEBUG mode is enabled
        export DEBUG=true

        setup
        ./manage.py runserver 0.0.0.0:$WEB_SERVER_PORT
    ;;

    health )
        ./manage.py check_url --url=http://0.0.0.0:$WEB_SERVER_PORT/health
    ;;

    check_kernel )
        ./manage.py check_url --url=$AETHER_KERNEL_URL --token=$AETHER_KERNEL_TOKEN
    ;;

    help )
        show_help
    ;;

    * )
        show_help
    ;;
esac<|MERGE_RESOLUTION|>--- conflicted
+++ resolved
@@ -127,15 +127,9 @@
     chmod -R 755 ${STATIC_ROOT}
 
     # expose version number (if exists)
-<<<<<<< HEAD
-    cp /var/tmp/VERSION ${STATIC_ROOT}/VERSION   2>/dev/null || :
+    cp /var/tmp/VERSION ${STATIC_ROOT}/VERSION   2>/dev/null || true
     # add git revision (if exists)
-    cp /var/tmp/REVISION ${STATIC_ROOT}/REVISION 2>/dev/null || :
-=======
-    cp /var/tmp/VERSION $STATIC_ROOT/VERSION   2>/dev/null || true
-    # add git revision (if exists)
-    cp /var/tmp/REVISION $STATIC_ROOT/REVISION 2>/dev/null || true
->>>>>>> 80ab21b2
+    cp /var/tmp/REVISION ${STATIC_ROOT}/REVISION 2>/dev/null || true
 }
 
 function test_lint {
