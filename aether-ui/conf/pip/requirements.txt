################################################################################
#                                                                              #
#                              Frozen requirements                             #
#                                                                              #
#                               DO NOT CHANGE !!!                              #
#                                                                              #
# To check the outdated dependencies run                                       #
#     docker-compose run --no-deps ui eval pip list --outdated                 #
#                                                                              #
# To update this first update "primary-requirements.txt" then run              #
#     docker-compose run --no-deps ui pip_freeze                               #
#                                                                              #
################################################################################

<<<<<<< HEAD
aether.common
certifi==2018.11.29
chardet==3.0.4
coverage==4.5.2
Django==1.11.20
=======
aether.common>=0
certifi==2018.11.29
chardet==3.0.4
coverage==4.5.2
Django==2.1.7
>>>>>>> abce9921
django-cas-ng==3.5.10
django-cors-headers==2.4.0
django-debug-toolbar==1.11
django-model-utils==3.1.2
django-prometheus==1.0.15
django-ums-client==0.2.6
django-webpack-loader==0.6.0
djangorestframework==3.9.1
drf-dynamic-fields==0.3.0
entrypoints==0.3
flake8==3.7.6
flake8-quotes==1.0.0
idna==2.8
lxml==4.3.1
mccabe==0.6.1
mock==2.0.0
pbr==5.1.2
prometheus-client==0.6.0
psycopg2-binary==2.7.7
pycodestyle==2.5.0
pyflakes==2.1.0
Pygments==2.3.1
python-cas==1.4.0
python-json-logger==0.1.10
pytz==2018.9
requests==2.21.0
sentry-sdk==0.7.3
six==1.12.0
sqlparse==0.2.4
urllib3==1.24.1
uWSGI==2.0.18<|MERGE_RESOLUTION|>--- conflicted
+++ resolved
@@ -12,19 +12,11 @@
 #                                                                              #
 ################################################################################
 
-<<<<<<< HEAD
-aether.common
-certifi==2018.11.29
-chardet==3.0.4
-coverage==4.5.2
-Django==1.11.20
-=======
 aether.common>=0
 certifi==2018.11.29
 chardet==3.0.4
 coverage==4.5.2
 Django==2.1.7
->>>>>>> abce9921
 django-cas-ng==3.5.10
 django-cors-headers==2.4.0
 django-debug-toolbar==1.11
