################################################################################
#                                                                              #
#                             Primary requirements                             #
#                                                                              #
#                                 CHANGE ME !!!                                #
#                                                                              #
# Update me and then run 'docker-compose run ui pip_freeze'                    #
#                                                                              #
################################################################################


# Main libraries
<<<<<<< HEAD

=======
>>>>>>> deca88b1
# Aether common module, will also install:
#   django                   < 2
#   djangorestframework     >= 3.8   < 4
#   djangorestframework-csv >= 2.0.0 < 3
#   django-cors-headers     >= 2.0.0 < 3
aether.common


django-model-utils
<<<<<<< HEAD
=======
drf-dynamic-fields
>>>>>>> deca88b1
psycopg2-binary
requests
uwsgi


# UMS libraries
django-cas-ng
django-ums-client


# Development
django-debug-toolbar
django-webpack-loader


# Server side
awscli   # this is used for pulling down secrets from S3
raven    # Sentry


# Test libraries
coverage
flake8
flake8-quotes
mock<|MERGE_RESOLUTION|>--- conflicted
+++ resolved
@@ -10,10 +10,6 @@
 
 
 # Main libraries
-<<<<<<< HEAD
-
-=======
->>>>>>> deca88b1
 # Aether common module, will also install:
 #   django                   < 2
 #   djangorestframework     >= 3.8   < 4
@@ -23,10 +19,7 @@
 
 
 django-model-utils
-<<<<<<< HEAD
-=======
 drf-dynamic-fields
->>>>>>> deca88b1
 psycopg2-binary
 requests
 uwsgi
