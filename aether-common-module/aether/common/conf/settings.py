--- conflicted
+++ resolved
@@ -29,19 +29,9 @@
 TESTING = bool(os.environ.get('TESTING'))
 SECRET_KEY = os.environ['DJANGO_SECRET_KEY']
 
-<<<<<<< HEAD
 APP_NAME = os.environ.get('APP_NAME', 'aether')
 APP_LINK = os.environ.get('APP_LINK', 'http://aether.ehealthafrica.org')
 
-logger = logging.getLogger(__name__)
-logger.setLevel(logging.INFO)
-if DEBUG:
-    logger.setLevel(logging.DEBUG)
-if TESTING:
-    logger.setLevel(logging.CRITICAL)
-
-=======
->>>>>>> 91fadea1
 LANGUAGE_CODE = 'en-us'
 TIME_ZONE = 'UTC'
 USE_I18N = True
