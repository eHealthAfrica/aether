# Copyright (C) 2018 by eHealth Africa : http://www.eHealthAfrica.org
#
# See the NOTICE file distributed with this work for additional information
# regarding copyright ownership.
#
# Licensed under the Apache License, Version 2.0 (the "License");
# you may not use this file except in compliance with
# the License.  You may obtain a copy of the License at
#
#   http://www.apache.org/licenses/LICENSE-2.0
#
# Unless required by applicable law or agreed to in writing,
# software distributed under the License is distributed on an
# "AS IS" BASIS, WITHOUT WARRANTIES OR CONDITIONS OF ANY
# KIND, either express or implied.  See the License for the
# specific language governing permissions and limitations
# under the License.

import logging
import os


# Common Configuration
# ------------------------------------------------------------------------------

# Environment variables are false if unset or set to empty string, anything
# else is considered true.
DEBUG = bool(os.environ.get('DEBUG'))
TESTING = bool(os.environ.get('TESTING'))
SECRET_KEY = os.environ['DJANGO_SECRET_KEY']


logger = logging.getLogger(__name__)
logger.setLevel(logging.INFO)
if DEBUG:
    logger.setLevel(logging.DEBUG)
if TESTING:
    logger.setLevel(logging.CRITICAL)

LANGUAGE_CODE = 'en-us'
TIME_ZONE = 'UTC'
USE_I18N = True
USE_L10N = True
USE_TZ = True

STATIC_URL = '/static/'
STATIC_ROOT = os.environ.get('STATIC_ROOT', '/var/www/static/')

MEDIA_URL = '/media/'
MEDIA_BASIC_URL = '/media-basic/'
MEDIA_INTERNAL_URL = '/media-internal/'
MEDIA_ROOT = os.environ.get('MEDIA_ROOT', '/media/')


# Django Basic Configuration
# ------------------------------------------------------------------------------

INSTALLED_APPS = [
    # Basic Django
    'django.contrib.admin',
    'django.contrib.auth',
    'django.contrib.contenttypes',
    'django.contrib.messages',
    'django.contrib.postgres',
    'django.contrib.sessions',
    'django.contrib.staticfiles',
    'storages',

    # REST framework with auth token
    'rest_framework',
    'rest_framework.authtoken',
    'rest_framework_csv',

    # CORS checking
    'corsheaders',

    # Monitoring
    'django_prometheus',

    # aether apps
    'aether.common',
]

MIDDLEWARE = [
    # Make sure this stays as the 1st middleware
    'django_prometheus.middleware.PrometheusBeforeMiddleware',

    # All middlewares go here
    'django.middleware.security.SecurityMiddleware',
    'django.contrib.sessions.middleware.SessionMiddleware',
    'corsheaders.middleware.CorsMiddleware',
    'django.middleware.common.CommonMiddleware',
    'django.middleware.csrf.CsrfViewMiddleware',
    'django.contrib.auth.middleware.AuthenticationMiddleware',
    'django.contrib.messages.middleware.MessageMiddleware',
    'django.middleware.clickjacking.XFrameOptionsMiddleware',

    # Make sure this stays as the last middleware
    'django_prometheus.middleware.PrometheusAfterMiddleware',
]

TEMPLATES = [
    {
        'BACKEND': 'django.template.backends.django.DjangoTemplates',
        'DIRS': [],
        'APP_DIRS': True,
        'OPTIONS': {
            'context_processors': [
                'django.template.context_processors.debug',
                'django.template.context_processors.media',
                'django.template.context_processors.request',
                'django.contrib.auth.context_processors.auth',
                'django.contrib.messages.context_processors.messages',
            ],
        },
    },
]


# REST Framework Configuration
# ------------------------------------------------------------------------------

REST_FRAMEWORK = {
    'DEFAULT_RENDERER_CLASSES': (
        'rest_framework.renderers.JSONRenderer',
        'rest_framework.renderers.BrowsableAPIRenderer',
        'rest_framework.renderers.AdminRenderer',
        'aether.common.drf.renderers.CustomCSVRenderer',
    ),
    'DEFAULT_PARSER_CLASSES': (
        'rest_framework.parsers.JSONParser',
        'rest_framework.parsers.FormParser',
        'rest_framework.parsers.MultiPartParser',
    ),
    'DEFAULT_AUTHENTICATION_CLASSES': (
        'rest_framework.authentication.SessionAuthentication',
        'rest_framework.authentication.BasicAuthentication',
        'rest_framework.authentication.TokenAuthentication',
    ),
    'DEFAULT_PERMISSION_CLASSES': (
        'rest_framework.permissions.IsAuthenticated',
    ),
    'DEFAULT_FILTER_BACKENDS': (
        'rest_framework.filters.SearchFilter',
        'rest_framework.filters.OrderingFilter',
    ),
    'DEFAULT_PAGINATION_CLASS': 'aether.common.drf.pagination.CustomPagination',
}


# Database Configuration
# ------------------------------------------------------------------------------

DATABASES = {
    'default': {
        'ENGINE': 'django_prometheus.db.backends.postgresql',
        'NAME': os.environ['DB_NAME'],
        'PASSWORD': os.environ['PGPASSWORD'],
        'USER': os.environ['PGUSER'],
        'HOST': os.environ['PGHOST'],
        'PORT': os.environ['PGPORT'],
        'TESTING': {'CHARSET': 'UTF8'},
    },
}


# Authentication Configuration
# ------------------------------------------------------------------------------

AUTHENTICATION_BACKENDS = [
    'django.contrib.auth.backends.ModelBackend',
]

AUTH_PASSWORD_VALIDATORS = [
    {
        'NAME': 'django.contrib.auth.password_validation.UserAttributeSimilarityValidator',
    },
    {
        'NAME': 'django.contrib.auth.password_validation.MinimumLengthValidator',
        'OPTIONS': {
            'min_length': 10,
        },
    },
    {
        'NAME': 'django.contrib.auth.password_validation.CommonPasswordValidator',
    },
    {
        'NAME': 'django.contrib.auth.password_validation.NumericPasswordValidator',
    },
]

CAS_VERSION = 3
CAS_LOGOUT_COMPLETELY = True
CAS_SERVER_URL = os.environ.get('CAS_SERVER_URL', '')
HOSTNAME = os.environ.get('HOSTNAME', '')

if CAS_SERVER_URL:
    INSTALLED_APPS += [
        # CAS libraries
        'django_cas_ng',
        'ums_client',
    ]
    AUTHENTICATION_BACKENDS += [
        'ums_client.backends.UMSRoleBackend',
    ]
else:
    logger.info('No CAS enable!')


# Sentry Configuration
# ------------------------------------------------------------------------------

SENTRY_DSN = os.environ.get('SENTRY_DSN')
if SENTRY_DSN:
    INSTALLED_APPS += ['raven.contrib.django.raven_compat', ]
    MIDDLEWARE = [
        'raven.contrib.django.raven_compat.middleware.SentryResponseErrorIdMiddleware',
    ] + MIDDLEWARE

    SENTRY_CLIENT = 'raven.contrib.django.raven_compat.DjangoClient'
    SENTRY_CELERY_LOGLEVEL = logging.INFO
else:
    logger.info('No SENTRY enable!')


# Security Configuration
# ------------------------------------------------------------------------------

ALLOWED_HOSTS = os.environ.get('DJANGO_ALLOWED_HOSTS', '*').split(',')

CORS_ORIGIN_ALLOW_ALL = True

CSRF_COOKIE_DOMAIN = os.environ.get('CSRF_COOKIE_DOMAIN', '.aether.org')
CSRF_TRUSTED_ORIGINS = os.environ.get('CSRF_TRUSTED_ORIGINS', CSRF_COOKIE_DOMAIN).split(',')
SESSION_COOKIE_DOMAIN = CSRF_COOKIE_DOMAIN

if os.environ.get('DJANGO_USE_X_FORWARDED_HOST', False):
    USE_X_FORWARDED_HOST = True

if os.environ.get('DJANGO_USE_X_FORWARDED_PORT', False):
    USE_X_FORWARDED_PORT = True

if os.environ.get('DJANGO_HTTP_X_FORWARDED_PROTO', False):
    SECURE_PROXY_SSL_HEADER = ('HTTP_X_FORWARDED_PROTO', 'https')

# Storage Configuration
# ------------------------------------------------------------------------------

<<<<<<< HEAD
DJANGO_STORAGE_BACKEND = os.environ['DJANGO_STORAGE_BACKEND']

if DJANGO_STORAGE_BACKEND == 'filesystem':
    DEFAULT_FILE_STORAGE = 'django.core.files.storage.FileSystemStorage'
elif DJANGO_STORAGE_BACKEND == 's3':
    DEFAULT_FILE_STORAGE = 'storages.backends.s3boto3.S3Boto3Storage'
    AWS_STORAGE_BUCKET_NAME = os.environ['BUCKET_NAME']
elif DJANGO_STORAGE_BACKEND == 'gcs':
    DEFAULT_FILE_STORAGE = 'storages.backends.gs.GSBotoStorage'
    GS_BUCKET_NAME = os.environ['BUCKET_NAME']
else:
    msg = (
        'Unrecognized value "{}" for environment variable '
        'DJANGO_STORAGE_BACKEND. Expected one of the following: "filesystem", '
        '"s3", "gcs"'
    )
    raise Exception(msg.format(DJANGO_STORAGE_BACKEND))
logger.info('Using storage backend "{}"'.format(DJANGO_STORAGE_BACKEND))
=======
CUSTOM_STORAGE = os.environ.get('DJANGO_REMOTE_STORAGE', '')

if CUSTOM_STORAGE:   # pragma: no cover
    INSTALLED_APPS += ['storages', ]
    STATIC_FILES = bool(os.environ.get('REMOTE_STATIC_FILES'))
    if CUSTOM_STORAGE.lower() == 's3':
        DEFAULT_FILE_STORAGE = 'storages.backends.s3boto3.S3Boto3Storage'
        AWS_AUTO_CREATE_BUCKET = True
        AWS_STORAGE_BUCKET_NAME = os.environ['BUCKET_NAME']
        if STATIC_FILES:
            STATICFILES_STORAGE = 'storages.backends.s3boto3.S3Boto3Storage'
    elif CUSTOM_STORAGE.lower() == 'gcs':
        DEFAULT_FILE_STORAGE = 'storages.backends.gs.GSBotoStorage'
        GS_AUTO_CREATE_BUCKET = True
        GS_BUCKET_NAME = os.environ['BUCKET_NAME']
        if STATIC_FILES:
            STATICFILES_STORAGE = 'storages.backends.gs.GSBotoStorage'

    logger.info('{} file system used!'.format(CUSTOM_STORAGE))
else:
    logger.info('Default file system used!')
>>>>>>> 89bcde92

# Debug Configuration
# ------------------------------------------------------------------------------

if not TESTING and DEBUG:
    INSTALLED_APPS += ['debug_toolbar', ]
    MIDDLEWARE += ['debug_toolbar.middleware.DebugToolbarMiddleware', ]

    DEBUG_TOOLBAR_CONFIG = {
        'SHOW_TOOLBAR_CALLBACK': lambda _: True,
        'SHOW_TEMPLATE_CONTEXT': True,
    }


# Local Configuration
# ------------------------------------------------------------------------------
# This scriptlet allows you to include custom settings in your local environment

try:
    from local_settings import *  # noqa
except ImportError:
    logger.info('No local settings!')<|MERGE_RESOLUTION|>--- conflicted
+++ resolved
@@ -246,7 +246,6 @@
 # Storage Configuration
 # ------------------------------------------------------------------------------
 
-<<<<<<< HEAD
 DJANGO_STORAGE_BACKEND = os.environ['DJANGO_STORAGE_BACKEND']
 
 if DJANGO_STORAGE_BACKEND == 'filesystem':
@@ -265,29 +264,7 @@
     )
     raise Exception(msg.format(DJANGO_STORAGE_BACKEND))
 logger.info('Using storage backend "{}"'.format(DJANGO_STORAGE_BACKEND))
-=======
-CUSTOM_STORAGE = os.environ.get('DJANGO_REMOTE_STORAGE', '')
-
-if CUSTOM_STORAGE:   # pragma: no cover
-    INSTALLED_APPS += ['storages', ]
-    STATIC_FILES = bool(os.environ.get('REMOTE_STATIC_FILES'))
-    if CUSTOM_STORAGE.lower() == 's3':
-        DEFAULT_FILE_STORAGE = 'storages.backends.s3boto3.S3Boto3Storage'
-        AWS_AUTO_CREATE_BUCKET = True
-        AWS_STORAGE_BUCKET_NAME = os.environ['BUCKET_NAME']
-        if STATIC_FILES:
-            STATICFILES_STORAGE = 'storages.backends.s3boto3.S3Boto3Storage'
-    elif CUSTOM_STORAGE.lower() == 'gcs':
-        DEFAULT_FILE_STORAGE = 'storages.backends.gs.GSBotoStorage'
-        GS_AUTO_CREATE_BUCKET = True
-        GS_BUCKET_NAME = os.environ['BUCKET_NAME']
-        if STATIC_FILES:
-            STATICFILES_STORAGE = 'storages.backends.gs.GSBotoStorage'
-
-    logger.info('{} file system used!'.format(CUSTOM_STORAGE))
-else:
-    logger.info('Default file system used!')
->>>>>>> 89bcde92
+
 
 # Debug Configuration
 # ------------------------------------------------------------------------------
