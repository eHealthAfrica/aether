# Copyright (C) 2018 by eHealth Africa : http://www.eHealthAfrica.org
#
# See the NOTICE file distributed with this work for additional information
# regarding copyright ownership.
#
# Licensed under the Apache License, Version 2.0 (the "License");
# you may not use this file except in compliance with
# the License.  You may obtain a copy of the License at
#
#   http://www.apache.org/licenses/LICENSE-2.0
#
# Unless required by applicable law or agreed to in writing,
# software distributed under the License is distributed on an
# "AS IS" BASIS, WITHOUT WARRANTIES OR CONDITIONS OF ANY
# KIND, either express or implied.  See the License for the
# specific language governing permissions and limitations
# under the License.

import os
import requests

from django.utils.translation import ugettext as _

from . import errors
from ..conf.settings import logger


def get_kernel_server_url():
    if bool(os.environ.get('TESTING')):
        return os.environ.get('AETHER_KERNEL_URL_TEST')
    else:
        return os.environ.get('AETHER_KERNEL_URL')


def get_kernel_server_token():
    return os.environ.get('AETHER_KERNEL_TOKEN')


def get_auth_header():
    '''
    Returns the Authorization Header if connection to Aether Kernel is possible
    '''

    if test_connection():
        return {'Authorization': f'Token {get_kernel_server_token()}'}
    return None


def test_connection():
    '''
    Checks possible connection with Aether Kernel
    '''

    url = get_kernel_server_url()
    token = get_kernel_server_token()

    if url and token:
        try:
            # check that the server is up
            h = requests.head(url)
            assert h.status_code == 403  # expected response 403 Forbidden
            logger.info(_('Aether Kernel server ({}) is up and responding!').format(url))

            try:
                # check that the token is valid
                g = requests.get(url, headers={'Authorization': f'Token {token}'})
                assert g.status_code == 200, g.content
                logger.info('Aether Kernel token is valid!')

                return True  # it's possible to connect with kernel :D

            except Exception:
                logger.warning(
                    _('Aether Kernel token is not valid for Aether Kernel server ({}).')
                    .format(url))
        except Exception:
            logger.warning(
                _('Aether Kernel server ({}) is not available.')
                .format(url))
    else:
        logger.warning(_('Aether Kernel server and/or token are not set.'))

    return False  # it's not possible to connect with kernel :(


def check_connection():
    '''
    Check if the connection with Kernel server is possible
    '''

    if not test_connection():
        return _('Always Look on the Bright Side of Life!!!')
    return _('Brought to you by eHealth Africa - good tech for hard places')


def get_mappings_url(mapping_id=''):
    '''
    Returns Aether Kernel url for the given mapping
    '''
    return __get_type_url('mappings', mapping_id)


def get_submissions_url(submission_id=None):
    '''
    Returns Aether Kernel url for submissions
    '''
    return __get_type_url('submissions', submission_id)


def get_attachments_url(attachment_id=None):
    '''
    Returns Aether Kernel url for submission attachments
    '''
    return __get_type_url('attachments', attachment_id)


def __get_type_url(model_type, id=None):
    '''
    Returns Aether Kernel url for type "XXX"
    '''
    if not id:
        return '{kernel_url}/{type}/'.format(
            kernel_url=get_kernel_server_url(),
            type=model_type,
        )
    else:
        return '{kernel_url}/{type}/{id}/'.format(
            kernel_url=get_kernel_server_url(),
            type=model_type,
            id=id,
        )


def get_all_docs(url):
    '''
    Returns all documents linked to an url, even with pagination
    '''
    def get_data(url):
        resp = requests.get(url, headers=get_auth_header())
        resp.raise_for_status()
        return resp.json()

    data = {'next': url}
    results = []
    while data.get('next'):
        data = get_data(data['next'])
        results += data['results']

    return results


def submit_to_kernel(submission, submission_fk, submission_id=None):
    '''
    Push the submission to Aether Kernel
    '''
<<<<<<< HEAD

    if submission is None:
        raise errors.SubmissionError('Cannot push submission without content!')

    if submission_fk is None:
        raise errors.SubmissionError('Cannot push submission without mapping!')
=======
    if mapping_id is None:
        raise errors.SubmissionError(_('Cannot make submission without mapping!'))

    if submission is None:
        raise errors.SubmissionError(_('Cannot make submission without content!'))
>>>>>>> a2e019b1

    if submission_id:
        # update existing doc
        method = requests.put
        url = get_submissions_url(submission_id)
    else:
        # create new doc
        method = requests.post
        url = get_submissions_url()

    logger.debug(f'{method} to {url}')
    return method(
        url,
        json={
            'payload': submission,
            'mapping': submission_fk,
        },
        headers=get_auth_header(),
    )<|MERGE_RESOLUTION|>--- conflicted
+++ resolved
@@ -153,20 +153,12 @@
     '''
     Push the submission to Aether Kernel
     '''
-<<<<<<< HEAD
-
-    if submission is None:
-        raise errors.SubmissionError('Cannot push submission without content!')
-
-    if submission_fk is None:
-        raise errors.SubmissionError('Cannot push submission without mapping!')
-=======
-    if mapping_id is None:
-        raise errors.SubmissionError(_('Cannot make submission without mapping!'))
 
     if submission is None:
         raise errors.SubmissionError(_('Cannot make submission without content!'))
->>>>>>> a2e019b1
+
+    if submission_fk is None:
+        raise errors.SubmissionError(_('Cannot make submission without mapping!'))
 
     if submission_id:
         # update existing doc
