# Copyright (C) 2018 by eHealth Africa : http://www.eHealthAfrica.org
#
# See the NOTICE file distributed with this work for additional information
# regarding copyright ownership.
#
# Licensed under the Apache License, Version 2.0 (the "License");
# you may not use this file except in compliance with
# the License.  You may obtain a copy of the License at
#
#   http://www.apache.org/licenses/LICENSE-2.0
#
# Unless required by applicable law or agreed to in writing,
# software distributed under the License is distributed on an
# "AS IS" BASIS, WITHOUT WARRANTIES OR CONDITIONS OF ANY
# KIND, either express or implied.  See the License for the
# specific language governing permissions and limitations
# under the License.

import mock

from django.test import TestCase

from .. import utils


class UtilsTests(TestCase):

    def test_json_prettified_simple(self):
        data = {}
        expected = '<pre><span></span><span class="p">{}</span>\n</pre>'

        pretty = str(utils.json_prettified(data))
        self.assertIn(expected, pretty)

    # check that the custom request method tries to execute at least three
    # times before failing
    def test__request__once(self):
        with mock.patch('aether.common.utils.requests.request',
                        return_value='ok') as mock_req_args:
            resp_args = utils.request('no matter what')
            self.assertEqual(resp_args, 'ok')
            mock_req_args.assert_called_once_with('no matter what')

        with mock.patch('aether.common.utils.requests.request',
                        return_value='ok') as mock_req_kwargs:
            resp_kwargs = utils.request(url='localhost', method='get')
            self.assertEqual(resp_kwargs, 'ok')
            mock_req_kwargs.assert_called_once_with(url='localhost', method='get')

    def test__request__twice(self):
        with mock.patch('aether.common.utils.requests.request',
                        side_effect=[Exception, 'ok']) as mock_req:
            response = utils.request(url='trying twice')
            self.assertEqual(response, 'ok')
            self.assertEqual(mock_req.call_count, 2)
            mock_req.assert_has_calls([
                mock.call(url='trying twice'),
                mock.call(url='trying twice'),
            ])

    def test__request__3_times(self):
        with mock.patch('aether.common.utils.requests.request',
                        side_effect=[Exception, Exception, 'ok']) as mock_req:
            response = utils.request(url='trying three times')
            self.assertEqual(response, 'ok')
            self.assertEqual(mock_req.call_count, 3)
            mock_req.assert_has_calls([
                mock.call(url='trying three times'),
                mock.call(url='trying three times'),
                mock.call(url='trying three times'),
            ])

    def test__request__3_times__raises(self):
        with mock.patch('aether.common.utils.requests.request',
                        side_effect=[Exception('1'), Exception('2'), Exception('3'), 'ok']) as mock_req:
            with self.assertRaises(Exception) as e:
                response = utils.request(url='raises exception')
                self.assertIsNone(response)
                self.assertIsNotNone(e)
                self.assertEqual(str(e), '3')

            self.assertEqual(mock_req.call_count, 3)

    def test_get_all_docs(self):
        class MockResponse:
            def __init__(self, json_data):
                self.json_data = json_data

            def json(self):
                return self.json_data

            def raise_for_status(self):
                pass

        def my_side_effect(*args, **kwargs):
            self.assertEqual(kwargs['method'], 'get')
            if kwargs['url'] == 'http://first':
                return MockResponse(json_data={'results': [2], 'next': 'http://next'})
            else:
                return MockResponse(json_data={'results': [1], 'next': None})

        with mock.patch('aether.common.utils.request', side_effect=my_side_effect) as mock_get:
            iterable = utils.get_all_docs('http://first', headers={})

            self.assertEqual(next(iterable), 2)
            self.assertEqual(next(iterable), 1)
<<<<<<< HEAD
            self.assertRaises(
                StopIteration,
                next,
                iterable,
            )
=======
            self.assertRaises(StopIteration, next, iterable)
>>>>>>> e7626727

            mock_get.assert_has_calls([
                mock.call(
                    method='get',
                    url='http://first',
                    headers={},
                ),
                mock.call(
                    method='get',
                    url='http://next',
                    headers={},
                ),
            ])<|MERGE_RESOLUTION|>--- conflicted
+++ resolved
@@ -104,15 +104,7 @@
 
             self.assertEqual(next(iterable), 2)
             self.assertEqual(next(iterable), 1)
-<<<<<<< HEAD
-            self.assertRaises(
-                StopIteration,
-                next,
-                iterable,
-            )
-=======
             self.assertRaises(StopIteration, next, iterable)
->>>>>>> e7626727
 
             mock_get.assert_has_calls([
                 mock.call(
