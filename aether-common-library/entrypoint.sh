--- conflicted
+++ resolved
@@ -80,12 +80,8 @@
         test_flake8
     ;;
 
-<<<<<<< HEAD
-    test_py | test_coverage)
-=======
     test_py | test_coverage )
         export TESTING=true
->>>>>>> 070519f1
         test_coverage "${@:2}"
     ;;
 
