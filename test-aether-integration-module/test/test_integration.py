--- conflicted
+++ resolved
@@ -46,18 +46,11 @@
 
 
 def test_5_check_producer_topics(producer_topics):
-<<<<<<< HEAD
     assert(KAFKA_SEED_TYPE in producer_topics.keys())
     assert(int(producer_topics[KAFKA_SEED_TYPE]['count']) is SEED_ENTITIES)
-=======
-    kafka_seed = [k for k in producer_topics if SEED_TYPE in k][0]
-    assert(kafka_seed in producer_topics.keys())
-    assert(int(producer_topics[kafka_seed]['count']) is SEED_ENTITIES)
->>>>>>> cb233401
 
 
 def test_6_check_stream_entities(read_people, entities, producer_topics):
-    kafka_seed = [k for k in producer_topics if SEED_TYPE in k][0]
     kernel_messages = [msg.payload.get('id') for msg in entities.get(SEED_TYPE)]
     kafka_messages = [msg['id'] for msg in read_people]
     failed = []
@@ -66,7 +59,6 @@
             failed.append(_id)
     assert(len(failed) == 0)
     assert(len(kernel_messages) == len(kafka_messages))
-<<<<<<< HEAD
     assert(producer_topic_count(KAFKA_SEED_TYPE) == len(kafka_messages))
 
 
@@ -83,25 +75,21 @@
     sleep(.5)
     for x in range(120):
         op = topic_status(KAFKA_SEED_TYPE)['operating_status']
-=======
-    assert(producer_topic_count(kafka_seed) == len(kafka_messages))
 
 
 def test_7_control_topic(producer_topics):
-    kafka_seed = [k for k in producer_topics if SEED_TYPE in k][0]
-    producer_control_topic(kafka_seed, 'pause')
+    producer_control_topic(KAFKA_SEED_TYPE, 'pause')
     sleep(.5)
-    op = topic_status(kafka_seed)['operating_status']
+    op = topic_status(KAFKA_SEED_TYPE)['operating_status']
     assert(op == 'TopicStatus.PAUSED')
-    producer_control_topic(kafka_seed, 'resume')
+    producer_control_topic(KAFKA_SEED_TYPE, 'resume')
     sleep(.5)
-    op = topic_status(kafka_seed)['operating_status']
+    op = topic_status(KAFKA_SEED_TYPE)['operating_status']
     assert(op == 'TopicStatus.NORMAL')
-    producer_control_topic(kafka_seed, 'rebuild')
+    producer_control_topic(KAFKA_SEED_TYPE, 'rebuild')
     sleep(.5)
     for x in range(120):
-        op = topic_status(kafka_seed)['operating_status']
->>>>>>> cb233401
+        op = topic_status(KAFKA_SEED_TYPE)['operating_status']
         if op != 'TopicStatus.REBUILDING':
             return
         sleep(1)
