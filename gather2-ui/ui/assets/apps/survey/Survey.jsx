--- conflicted
+++ resolved
@@ -24,16 +24,11 @@
       <div data-qa={`survey-item-${survey.id}`} className='survey-view'>
         <div className='survey-header'>
           <h2>{survey.name}</h2>
-<<<<<<< HEAD
-          <a href={`/surveys/edit/${survey.id}`} role='button' className='btn btn-primary btn-icon'>
-            <i className='fa fa-pencil invert mr-3' />
-=======
           <a
             href={`/surveys/edit/${survey.id}`}
             role='button'
             className='btn btn-primary btn-icon'>
-            <i className='fa fa-pencil mr-1' />
->>>>>>> 2943fff6
+            <i className='fa fa-pencil invert mr-3' />
             <FormattedMessage
               id='survey.view.action.edit'
               defaultMessage='Edit survey' />
