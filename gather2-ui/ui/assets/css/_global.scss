--- conflicted
+++ resolved
@@ -210,7 +210,6 @@
   font-size: $font-size-standard;
 }
 
-<<<<<<< HEAD
 .page-title {
   font: $font-size-s $nav-font-family;
   font-weight: 700;
@@ -247,19 +246,6 @@
   }
 }
 
-@media screen and (max-width: 576px) {
-
-  .actions {
-
-    &>div:last-child {
-      width: 100%;
-
-      button {
-        width: 100%;
-      }
-    }
-  }
-=======
 pre {
   background-color: $black;
   font-family: monospace;
@@ -270,5 +256,18 @@
   overflow: auto;
   white-space: pre;
   padding: .5rem;
->>>>>>> 2943fff6
-}+}
+
+@media screen and (max-width: 576px) {
+
+  .actions {
+
+    &>div:last-child {
+      width: 100%;
+
+      button {
+        width: 100%;
+      }
+    }
+  }
+}
