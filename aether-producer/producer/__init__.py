--- conflicted
+++ resolved
@@ -496,19 +496,12 @@
         self.logger.debug(f'Trying to create topic {self.topic_name}')
         kadmin = self.context.kafka_admin_client
         topic_config = self.context.settings.get('kafka_settings', {}).get('default.topic.config')
-<<<<<<< HEAD
-        topic = NewTopic(
-            self.topic_name,
-            num_partitions=1,
-            replication_factor=1,
-=======
         partitions = int(self.context.settings.get('kafka_default_topic_partitions', 1))
         replicas = int(self.context.settings.get('kafka_default_topic_replicas', 1))
         topic = NewTopic(
             self.topic_name,
             num_partitions=partitions,
             replication_factor=replicas,
->>>>>>> 413e0c4b
             config=topic_config
         )
         fs = kadmin.create_topics([topic])
