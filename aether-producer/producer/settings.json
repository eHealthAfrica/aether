--- conflicted
+++ resolved
@@ -16,11 +16,8 @@
   "kernel_admin_password": "",
   "kafka_failure_wait_time": 10,
   "kafka_url": "kafka:29092",
-<<<<<<< HEAD
-=======
   "kafka_default_topic_partitions": 1,
   "kafka_default_topic_replicas": 3,
->>>>>>> 413e0c4b
   "kafka_settings": {
     "default.topic.config": {
       "retention.ms": -1
