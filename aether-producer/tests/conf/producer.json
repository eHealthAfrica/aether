{
  "start_delay": 5,
  "sleep_time": 10,
  "log_level": "ERROR",
  "window_size_sec": 2,
  "postgres_pull_limit": 250,
  "postgres_host": "db-test",
  "postgres_port": 5432,
  "postgres_dbname": "kernel-test",
  "postgres_user": "readonlyuser",
  "postgres_password": "",
  "offset_db_pool_size": 1,
  "kernel_db_pool_size": 1,
  "kernel_url": "http://kernel-test:9100",
  "kernel_admin_username": "admin",
  "kernel_admin_password": "",
  "kafka_failure_wait_time": 4,
  "kafka_url": "kafka-test:29092",
<<<<<<< HEAD
=======
  "kafka_default_topic_partitions": 1,
  "kafka_default_topic_replicas": 1,
>>>>>>> 413e0c4b
  "kafka_settings": {
    "default.topic.config": {
      "retention.ms": -1
    }
  },
  "server_port": 9005,
  "server_ip": "",
  "flask_settings": {
    "max_connections": 3,
    "pretty_json_status": true
  },
  "topic_settings": {
    "name_modifier": "%s"
  }
}<|MERGE_RESOLUTION|>--- conflicted
+++ resolved
@@ -16,11 +16,8 @@
   "kernel_admin_password": "",
   "kafka_failure_wait_time": 4,
   "kafka_url": "kafka-test:29092",
-<<<<<<< HEAD
-=======
   "kafka_default_topic_partitions": 1,
   "kafka_default_topic_replicas": 1,
->>>>>>> 413e0c4b
   "kafka_settings": {
     "default.topic.config": {
       "retention.ms": -1
