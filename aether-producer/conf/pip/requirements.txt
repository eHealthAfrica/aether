--- conflicted
+++ resolved
@@ -11,9 +11,11 @@
 #                                                                              #
 ################################################################################
 
-aether.client>=0.11.0
-bravado==10.2.0
-bravado-core==5.0.7
+aether.client==0.11.0
+atomicwrites==1.2.1
+attrs==18.2.0
+bravado==10.2.1
+bravado-core==5.10.0
 certifi==2018.10.15
 chardet==3.0.4
 Click==7.0
@@ -26,31 +28,26 @@
 Jinja2==2.10
 jsonref==0.2
 jsonschema==2.6.0
-MarkupSafe==1.0
+MarkupSafe==1.1.0
 monotonic==1.5
 more-itertools==4.3.0
 msgpack-python==0.5.6
-pluggy==0.7.1
+pluggy==0.8.0
 psycogreen==1.0
-psycopg2-binary==2.7.5
-<<<<<<< HEAD
-py==1.6.0
-pytest==3.8.1
-python-dateutil==2.7.3
-pytz==2018.5
-=======
+psycopg2-binary==2.7.6.1
+py==1.7.0
+pytest==4.0.1
 python-dateutil==2.7.5
 pytz==2018.7
->>>>>>> 1919f682
 PyYAML==3.13
-requests==2.20.0
+requests==2.20.1
 rfc3987==1.3.8
 simplejson==3.16.0
 six==1.11.0
 spavro==1.1.20
-SQLAlchemy==1.2.12
+SQLAlchemy==1.2.14
 strict-rfc3339==0.7
 swagger-spec-validator==2.4.1
-urllib3==1.24
+urllib3==1.24.1
 webcolors==1.8.1
 Werkzeug==0.14.1