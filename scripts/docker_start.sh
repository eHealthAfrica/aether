#!/usr/bin/env bash
#
# Copyright (C) 2018 by eHealth Africa : http://www.eHealthAfrica.org
#
# See the NOTICE file distributed with this work for additional information
# regarding copyright ownership.
#
# Licensed under the Apache License, Version 2.0 (the "License");
# you may not use this file except in compliance with
# the License.  You may obtain a copy of the License at
#
#   http://www.apache.org/licenses/LICENSE-2.0
#
# Unless required by applicable law or agreed to in writing,
# software distributed under the License is distributed on an
# "AS IS" BASIS, WITHOUT WARRANTIES OR CONDITIONS OF ANY
# KIND, either express or implied.  See the License for the
# specific language governing permissions and limitations
# under the License.
#
set -Eeuo pipefail

function show_help {
    echo """
    start the indicated container with the necessary dependencies

    ./scripts/docker_start.sh [options] <name>

    options:

    --build | -b   kill and build all containers before start
    --clean | -c   stop and remove all running containers and volumes before start
    --force | -f   ensure that the container will be restarted if needed
    --kill  | -k   kill all running containers before start

    --help  | -h   shows this message

    <name>
        Expected values: kernel, odk, ui, couchdb-sync or sync (alias of couchdb-sync).
        Any other value will start all containers.

    """
}

function start_container {
    if [[ $force = "yes" ]]; then
        docker-compose kill $1
    fi
    docker-compose up --no-deps -d $1
    sleep 2
    docker-compose logs --tail 20 $1
}

# default values
app=
build=no
clean=no
force=no
kill=no

while [[ $# -gt 0 ]]
do
    case "$1" in
        -h|--help)
            # shows help
            show_help
            exit 0
        ;;

        -k|--kill)
            # stop all containers
            kill=yes

            shift # past argument
        ;;

        -b|--build)
            # build all containers
            build=yes

            shift # past argument
        ;;

        -c|--clean)
            # clean all containers
            kill=yes
            clean=yes

            shift # past argument
        ;;

        -f|--force)
            # force restart container
            force=yes

            shift # past argument
        ;;

        *)
            # otherwise is the container name
            app="$1"

            shift # past argument
        ;;
    esac
done

case $app in
    kernel)
        PRE_CONTAINERS=(db minio)
        SETUP_CONTAINERS=(kernel)
        POST_CONTAINERS=(nginx)
    ;;

    odk)
        PRE_CONTAINERS=(db minio)
        SETUP_CONTAINERS=(kernel odk)
        POST_CONTAINERS=(nginx)
    ;;

    ui)
        PRE_CONTAINERS=(ui-assets db minio)
        SETUP_CONTAINERS=(kernel ui)
        POST_CONTAINERS=(nginx)
    ;;

    sync|couchdb-sync)
        app=couchdb-sync

        PRE_CONTAINERS=(db couchdb redis minio)
        SETUP_CONTAINERS=(kernel couchdb-sync)
        POST_CONTAINERS=(couchdb-sync-rq nginx)
    ;;

    *)
        app=

        PRE_CONTAINERS=(ui-assets db couchdb redis minio)
        SETUP_CONTAINERS=(kernel odk ui couchdb-sync)
        POST_CONTAINERS=(couchdb-sync-rq nginx)
    ;;
esac


echo ""
docker-compose ps
echo "----------------------------------------------------------------------"
echo ""


if [[ $kill = "yes" ]]
then
    echo "----------------------------------------------------------------------"
    echo "---- Killing containers                                           ----"
    echo "----------------------------------------------------------------------"

    ./scripts/kill_all.sh
    echo ""
fi

if [[ $clean = "yes" ]]
then
    echo "----------------------------------------------------------------------"
    echo "---- Cleaning containers and volumes                              ----"
    echo "----------------------------------------------------------------------"

    ./scripts/clean_all.sh
    echo ""
fi

if [[ $build = "yes" ]]
then
    echo "----------------------------------------------------------------------"
    echo "---- Building containers                                          ----"
    echo "----------------------------------------------------------------------"

    ./scripts/build_all_containers.sh
    echo ""
fi

./scripts/build_docker_assets.sh


echo "----------------------------------------------------------------------"
echo "---- Starting containers                                          ----"
echo "----------------------------------------------------------------------"

<<<<<<< HEAD
case $app in
    kernel)
        PRE_CONTAINERS=(db)
        SETUP_CONTAINERS=(kernel)
    ;;

    odk)
        PRE_CONTAINERS=(db)
        SETUP_CONTAINERS=(kernel odk)
    ;;

    ui)
        PRE_CONTAINERS=(ui-assets db)
        SETUP_CONTAINERS=(kernel ui)
    ;;

    sync|couchdb-sync)
        app=couchdb-sync

        PRE_CONTAINERS=(db couchdb redis)
        SETUP_CONTAINERS=(kernel couchdb-sync)
        POST_CONTAINERS=(couchdb-sync-rq)
    ;;

    *)
        app=

        PRE_CONTAINERS=(ui-assets db couchdb redis)
        SETUP_CONTAINERS=(kernel odk ui couchdb-sync)
        POST_CONTAINERS=(couchdb-sync-rq)
    ;;
esac

start_container () {
    if [[ $force = "yes" ]]; then
        docker-compose kill $1
    fi
    docker-compose up --no-deps -d $1
    sleep 2
    docker-compose logs --tail 20 $1
}

=======
>>>>>>> ce37e69c
for container in "${PRE_CONTAINERS[@]}"
do
    start_container $container
done

for container in "${SETUP_CONTAINERS[@]}"
do
    docker-compose run $container setup
    start_container $container
done

for container in "${POST_CONTAINERS[@]}"
do
    start_container $container
done

echo ""
docker-compose ps
echo "----------------------------------------------------------------------"
echo ""
docker ps
echo "----------------------------------------------------------------------"
echo ""

docker-compose up $app<|MERGE_RESOLUTION|>--- conflicted
+++ resolved
@@ -185,51 +185,6 @@
 echo "---- Starting containers                                          ----"
 echo "----------------------------------------------------------------------"
 
-<<<<<<< HEAD
-case $app in
-    kernel)
-        PRE_CONTAINERS=(db)
-        SETUP_CONTAINERS=(kernel)
-    ;;
-
-    odk)
-        PRE_CONTAINERS=(db)
-        SETUP_CONTAINERS=(kernel odk)
-    ;;
-
-    ui)
-        PRE_CONTAINERS=(ui-assets db)
-        SETUP_CONTAINERS=(kernel ui)
-    ;;
-
-    sync|couchdb-sync)
-        app=couchdb-sync
-
-        PRE_CONTAINERS=(db couchdb redis)
-        SETUP_CONTAINERS=(kernel couchdb-sync)
-        POST_CONTAINERS=(couchdb-sync-rq)
-    ;;
-
-    *)
-        app=
-
-        PRE_CONTAINERS=(ui-assets db couchdb redis)
-        SETUP_CONTAINERS=(kernel odk ui couchdb-sync)
-        POST_CONTAINERS=(couchdb-sync-rq)
-    ;;
-esac
-
-start_container () {
-    if [[ $force = "yes" ]]; then
-        docker-compose kill $1
-    fi
-    docker-compose up --no-deps -d $1
-    sleep 2
-    docker-compose logs --tail 20 $1
-}
-
-=======
->>>>>>> ce37e69c
 for container in "${PRE_CONTAINERS[@]}"
 do
     start_container $container
