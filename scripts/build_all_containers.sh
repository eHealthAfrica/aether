#!/usr/bin/env bash
#
# Copyright (C) 2019 by eHealth Africa : http://www.eHealthAfrica.org
#
# See the NOTICE file distributed with this work for additional information
# regarding copyright ownership.
#
# Licensed under the Apache License, Version 2.0 (the "License");
# you may not use this file except in compliance with
# the License.  You may obtain a copy of the License at
#
#   http://www.apache.org/licenses/LICENSE-2.0
#
# Unless required by applicable law or agreed to in writing,
# software distributed under the License is distributed on an
# "AS IS" BASIS, WITHOUT WARRANTIES OR CONDITIONS OF ANY
# KIND, either express or implied.  See the License for the
# specific language governing permissions and limitations
# under the License.
#

set -Eeuo pipefail

source .env
source ./scripts/_lib.sh

<<<<<<< HEAD
containers=( kernel odk ui producer integration-test )
=======
containers=( kernel exm odk ui producer integration-test )
>>>>>>> a840444b

create_credentials
create_docker_assets
build_client
build_ui_assets

for container in "${containers[@]}"
do
    build_container $container
done

create_readonly_user \
    "$KERNEL_READONLY_DB_USERNAME" \
    "$KERNEL_READONLY_DB_PASSWORD"<|MERGE_RESOLUTION|>--- conflicted
+++ resolved
@@ -24,11 +24,7 @@
 source .env
 source ./scripts/_lib.sh
 
-<<<<<<< HEAD
-containers=( kernel odk ui producer integration-test )
-=======
 containers=( kernel exm odk ui producer integration-test )
->>>>>>> a840444b
 
 create_credentials
 create_docker_assets
