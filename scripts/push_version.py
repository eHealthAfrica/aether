#!/usr/bin/env python
#
# Copyright (C) 2019 by eHealth Africa : http://www.eHealthAfrica.org
#
# See the NOTICE file distributed with this work for additional information
# regarding copyright ownership.
#
# Licensed under the Apache License, Version 2.0 (the "License");
# you may not use this file except in compliance with
# the License.  You may obtain a copy of the License at
#
#   http://www.apache.org/licenses/LICENSE-2.0
#
# Unless required by applicable law or agreed to in writing,
# software distributed under the License is distributed on an
# "AS IS" BASIS, WITHOUT WARRANTIES OR CONDITIONS OF ANY
# KIND, either express or implied.  See the License for the
# specific language governing permissions and limitations
# under the License.
#

import argparse
import os
import sys

from google.cloud import exceptions
from google.cloud import storage

parser = argparse.ArgumentParser()
parser.add_argument('--projects', required=True)
parser.add_argument('--version', required=True)


def get_required(name):
    try:
        return os.environ[name]
    except KeyError as key:
        raise RuntimeError(f'Missing {key} environment variable!')


def setup():
    client = storage.Client()
    client.from_service_account_json(GCS_CREDS)
    bucket = client.get_bucket(GCS_BUCKET)
    if not bucket.exists():
        raise RuntimeError(f'Bucket: {GCS_BUCKET} does not exist or is not accessible.')
    return bucket


def push_release(version, projects):
    bucket = setup()
    for project in projects:
<<<<<<< HEAD
=======
        print(f'Pushing new version "{version}" for project "{project}"...')
>>>>>>> 612a376b
        try:
            blob = bucket.blob(f'{project}/version')
            blob.upload_from_string(version, content_type='text/plain')
        except exceptions.GoogleCloudError as err:
            raise RuntimeError(err)


if __name__ == '__main__':
    try:
        GCS_BUCKET = get_required('RELEASE_BUCKET')
        GCS_CREDS = get_required('GOOGLE_APPLICATION_CREDENTIALS')

        args = parser.parse_args()
        projects = args.projects.split(',')
        version = args.version

        push_release(version, projects)
    except Exception as e:
        print(str(e), flush=True)
        sys.exit(1)<|MERGE_RESOLUTION|>--- conflicted
+++ resolved
@@ -50,10 +50,7 @@
 def push_release(version, projects):
     bucket = setup()
     for project in projects:
-<<<<<<< HEAD
-=======
         print(f'Pushing new version "{version}" for project "{project}"...')
->>>>>>> 612a376b
         try:
             blob = bucket.blob(f'{project}/version')
             blob.upload_from_string(version, content_type='text/plain')
