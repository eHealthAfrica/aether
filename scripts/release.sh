--- conflicted
+++ resolved
@@ -20,42 +20,17 @@
 #
 set -Eeuo pipefail
 
-<<<<<<< HEAD
-=======
-# Try to create the common aether network if it doesn't exist.
-{
-    docker network create aether_internal
-} || { 
-    echo "aether_internal is ready."
-}
-
-# Build dependencies
-./scripts/build_aether_utils_and_distribute.sh
-./scripts/build_common_and_distribute.sh
-
-# Prepare Aether UI assets
-docker-compose build ui-assets
-docker-compose run   ui-assets build
-
-# Build docker images
-IMAGE_REPO='ehealthafrica'
-CORE_APPS=( kernel odk couchdb-sync ui )
-CORE_COMPOSE='docker-compose.yml'
-CONNECT_APPS=( producer )
-CONNECT_COMPOSE='docker-compose-connect.yml'
-VERSION=`cat VERSION`
->>>>>>> 03a928bc
-
 release_app () {
     APP_NAME=$1
     COMPOSE_PATH=$2
     AETHER_APP="aether-${1}"
+    echo "version: $VERSION"
 
-    echo "version: $VERSION"
     echo "Building Docker image ${IMAGE_REPO}/${AETHER_APP}:${VERSION}"
     docker-compose -f $COMPOSE_PATH build \
         --build-arg GIT_REVISION=$TRAVIS_COMMIT \
-        --build-arg VERSION=$VERSION $APP_NAME
+        --build-arg VERSION=$VERSION \
+        $APP_NAME
 
     docker tag ${AETHER_APP} "${IMAGE_REPO}/${AETHER_APP}:${VERSION}"
     docker tag ${AETHER_APP} "${IMAGE_REPO}/${AETHER_APP}:latest"
@@ -64,7 +39,6 @@
     docker push "${IMAGE_REPO}/${AETHER_APP}:${VERSION}"
     docker push "${IMAGE_REPO}/${AETHER_APP}:latest"
 }
-
 
 # Try to create the common aether network if it doesn't exist.
 docker network create aether_internal 2>/dev/null || true
