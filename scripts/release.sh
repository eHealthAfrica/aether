#!/usr/bin/env bash
#
# Copyright (C) 2019 by eHealth Africa : http://www.eHealthAfrica.org
#
# See the NOTICE file distributed with this work for additional information
# regarding copyright ownership.
#
# Licensed under the Apache License, Version 2.0 (the "License");
# you may not use this file except in compliance with
# the License.  You may obtain a copy of the License at
#
#   http://www.apache.org/licenses/LICENSE-2.0
#
# Unless required by applicable law or agreed to in writing,
# software distributed under the License is distributed on an
# "AS IS" BASIS, WITHOUT WARRANTIES OR CONDITIONS OF ANY
# KIND, either express or implied.  See the License for the
# specific language governing permissions and limitations
# under the License.
#

set -Eo pipefail

function prepare_dependencies {
    # required to execute the docker commands
    export DB_VOLUME=aether_release_db
    export NETWORK_NAME=aether_release_net
    export NETWORK_DOMAIN=aether.release.net
    export NETWORK_NGINX_IP=127.0.0.1

    docker network create ${NETWORK_NAME} || true
    docker volume  create ${DB_VOLUME}    || true

    build_app ui-assets
    docker-compose run --rm ui-assets build

    ./scripts/build_client_and_distribute.sh
}

function build_app {
    APP_NAME=$1
    DC="docker-compose -f docker-compose.yml -f docker-compose-connect.yml -f docker-compose-test.yml"

    echo "Building Docker container $APP_NAME"
    $DC build \
        --no-cache --force-rm --pull \
        --build-arg GIT_REVISION=$TRAVIS_COMMIT \
        --build-arg VERSION=$VERSION \
        $APP_NAME
    echo "${LINE}"
}

function release_app {
    APP_NAME=$1
    APP_TAG=$2
    AETHER_APP="aether-${APP_NAME}"

    echo "Pushing Docker image ${IMAGE_REPO}/${AETHER_APP}:${APP_TAG}"
    docker tag ${AETHER_APP} "${IMAGE_REPO}/${AETHER_APP}:${APP_TAG}"
    docker push "${IMAGE_REPO}/${AETHER_APP}:${APP_TAG}"
    echo "${LINE}"
}

function release_process {
    # Login in dockerhub with write permissions (repos are public)
    docker login -u $DOCKER_HUB_USER -p $DOCKER_HUB_PASSWORD

<<<<<<< HEAD
    IMAGE_REPO='ehealthafrica'
=======
    IMAGE_REPO="ehealthafrica"
>>>>>>> a840444b
    RELEASE_APPS=( kernel exm odk ui producer integration-test )

    echo "${LINE}"
    echo "Release version:   $VERSION"
    echo "Release revision:  $TRAVIS_COMMIT"
    echo "Images repository: $IMAGE_REPO"
    echo "Images:            ${RELEASE_APPS[@]}"
    echo "${LINE}"

    prepare_dependencies

    for APP in "${RELEASE_APPS[@]}"; do
        build_app $APP
        release_app $APP $VERSION
    done
}

# Usage: increment_version <version> [<position>]
function increment_version {
    local v=$1
    if [ -z $2 ]; then
        local rgx='^((?:[0-9]+\.)*)([0-9]+)($)'
    else
        local rgx='^((?:[0-9]+\.){'$(($2-1))'})([0-9]+)(\.|$)'
        for (( p=`grep -o "\."<<<".$v"|wc -l`; p<$2; p++)); do
            v+=.0;
        done;
    fi
    val=`echo -e "$v" | perl -pe 's/^.*'$rgx'.*$/$2/'`
    TAG_INCREASED_VERSION=$(echo "$v" | perl -pe s/$rgx.*$'/${1}'`printf %0${#val}s $(($val+1))`/)
}

function version_compare {
    if [[ $1 == $2 ]]; then
        # version on file and (branch | tag) versions are equal
        return 0
    fi

    local IFS=.
    local i ver1=($1) ver2=($2)

    # fill empty fields in ver1 with zeros
    for ((i=${#ver1[@]}; i<${#ver2[@]}; i++))
    do
        ver1[i]=0
    done

    for ((i=0; i<${#ver1[@]}; i++))
    do
        if [[ -z ${ver2[i]} ]]
        then
            # fill empty fields in ver2 with zeros
            ver2[i]=0
        fi
        if ((10#${ver1[i]} > 10#${ver2[i]}))
        then
            # version on file is greater than (branch | tag) version
            return 1
        fi
        if ((10#${ver1[i]} < 10#${ver2[i]}))
        then
            # version on file is less than (branch | tag) version
            return 2
        fi
    done

    return 0
}

function git_branch_commit_and_release {
    # Evaluates the VERSION file, increases the version value if its a tag and commit changes to base branch
    # Expected Args:
    ## <VERSION_ON_FILE> <VERSION_FROM_BRANCH/TAG> <BRANCH_TYPE> <IS_RC>
    ### VERSION_ON_FILE : The version value read from the VERSION file
    ### VERSION_FROM_BRANCH/TAG : version value retrieved from the branch name (TRAVIS_TAG / TRAVIS_BRANCH)
    ### BRANCH_TYPE : branch type (options: "branch", "tag")
    ### IS_RC: (optional) if a release candidate should be released (options : "rc")

    local BRANCH_OR_TAG_VALUE=$2
    local REMOTE=origin COMMIT_BRANCH=$TRAVIS_BRANCH
    if [[ $GITHUB_TOKEN ]]; then
        REMOTE=https://$GITHUB_TOKEN@github.com/$TRAVIS_REPO_SLUG
    else
        echo "Missing environment variable GITHUB_TOKEN=[GitHub Personal Access Token]"
        exit 1
    fi

    if [[ $3 = "branch" ]]; then
        for (( p=`grep -o "\."<<<".$BRANCH_OR_TAG_VALUE"|wc -l`; p<3; p++)); do
            BRANCH_OR_TAG_VALUE+=.0;
        done;

        version_compare $1 $BRANCH_OR_TAG_VALUE
        COMPARE=$?
        if [[ ${COMPARE} = 1 ]]; then
            echo "VERSION value" $1 "is greater than" $3 "version" $2
            BRANCH_OR_TAG_VALUE=$1
        fi

        if [[ -z $VERSION ]]; then
            echo "No VERSION file found, creating one and setting value to ${BRANCH_OR_TAG_VALUE}"
            VERSION=$BRANCH_OR_TAG_VALUE

            git checkout $TRAVIS_BRANCH
            echo ${BRANCH_OR_TAG_VALUE} > VERSION
            git add VERSION
            # make Travis CI skip this build
            COMMIT_MESSAGE="chore: Create VERSION file ${BRANCH_OR_TAG_VALUE} [ci skip]"
            git commit -m "${COMMIT_MESSAGE}"
            if ! git push --quiet --follow-tags ${REMOTE} ${COMMIT_BRANCH} > /dev/null 2>&1; then
                echo "Failed to push git changes to" $TRAVIS_BRANCH
                exit 1
            fi
        fi

    elif [[ $3 = "tag" ]]; then
        major=0
        minor=0
        # break down the version number into it's components
        regex="([0-9]+).([0-9]+).([0-9]+)"
        if [[ $BRANCH_OR_TAG_VALUE =~ $regex ]]; then
            major="${BASH_REMATCH[1]}"
            minor="${BASH_REMATCH[2]}"
        fi

        TRAVIS_BRANCH="release-${major}.${minor}"
        git fetch ${REMOTE} $TRAVIS_BRANCH
        git branch $TRAVIS_BRANCH FETCH_HEAD
        COMMIT_BRANCH=HEAD

        increment_version $BRANCH_OR_TAG_VALUE 3
        BRANCH_OR_TAG_VALUE=$TAG_INCREASED_VERSION

        echo "VERSION file set to ${BRANCH_OR_TAG_VALUE} on ${TRAVIS_BRANCH} branch"

        git checkout $TRAVIS_BRANCH
        echo ${BRANCH_OR_TAG_VALUE} > VERSION
        git add VERSION
        # make Travis CI skip this build
        COMMIT_MESSAGE="chore: Update VERSION file to ${BRANCH_OR_TAG_VALUE} [ci skip]"
        git commit -m "${COMMIT_MESSAGE}"
        if ! git push --quiet --follow-tags ${REMOTE} ${COMMIT_BRANCH} > /dev/null 2>&1; then
            echo "Failed to push git changes to" $TRAVIS_BRANCH
            exit 1
        fi
    fi

    if [ ! -z $4 ]; then
        VERSION=${BRANCH_OR_TAG_VALUE}-$4
    fi

    echo "Starting version" ${VERSION} "release"
    release_process
}

LINE=`printf -v row "%${COLUMNS:-$(tput cols)}s"; echo ${row// /#}`

TAG_INCREASED_VERSION="0.0.0"
VERSION=
if [ ! -f VERSION ]; then
    FILE_VERSION=$TAG_INCREASED_VERSION
else
    FILE_VERSION=`cat VERSION`
    VERSION=$FILE_VERSION
fi


# release version depending on TRAVIS_BRANCH (develop | release-#.#) / TRAVIS_TAG (#.#.#)
if [[ ${TRAVIS_TAG} =~ ^[0-9]+(\.[0-9]+){2}$ ]]; then

    VERSION=$TRAVIS_TAG
    # Release with unified branch and file versions
    git_branch_commit_and_release ${FILE_VERSION} $TRAVIS_TAG tag

elif [[ ${TRAVIS_BRANCH} =~ ^release\-[0-9]+\.[0-9]+$ ]]; then

    IFS=- read -a ver_number <<< "$TRAVIS_BRANCH"
    BRANCH_VERSION=${ver_number[1]}
    # Release with unified branch and file versions
    git_branch_commit_and_release ${FILE_VERSION} ${BRANCH_VERSION} branch rc

elif [[ $TRAVIS_BRANCH = "develop" ]]; then

    VERSION="alpha"
    release_process

fi<|MERGE_RESOLUTION|>--- conflicted
+++ resolved
@@ -65,11 +65,7 @@
     # Login in dockerhub with write permissions (repos are public)
     docker login -u $DOCKER_HUB_USER -p $DOCKER_HUB_PASSWORD
 
-<<<<<<< HEAD
-    IMAGE_REPO='ehealthafrica'
-=======
     IMAGE_REPO="ehealthafrica"
->>>>>>> a840444b
     RELEASE_APPS=( kernel exm odk ui producer integration-test )
 
     echo "${LINE}"
