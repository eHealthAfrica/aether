#!/usr/bin/env bash
#
# Copyright (C) 2018 by eHealth Africa : http://www.eHealthAfrica.org
#
# See the NOTICE file distributed with this work for additional information
# regarding copyright ownership.
#
# Licensed under the Apache License, Version 2.0 (the "License");
# you may not use this file except in compliance with
# the License.  You may obtain a copy of the License at
#
#   http://www.apache.org/licenses/LICENSE-2.0
#
# Unless required by applicable law or agreed to in writing,
# software distributed under the License is distributed on an
# "AS IS" BASIS, WITHOUT WARRANTIES OR CONDITIONS OF ANY
# KIND, either express or implied.  See the License for the
# specific language governing permissions and limitations
# under the License.
#

function prepare_dependencies {
    ./scripts/build_docker_assets.sh
    ./scripts/build_common_and_distribute.sh
    ./scripts/build_client_and_distribute.sh

    build_app ui-assets
    docker-compose run ui-assets build
}

function build_app {
    APP_NAME=$1
    DC="docker-compose -f docker-compose.yml -f docker-compose-connect.yml -f docker-compose-test.yml"

    echo "Building Docker container $APP_NAME"
    $DC build \
        --no-cache --force-rm --pull \
        --build-arg GIT_REVISION=$TRAVIS_COMMIT \
        --build-arg VERSION=$VERSION \
        $APP_NAME
    echo "_____________________________________________"
}

function release_app {
    APP_NAME=$1
    AETHER_APP="aether-${APP_NAME}"

    echo "Pushing Docker image ${IMAGE_REPO}/${AETHER_APP}:${VERSION}"
    docker tag ${AETHER_APP} "${IMAGE_REPO}/${AETHER_APP}:${VERSION}"
    docker push "${IMAGE_REPO}/${AETHER_APP}:${VERSION}"

    if [[ $VERSION != "alpha" ]]
    then
        echo "Pushing Docker image ${IMAGE_REPO}/${AETHER_APP}:latest"
        docker tag ${AETHER_APP} "${IMAGE_REPO}/${AETHER_APP}:latest"
        docker push "${IMAGE_REPO}/${AETHER_APP}:latest"
    fi
    echo "_____________________________________________"
}

release_process () {
    echo "Release version:  $VERSION"
    echo "Release revision: $TRAVIS_COMMIT"

    # Login in dockerhub with write permissions (repos are public)
    docker login -u $DOCKER_HUB_USER -p $DOCKER_HUB_PASSWORD

    # Try to create the aether network+volume if they don't exist.
    docker network create aether_internal      2>/dev/null || true
    docker volume  create aether_database_data 2>/dev/null || true

    # Build dependencies
    ./scripts/build_aether_utils_and_distribute.sh
    ./scripts/build_common_and_distribute.sh

    # Prepare Aether UI assets
    docker-compose build ui-assets
    docker-compose run   ui-assets build

    # Build docker images
    IMAGE_REPO='ehealthafrica'
    CORE_APPS=( kernel odk couchdb-sync ui )
    CORE_COMPOSE='docker-compose.yml'
    CONNECT_APPS=( producer )
    CONNECT_COMPOSE='docker-compose-connect.yml'

    for APP in "${CORE_APPS[@]}"
    do
        release_app $APP $CORE_COMPOSE
    done

    for CONNECT_APP in "${CONNECT_APPS[@]}"
    do
        release_app $CONNECT_APP $CONNECT_COMPOSE
    done
}

# Usage: increment_version <version> [<position>]
increment_version () {
    local v=$1
    if [ -z $2 ]; then 
        local rgx='^((?:[0-9]+\.)*)([0-9]+)($)'
    else 
        local rgx='^((?:[0-9]+\.){'$(($2-1))'})([0-9]+)(\.|$)'
        for (( p=`grep -o "\."<<<".$v"|wc -l`; p<$2; p++)); do 
            v+=.0; done;
    fi
    val=`echo -e "$v" | perl -pe 's/^.*'$rgx'.*$/$2/'`
    TAG_INCRESED_VERSION=$(echo "$v" | perl -pe s/$rgx.*$'/${1}'`printf %0${#val}s $(($val+1))`/)
}

version_compare () {
    if [[ $1 == $2 ]]
    then
        return 0
    fi
    local IFS=.
    local i ver1=($1) ver2=($2)
    # fill empty fields in ver1 with zeros
    for ((i=${#ver1[@]}; i<${#ver2[@]}; i++))
    do
        ver1[i]=0
    done
    for ((i=0; i<${#ver1[@]}; i++))
    do
        if [[ -z ${ver2[i]} ]]
        then
            # fill empty fields in ver2 with zeros
            ver2[i]=0
        fi
        if ((10#${ver1[i]} > 10#${ver2[i]}))
        then
            return 1
        fi
        if ((10#${ver1[i]} < 10#${ver2[i]}))
        then
            return 2
        fi
    done
    return 0
}

function git_branch_commit_and_release() {
    local BRANCH_OR_TAG_VALUE=$2
    local REMOTE=origin COMMIT_BRANCH=$TRAVIS_BRANCH
    if [[ $GITHUB_TOKEN ]]; then
        REMOTE=https://$GITHUB_TOKEN@github.com/$TRAVIS_REPO_SLUG
    else
        echo "Missing environment variable GITHUB_TOKEN=[GitHub Personal Access Token]"
        exit 1
    fi
    version_compare $1 $2
    COMPARE=$?
    if [[ ${COMPARE} = 1 ]]
    then
        echo "VERSION value" $1 "is greater than" $3 "version" $2
    elif [[ ${COMPARE} = 2 ]]
    then
        echo "VERSION value" $1 "is less than" $3 "version" $2
    fi

    for (( p=`grep -o "\."<<<".$BRANCH_OR_TAG_VALUE"|wc -l`; p<3; p++)); do 
        BRANCH_OR_TAG_VALUE+=.0;
        done;
    echo "Setting VERSION to " ${BRANCH_OR_TAG_VALUE}
    
    if [[ $3 = "tag" ]];
    then
        git fetch ${REMOTE} $TRAVIS_BRANCH
        git branch $TRAVIS_BRANCH FETCH_HEAD
        COMMIT_BRANCH=HEAD
        increment_version $BRANCH_OR_TAG_VALUE 3
        BRANCH_OR_TAG_VALUE=$TAG_INCRESED_VERSION
        echo "Version incremented to ${BRANCH_OR_TAG_VALUE}"
    fi

    git checkout $TRAVIS_BRANCH
    echo ${BRANCH_OR_TAG_VALUE} > VERSION
    git add VERSION
    # make Travis CI skip this build
    COMMIT_MESSAGE="chore: Update VERSION file to ${BRANCH_OR_TAG_VALUE} [ci skip]"
    git commit -m "${COMMIT_MESSAGE}"
    if ! git push --quiet --follow-tags ${REMOTE} ${COMMIT_BRANCH} > /dev/null 2>&1; then
        echo "Failed to push git changes to" $TRAVIS_BRANCH
        exit 1
    fi
    if [ ! -z $4 ]; then
        VERSION=${BRANCH_OR_TAG_VALUE}-$4
    fi
    echo "Starting version" ${VERSION} "release"
    # release_process

    # Update develop VERSION value to match the latest released version
    git fetch ${REMOTE} develop
    git branch develop FETCH_HEAD
    git checkout develop
    DEV_VERSION=`cat VERSION`
    version_compare ${DEV_VERSION} ${BRANCH_OR_TAG_VALUE}
    COMPARE=$?
    if [[ ${COMPARE} = 2 ]]
    then
        echo "Updating develop branch version to " ${BRANCH_OR_TAG_VALUE}
        echo ${BRANCH_OR_TAG_VALUE} > VERSION
        git add VERSION
        git commit -m "${COMMIT_MESSAGE}" #Skip travis build on develop commit
        git push ${REMOTE} develop
    else
        echo "Develop branch VERSION value is not updated"
        echo "New VERSION ${BRANCH_OR_TAG_VALUE} is same or less than develop VERSION ${DEV_VERSION}"
    fi
}

TAG_INCRESED_VERSION="0.0.0"

# release version depending on TRAVIS_BRANCH/ TRAVIS_TAG
if [[ $TRAVIS_TAG =~ ^[0-9]+\.[0-9]+[\.0-9]*$ ]]
then
    VERSION=$TRAVIS_TAG
    FILE_VERSION=`cat VERSION`

    # Release with unified branch and file versions
    git_branch_commit_and_release ${FILE_VERSION} $TRAVIS_TAG tag

elif [[ $TRAVIS_BRANCH =~ ^release\-[0-9]+\.[0-9]+[\.0-9]*$ ]]
then
    VERSION=`cat VERSION`
    FILE_VERSION=${VERSION}

    IFS=- read -a ver_number <<< "$TRAVIS_BRANCH"
    BRANCH_VERSION=${ver_number[1]}
    # Release with unified branch and file versions
    git_branch_commit_and_release ${FILE_VERSION} ${BRANCH_VERSION} branch rc
elif [[ $TRAVIS_BRANCH = "develop" ]]
then
    VERSION='alpha'
    # release_process
else
    echo "Skipping a release because this branch is not permitted: ${TRAVIS_BRANCH}"
<<<<<<< HEAD
fi
=======
    exit 0
fi

# Login in dockerhub with write permissions (repos are public)
docker login -u $DOCKER_HUB_USER -p $DOCKER_HUB_PASSWORD

IMAGE_REPO='ehealthafrica'
RELEASE_APPS=( kernel odk couchdb-sync ui producer integration-test )

echo "_____________________________________________"
echo "Release version:   $VERSION"
echo "Release revision:  $TRAVIS_COMMIT"
echo "Images repository: $IMAGE_REPO"
echo "Images:            ${RELEASE_APPS[@]}"
echo "_____________________________________________"

prepare_dependencies

for APP in "${RELEASE_APPS[@]}"
do
    build_app $APP
    release_app $APP
done
>>>>>>> f87c59b2
<|MERGE_RESOLUTION|>--- conflicted
+++ resolved
@@ -59,39 +59,26 @@
 }
 
 release_process () {
-    echo "Release version:  $VERSION"
-    echo "Release revision: $TRAVIS_COMMIT"
 
     # Login in dockerhub with write permissions (repos are public)
     docker login -u $DOCKER_HUB_USER -p $DOCKER_HUB_PASSWORD
 
-    # Try to create the aether network+volume if they don't exist.
-    docker network create aether_internal      2>/dev/null || true
-    docker volume  create aether_database_data 2>/dev/null || true
-
-    # Build dependencies
-    ./scripts/build_aether_utils_and_distribute.sh
-    ./scripts/build_common_and_distribute.sh
-
-    # Prepare Aether UI assets
-    docker-compose build ui-assets
-    docker-compose run   ui-assets build
-
-    # Build docker images
     IMAGE_REPO='ehealthafrica'
-    CORE_APPS=( kernel odk couchdb-sync ui )
-    CORE_COMPOSE='docker-compose.yml'
-    CONNECT_APPS=( producer )
-    CONNECT_COMPOSE='docker-compose-connect.yml'
-
-    for APP in "${CORE_APPS[@]}"
+    RELEASE_APPS=( kernel odk couchdb-sync ui producer integration-test )
+
+    echo "_____________________________________________"
+    echo "Release version:   $VERSION"
+    echo "Release revision:  $TRAVIS_COMMIT"
+    echo "Images repository: $IMAGE_REPO"
+    echo "Images:            ${RELEASE_APPS[@]}"
+    echo "_____________________________________________"
+
+    prepare_dependencies
+
+    for APP in "${RELEASE_APPS[@]}"
     do
-        release_app $APP $CORE_COMPOSE
-    done
-
-    for CONNECT_APP in "${CONNECT_APPS[@]}"
-    do
-        release_app $CONNECT_APP $CONNECT_COMPOSE
+        build_app $APP
+        release_app $APP
     done
 }
 
@@ -188,7 +175,7 @@
         VERSION=${BRANCH_OR_TAG_VALUE}-$4
     fi
     echo "Starting version" ${VERSION} "release"
-    # release_process
+    release_process
 
     # Update develop VERSION value to match the latest released version
     git fetch ${REMOTE} develop
@@ -233,33 +220,7 @@
 elif [[ $TRAVIS_BRANCH = "develop" ]]
 then
     VERSION='alpha'
-    # release_process
+    release_process
 else
     echo "Skipping a release because this branch is not permitted: ${TRAVIS_BRANCH}"
-<<<<<<< HEAD
-fi
-=======
-    exit 0
-fi
-
-# Login in dockerhub with write permissions (repos are public)
-docker login -u $DOCKER_HUB_USER -p $DOCKER_HUB_PASSWORD
-
-IMAGE_REPO='ehealthafrica'
-RELEASE_APPS=( kernel odk couchdb-sync ui producer integration-test )
-
-echo "_____________________________________________"
-echo "Release version:   $VERSION"
-echo "Release revision:  $TRAVIS_COMMIT"
-echo "Images repository: $IMAGE_REPO"
-echo "Images:            ${RELEASE_APPS[@]}"
-echo "_____________________________________________"
-
-prepare_dependencies
-
-for APP in "${RELEASE_APPS[@]}"
-do
-    build_app $APP
-    release_app $APP
-done
->>>>>>> f87c59b2
+fi