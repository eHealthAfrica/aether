--- conflicted
+++ resolved
@@ -20,7 +20,6 @@
 #
 set -Eeuo pipefail
 
-<<<<<<< HEAD
 release_app () {
     APP_NAME=$1
     COMPOSE_PATH=$2
@@ -44,15 +43,9 @@
 # Login in dockerhub
 docker login -u $DOCKER_HUB_USER -p $DOCKER_HUB_PASSWORD
 
-=======
 # Try to create the common aether network if it doesn't exist.
-{
-    docker network create aether_internal
-} || { 
-    echo "aether_internal is ready."
-}
+docker network create aether_internal 2>/dev/null || true
 
->>>>>>> 03a928bc
 # Build dependencies
 ./scripts/build_aether_utils_and_distribute.sh
 ./scripts/build_common_and_distribute.sh
