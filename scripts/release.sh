--- conflicted
+++ resolved
@@ -39,12 +39,7 @@
 CONNECT_COMPOSE='docker-compose-connect.yml'
 VERSION=`cat VERSION`
 
-<<<<<<< HEAD
-
-release_app () {  # ( name of app -> $1, compose_path -> $2 )
-=======
 release_app () {
->>>>>>> 8ca6bc25
   APP_NAME=$1
   COMPOSE_PATH=$2
   AETHER_APP="aether-${1}"
