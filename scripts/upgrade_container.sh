--- conflicted
+++ resolved
@@ -44,11 +44,7 @@
 
 # default values
 build=no
-<<<<<<< HEAD
-containers=( kernel odk ui producer )
-=======
 containers=( kernel exm odk ui producer )
->>>>>>> a840444b
 
 while [[ $# -gt 0 ]]; do
     case "$1" in
