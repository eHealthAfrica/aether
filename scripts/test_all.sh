--- conflicted
+++ resolved
@@ -20,11 +20,7 @@
 #
 set -Eeuo pipefail
 
-<<<<<<< HEAD
-containers=( kernel exm client ui odk couchdb-sync producer integration )
-=======
-containers=( kernel client ui odk producer integration )
->>>>>>> 2d3bc8be
+containers=( kernel exm client ui odk producer integration )
 
 for container in "${containers[@]}"; do
     ./scripts/test_container.sh $container
