#!/usr/bin/env bash
#
# Copyright (C) 2018 by eHealth Africa : http://www.eHealthAfrica.org
#
# See the NOTICE file distributed with this work for additional information
# regarding copyright ownership.
#
# Licensed under the Apache License, Version 2.0 (the "License");
# you may not use this file except in compliance with
# the License.  You may obtain a copy of the License at
#
#   http://www.apache.org/licenses/LICENSE-2.0
#
# Unless required by applicable law or agreed to in writing,
# software distributed under the License is distributed on an
# "AS IS" BASIS, WITHOUT WARRANTIES OR CONDITIONS OF ANY
# KIND, either express or implied.  See the License for the
# specific language governing permissions and limitations
# under the License.
#
set -Eeuo pipefail

echo "_____________________________________________ TESTING"

<<<<<<< HEAD
# TEMPORARY FIX: comment out counchdb-sync tests
# containers=( kernel ui odk couchdb-sync )
containers=( kernel ui odk )
=======
containers=( kernel ui odk couchdb-sync )
>>>>>>> 9b25d702

for container in "${containers[@]}"
do
    ./scripts/test_container.sh $container
done

echo "_____________________________________________ END"<|MERGE_RESOLUTION|>--- conflicted
+++ resolved
@@ -22,13 +22,7 @@
 
 echo "_____________________________________________ TESTING"
 
-<<<<<<< HEAD
-# TEMPORARY FIX: comment out counchdb-sync tests
-# containers=( kernel ui odk couchdb-sync )
-containers=( kernel ui odk )
-=======
 containers=( kernel ui odk couchdb-sync )
->>>>>>> 9b25d702
 
 for container in "${containers[@]}"
 do
