#!/usr/bin/env bash
#
# Copyright (C) 2019 by eHealth Africa : http://www.eHealthAfrica.org
#
# See the NOTICE file distributed with this work for additional information
# regarding copyright ownership.
#
# Licensed under the Apache License, Version 2.0 (the "License");
# you may not use this file except in compliance with
# the License.  You may obtain a copy of the License at
#
#   http://www.apache.org/licenses/LICENSE-2.0
#
# Unless required by applicable law or agreed to in writing,
# software distributed under the License is distributed on an
# "AS IS" BASIS, WITHOUT WARRANTIES OR CONDITIONS OF ANY
# KIND, either express or implied.  See the License for the
# specific language governing permissions and limitations
# under the License.
#
set -Eeuo pipefail

function echo_message {
    local LINE=`printf -v row "%${COLUMNS:-$(tput cols)}s"; echo ${row// /=}`

    if [ -z "$1" ]; then
        echo "$LINE"
    else
        msg=" $1 "
        echo "${LINE:${#msg}}$msg"
    fi
}

function build_container {
    echo_message "Building $1 container"

    $DC_TEST build $BUILD_OPTIONS \
        --build-arg GIT_REVISION=$APP_REVISION \
        --build-arg VERSION=$APP_VERSION \
        "$1"-test
}

function _wait_for {
    local container=$1
    local is_ready=$2

    echo_message "Starting $container..."
    $DC_TEST up -d "${container}-test"

    local retries=1
    until $is_ready > /dev/null; do
        >&2 echo "Waiting for $container... $retries"

        ((retries++))
        if [[ $retries -gt 30 ]]; then
            echo_message "It was not possible to start $container"
            exit 1
        fi

        sleep 2
    done
    echo_message "$container is ready!"
}

function start_exm_test {
    build_container exm
    echo_message "Starting extractor"
    $DC_TEST up -d exm-test
    echo_message "extractor ready!"
}

function start_database_test {
    _wait_for "db" "$DC_KERNEL_RUN eval pg_isready -q"
}

function start_kernel_test {
    start_database_test
    _wait_for "kernel" "$DC_KERNEL_RUN manage check_url -u $KERNEL_HEALTH_URL"
}

function kill_test {
    $DC_TEST kill     2> /dev/null || true
    $DC_TEST down -v  2> /dev/null || true
}

# TEST environment
source .env

DC_TEST="docker-compose -f docker-compose-test.yml"
DC_RUN="$DC_TEST run --rm"
DC_KERNEL_RUN="$DC_RUN kernel-test"
KERNEL_HEALTH_URL="http://kernel-test:9100/health"

BUILD_OPTIONS="${BUILD_OPTIONS:-}"
APP_VERSION=$(date "+%Y%m%d%H%M%S")
APP_REVISION=`git rev-parse --abbrev-ref HEAD`

kill_test

if [[ $1 == "ui" ]]; then
    build_container ui-assets
    $DC_RUN ui-assets-test test
    $DC_RUN ui-assets-test build
    echo_message "Tested and built ui assets"
fi

<<<<<<< HEAD
echo_message "Starting databases + Minio Storage server"
$DC_TEST up -d db-test minio-test redis-test

=======

echo_message "Starting databases"
$DC_TEST up -d db-test redis-test
>>>>>>> 1a7421b9
if [[ $1 = "integration" ]]; then
    echo_message "Starting Zookeeper and Kafka"
    $DC_TEST up -d zookeeper-test kafka-test
    $DC_RUN --no-deps kafka-test dub wait kafka-test 29092 60
fi

if [[ $1 == "kernel" ]]; then
    start_exm_test

else
    # rename kernel test database in each case
    export TEST_KERNEL_DB_NAME=test-kernel-"$1"-$(date "+%Y%m%d%H%M%S")

    build_container kernel
    start_kernel_test

    if [[ $1 != "exm" ]]; then
        start_exm_test
    fi

    if [[ $1 = "client" || $1 == "integration" ]]; then
        echo_message "Creating client user on Kernel"
        $DC_KERNEL_RUN manage create_user \
            -u=$CLIENT_USERNAME \
            -p=$CLIENT_PASSWORD \
            -r=$CLIENT_REALM
    fi

    # Producer and Integration need readonlyuser to be present
    if [[ $1 = "producer" || $1 == "integration" ]]; then
        echo_message "Creating readonlyuser on Kernel DB"
        $DC_KERNEL_RUN eval \
            python3 /code/sql/create_readonly_user.py \
            "$KERNEL_READONLY_DB_USERNAME" \
            "$KERNEL_READONLY_DB_PASSWORD"

        if [[ $1 = "integration" ]]; then
            build_container producer
            echo_message "Starting producer"
            $DC_TEST up -d producer-test
            echo_message "producer ready!"
        fi
    fi
fi

echo_message "Preparing $1 container"
build_container $1
echo_message "$1 ready!"
start_database_test
$DC_RUN "$1"-test test
echo_message "$1 tests passed!"

kill_test<|MERGE_RESOLUTION|>--- conflicted
+++ resolved
@@ -104,15 +104,9 @@
     echo_message "Tested and built ui assets"
 fi
 
-<<<<<<< HEAD
-echo_message "Starting databases + Minio Storage server"
-$DC_TEST up -d db-test minio-test redis-test
-
-=======
-
 echo_message "Starting databases"
 $DC_TEST up -d db-test redis-test
->>>>>>> 1a7421b9
+
 if [[ $1 = "integration" ]]; then
     echo_message "Starting Zookeeper and Kafka"
     $DC_TEST up -d zookeeper-test kafka-test
