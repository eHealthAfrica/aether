#!/usr/bin/env bash
#
# Copyright (C) 2019 by eHealth Africa : http://www.eHealthAfrica.org
#
# See the NOTICE file distributed with this work for additional information
# regarding copyright ownership.
#
# Licensed under the Apache License, Version 2.0 (the "License");
# you may not use this file except in compliance with
# the License.  You may obtain a copy of the License at
#
#   http://www.apache.org/licenses/LICENSE-2.0
#
# Unless required by applicable law or agreed to in writing,
# software distributed under the License is distributed on an
# "AS IS" BASIS, WITHOUT WARRANTIES OR CONDITIONS OF ANY
# KIND, either express or implied.  See the License for the
# specific language governing permissions and limitations
# under the License.
#
set -Eeuo pipefail

function echo_message {
    local LINE=`printf -v row "%${COLUMNS:-$(tput cols)}s"; echo ${row// /=}`

    if [ -z "$1" ]; then
        echo "$LINE"
    else
        msg=" $1 "
        echo "${LINE:${#msg}}$msg"
    fi
}

function build_container {
    echo_message "Building $1 container"

    $DC_TEST build $BUILD_OPTIONS \
        --build-arg GIT_REVISION=$APP_REVISION \
        --build-arg VERSION=$APP_VERSION \
        "$1"-test
}

function _wait_for {
    local container=$1
    local is_ready=$2

    echo_message "Starting $container..."
    $DC_TEST up -d "${container}-test"

    local retries=1
    until $is_ready > /dev/null; do
        >&2 echo "Waiting for $container... $retries"

        ((retries++))
        if [[ $retries -gt 30 ]]; then
            echo_message "It was not possible to start $container"
            exit 1
        fi

        sleep 2
    done
    echo_message "$container is ready!"
}

<<<<<<< HEAD
function start_exm_test {
    build_container exm
    echo_message "Starting Entity Extractor"
    $DC_TEST up -d redis-test
    $DC_TEST up -d exm-test
    echo_message "extractor ready!"
}

function start_kernel_test {
    echo_message "Starting kernel"
    wait_for_db
    $DC_TEST up -d kernel-test
=======
function start_database_test {
    _wait_for "db" "$DC_KERNEL_RUN eval pg_isready -q"
}
>>>>>>> 65af23fd

function start_kernel_test {
    start_database_test
    _wait_for "kernel" "$DC_KERNEL_RUN manage check_url -u $KERNEL_HEALTH_URL"
}

function kill_test {
    $DC_TEST kill     2> /dev/null || true
    $DC_TEST down -v  2> /dev/null || true
}

# TEST environment
source .env

DC_TEST="docker-compose -f docker-compose-test.yml"
DC_RUN="$DC_TEST run --rm"
DC_KERNEL_RUN="$DC_RUN kernel-test"
KERNEL_HEALTH_URL="http://kernel-test:9100/health"

BUILD_OPTIONS="${BUILD_OPTIONS:-}"
APP_VERSION=$(date "+%Y%m%d%H%M%S")
APP_REVISION=`git rev-parse --abbrev-ref HEAD`

kill_test

if [[ $1 == "ui" ]]; then
    build_container ui-assets
    $DC_RUN ui-assets-test test
    $DC_RUN ui-assets-test build
    echo_message "Tested and built ui assets"
fi

echo_message "Starting databases + Minio Storage server"
$DC_TEST up -d db-test minio-test
if [[ $1 = "couchdb-sync" ]]; then
    $DC_TEST up -d couchdb-test redis-test
fi
if [[ $1 = "integration" ]]; then
    echo_message "Starting Zookeeper and Kafka"
    $DC_TEST up -d zookeeper-test kafka-test
    $DC_RUN --no-deps kafka-test dub wait kafka-test 29092 60
fi

if [[ $1 == "kernel" ]]; then
    start_exm_test
fi

if [[ $1 != "kernel" && $1 != "exm" ]]; then
    # rename kernel test database in each case
    export TEST_KERNEL_DB_NAME=test-kernel-"$1"-$(date "+%Y%m%d%H%M%S")

    build_container kernel
    start_kernel_test
    start_exm_test

    if [[ $1 = "client" || $1 == "integration" ]]; then
        echo_message "Creating client user on Kernel"
        $DC_KERNEL_RUN manage create_user \
            -u=$CLIENT_USERNAME \
            -p=$CLIENT_PASSWORD \
            -r=$CLIENT_REALM
    fi

    # Producer and Integration need readonlyuser to be present
    if [[ $1 = "producer" || $1 == "integration" ]]; then
        echo_message "Creating readonlyuser on Kernel DB"
        $DC_KERNEL_RUN eval \
            python3 /code/sql/create_readonly_user.py \
            "$KERNEL_READONLY_DB_USERNAME" \
            "$KERNEL_READONLY_DB_PASSWORD"

        if [[ $1 = "integration" ]]; then
            build_container producer
            echo_message "Starting producer"
            $DC_TEST up -d producer-test
            echo_message "producer ready!"
        fi
    fi
fi


echo_message "Preparing $1 container"
build_container $1
echo_message "$1 ready!"
start_database_test
$DC_RUN "$1"-test test
echo_message "$1 tests passed!"


kill_test<|MERGE_RESOLUTION|>--- conflicted
+++ resolved
@@ -62,7 +62,6 @@
     echo_message "$container is ready!"
 }
 
-<<<<<<< HEAD
 function start_exm_test {
     build_container exm
     echo_message "Starting Entity Extractor"
@@ -71,15 +70,9 @@
     echo_message "extractor ready!"
 }
 
-function start_kernel_test {
-    echo_message "Starting kernel"
-    wait_for_db
-    $DC_TEST up -d kernel-test
-=======
 function start_database_test {
     _wait_for "db" "$DC_KERNEL_RUN eval pg_isready -q"
 }
->>>>>>> 65af23fd
 
 function start_kernel_test {
     start_database_test
