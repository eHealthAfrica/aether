--- conflicted
+++ resolved
@@ -115,14 +115,8 @@
 
 if [[ $1 == "kernel" ]]; then
     start_exm_test
-<<<<<<< HEAD
 
 else
-
-=======
-
-else
->>>>>>> a840444b
     # rename kernel test database in each case
     export TEST_KERNEL_DB_NAME=test-kernel-"$1"-$(date "+%Y%m%d%H%M%S")
 
