--- conflicted
+++ resolved
@@ -1,14 +1,10 @@
 #!/usr/bin/env bash
 
-<<<<<<< HEAD
-set -Eeuo pipefail
-=======
 if [ -z $TRAVIS ]; then
     eval $(minikube docker-env)
 fi
 
-set -Eeuox pipefail
->>>>>>> a1ca0e04
+set -Eeuo pipefail
 
 # $VALUES_DIR should point to one of the directories in `helm/overrides`. Each
 # subdirectory (e.g. "local", "test") represents an environment and contains one
