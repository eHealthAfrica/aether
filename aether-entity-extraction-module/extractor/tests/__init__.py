--- conflicted
+++ resolved
@@ -32,13 +32,11 @@
     'opening_hour': '7AM working days',
     'facility_name': 'Primary Health Care Abuja'
 }
-<<<<<<< HEAD
-
-=======
+
 WRONG_PAYLOAD = {
     'wrong_field': 'Primary Health Care Abuja'
 }
->>>>>>> 5d67d7ce
+
 MAPPINGSET = {
     'id': MAPPINGSET_ID,
     'name': 'Dummy',
