#!/usr/bin/env bash
#
# Copyright (C) 2019 by eHealth Africa : http://www.eHealthAfrica.org
#
# See the NOTICE file distributed with this work for additional information
# regarding copyright ownership.
#
# Licensed under the Apache License, Version 2.0 (the "License");
# you may not use this file except in compliance with
# the License.  You may obtain a copy of the License at
#
#   http://www.apache.org/licenses/LICENSE-2.0
#
# Unless required by applicable law or agreed to in writing,
# software distributed under the License is distributed on an
# "AS IS" BASIS, WITHOUT WARRANTIES OR CONDITIONS OF ANY
# KIND, either express or implied.  See the License for the
# specific language governing permissions and limitations
# under the License.
#
set -Eeo pipefail

function show_help {
    echo """
    Commands
    ----------------------------------------------------------------------------
    bash              : run bash
    eval              : eval shell command

    flake8            : check against code style guidelines
    pip_freeze        : freeze pip dependencies and write to requirements.txt

    start             : start extractor with settings from extractor

    test              : run unit and integration tests.
    test_lint         : run flake8 tests
    """
}

function test_flake8 {
    flake8 /code/. --config=/code/setup.cfg
}

<<<<<<< HEAD
function test {
=======
function test_py {
>>>>>>> a840444b
    rm -R .pytest_cache || true
    rm -rf extractor/tests/__pycache__ || true
    rm -R /code/.coverage* 2>/dev/null || true

<<<<<<< HEAD
    coverage run \
    --concurrency=multiprocessing \
    --parallel-mode \
    -m pytest "${@:1}"
=======
    coverage run -m pytest "${@:1}"
>>>>>>> a840444b

    coverage combine --append
    coverage report

    coverage erase
    rm -R .pytest_cache || true
    rm -rf extractor/tests/__pycache__ || true

    cat /code/conf/extras/good_job.txt
<<<<<<< HEAD

    rm -R .pytest_cache || true
    rm -rf extractor/tests/__pycache__ || true
=======
>>>>>>> a840444b
}

case "$1" in
    bash )
        bash
    ;;

    eval )
        eval "${@:2}"
    ;;

    flake8 )
        test_flake8
    ;;

    pip_freeze )
        pip install -q virtualenv
        rm -rf /tmp/env

        virtualenv -p python3 /tmp/env/
        /tmp/env/bin/pip install -q -r ./conf/pip/primary-requirements.txt --upgrade

        cat /code/conf/pip/requirements_header.txt | tee conf/pip/requirements.txt
        /tmp/env/bin/pip freeze --local | grep -v appdir | tee -a conf/pip/requirements.txt
    ;;

    start )
        ./manage.py
    ;;

    test_lint )
        test_flake8
    ;;

    test )
        test_flake8
        if [ -z "$2" ]; then
            test_py
        else
            test_py "$2"
        fi
    ;;

    help)
        show_help
    ;;

    *)
        show_help
    ;;
esac<|MERGE_RESOLUTION|>--- conflicted
+++ resolved
@@ -41,23 +41,12 @@
     flake8 /code/. --config=/code/setup.cfg
 }
 
-<<<<<<< HEAD
-function test {
-=======
 function test_py {
->>>>>>> a840444b
     rm -R .pytest_cache || true
     rm -rf extractor/tests/__pycache__ || true
     rm -R /code/.coverage* 2>/dev/null || true
 
-<<<<<<< HEAD
-    coverage run \
-    --concurrency=multiprocessing \
-    --parallel-mode \
-    -m pytest "${@:1}"
-=======
     coverage run -m pytest "${@:1}"
->>>>>>> a840444b
 
     coverage combine --append
     coverage report
@@ -67,12 +56,6 @@
     rm -rf extractor/tests/__pycache__ || true
 
     cat /code/conf/extras/good_job.txt
-<<<<<<< HEAD
-
-    rm -R .pytest_cache || true
-    rm -rf extractor/tests/__pycache__ || true
-=======
->>>>>>> a840444b
 }
 
 case "$1" in
