--- conflicted
+++ resolved
@@ -45,17 +45,13 @@
     rm -R .pytest_cache || true
     rm -rf extractor/tests/__pycache__ || true
     rm -R /code/.coverage* 2>/dev/null || true
-<<<<<<< HEAD
 
-    coverage run -m pytest "${@:1}"
-=======
     coverage run \
     --concurrency=multiprocessing \
     --parallel-mode \
     -m pytest "${@:1}"
 
     coverage combine --append
->>>>>>> 5d67d7ce
     coverage report
     coverage erase
 
