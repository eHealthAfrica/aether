--- conflicted
+++ resolved
@@ -72,11 +72,7 @@
         submission_data = EXAMPLE_SOURCE_DATA
         entity_stubs = EXAMPLE_ENTITY_DEFINITION
         expected_entity = EXAMPLE_ENTITY
-<<<<<<< HEAD
         data, entities = utils.extract_entity(requirements, submission_data, entity_stubs)
-        self.assertEquals(len(expected_entity['Person']), len(entities['Person']))
-=======
-        data, entities = utils.extract_entity(requirements, response_data, entity_stubs)
         self.assertEquals(len(expected_entity['Person']), len(entities['Person']))
 
     def test_is_not_custom_jsonpath(self):
@@ -175,5 +171,4 @@
         expected = set([1, 2, 3])
         path = '$.households[*].id'
         result = set([x.value for x in utils.find_by_jsonpath(obj, path)])
-        self.assertEquals(expected, result)
->>>>>>> bda29856
+        self.assertEquals(expected, result)