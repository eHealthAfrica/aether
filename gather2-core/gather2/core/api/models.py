# encoding: utf-8
import uuid
from datetime import datetime
from django.contrib.postgres.fields import JSONField
from django.db import models

from .utils import json_prettified

STATUS_CHOICES = (
    ('Pending Approval', 'Pending Approval'),
    ('Publishable', 'Publishable'),
)


class Project(models.Model):
    id = models.UUIDField(primary_key=True, default=uuid.uuid4, editable=False)
    revision = models.TextField()
    name = models.CharField(max_length=50, db_index=True, unique=True)
    salad_schema = models.TextField()
    jsonld_context = models.TextField()
    rdf_definition = models.TextField()

    def __str__(self):
        return self.name


class Mapping(models.Model):
    id = models.UUIDField(primary_key=True, default=uuid.uuid4, editable=False)
    name = models.CharField(max_length=50, db_index=True, unique=True)
    definition = JSONField(blank=False, null=False)
    revision = models.TextField()
    project = models.ForeignKey(Project, related_name='mappings')

    @property
    def definition_prettified(self):
        return json_prettified(self.definition)

    def __str__(self):
        return self.name


class Response(models.Model):
    id = models.UUIDField(primary_key=True, default=uuid.uuid4, editable=False)
    revision = models.TextField(default='1')
    map_revision = models.TextField(default='1')
    date = models.DateTimeField(auto_now_add=True, db_index=True)
    payload = JSONField(blank=False, null=False)
    mapping = models.ForeignKey(Mapping, related_name='responses', blank=True, null=True)

    @property
    def payload_prettified(self):
        return json_prettified(self.payload)

    def __str__(self):
        return '{} - {}'.format(str(self.mapping), self.id)


class Schema(models.Model):
    id = models.UUIDField(primary_key=True, default=uuid.uuid4, editable=False)
    name = models.CharField(max_length=50, db_index=True, unique=True)
    type = models.CharField(max_length=50)
    definition = JSONField(blank=False, null=False)
    revision = models.TextField()

    @property
    def definition_prettified(self):
        return json_prettified(self.definition)

    def __str__(self):
        return self.name


class ProjectSchema(models.Model):
    id = models.UUIDField(primary_key=True, default=uuid.uuid4, editable=False)
    name = models.CharField(max_length=50, db_index=True, unique=True)
    mandatory_fields = models.CharField(max_length=100)
    transport_rule = models.TextField()
    masked_fields = models.TextField()
    is_encrypted = models.BooleanField(default=False)
    project = models.ForeignKey(Project, related_name='projectschemas')
    schema = models.ForeignKey(Schema, related_name='projectschemas')

    def __str__(self):
        return self.name


class Entity(models.Model):
<<<<<<< HEAD
    id = models.UUIDField(primary_key=True, default=uuid.uuid4, editable=False)
=======
    id = models.CharField(primary_key=True, default=uuid.uuid4, max_length=50, editable=False)
>>>>>>> 16689878
    revision = models.TextField(default='1')
    payload = JSONField(blank=False, null=False)
    status = models.CharField(max_length=20, choices=STATUS_CHOICES)
    projectschema = models.ForeignKey(ProjectSchema, related_name='entities')
    response = models.ForeignKey(Response, related_name='entities', blank=True, null=True)
    modified = models.CharField(max_length=100, editable=False)

    def save(self, **kwargs):
        if self.modified:
            self.modified = '{}-{}'.format(datetime.now().isoformat(), self.modified[27:None])
        else:
            self.modified = '{}-{}'.format(datetime.now().isoformat(), self.id)
        super(Entity, self).save(**kwargs)

    @property
    def payload_prettified(self):
        return json_prettified(self.payload)

    def __str__(self):
        return 'Entity {}'.format(self.id)

    class Meta:
        verbose_name_plural = 'entities'<|MERGE_RESOLUTION|>--- conflicted
+++ resolved
@@ -85,11 +85,7 @@
 
 
 class Entity(models.Model):
-<<<<<<< HEAD
     id = models.UUIDField(primary_key=True, default=uuid.uuid4, editable=False)
-=======
-    id = models.CharField(primary_key=True, default=uuid.uuid4, max_length=50, editable=False)
->>>>>>> 16689878
     revision = models.TextField(default='1')
     payload = JSONField(blank=False, null=False)
     status = models.CharField(max_length=20, choices=STATUS_CHOICES)
