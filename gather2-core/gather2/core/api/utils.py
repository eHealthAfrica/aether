import string
import json
import uuid

from jsonpath_ng import parse

from django.utils.safestring import mark_safe

from pygments import highlight
from pygments.formatters import HtmlFormatter
from pygments.lexers import JsonLexer
from pygments.lexers.python import Python3Lexer

from . import models


class EntityExtractionError(Exception):
    pass


def __prettified__(response, lexer):
    # Truncate the data. Alter as needed
    response = response[:5000]
    # Get the Pygments formatter
    formatter = HtmlFormatter(style='colorful')
    # Highlight the data
    response = highlight(response, lexer, formatter)
    # Get the stylesheet
    style = '<style>' + formatter.get_style_defs() + '</style>'
    # Safe the output
    return mark_safe(style + response)


def json_prettified(value, indent=2):
    '''
    Function to display pretty version of our json data
    https://www.pydanny.com/pretty-formatting-json-django-admin.html
    '''
    return __prettified__(json.dumps(value, sort_keys=True, indent=indent), JsonLexer())


def code_prettified(value):
    '''
    Function to display pretty version of our code data
    '''
    return __prettified__(value, Python3Lexer())


def json_printable(obj):
    # Note: a combinations of JSONB in postgres and json parsing gives a nasty db error
    # See: https://bugs.python.org/issue10976#msg159391
    # and
    # http://www.postgresql.org/message-id/E1YHHV8-00032A-Em@gemulon.postgresql.org
    if isinstance(obj, dict):
        return {json_printable(k): json_printable(v) for k, v in obj.items()}
    elif isinstance(obj, list):
        return [json_printable(elem) for elem in obj]
    elif isinstance(obj, str):
        # Only printables
        return ''.join(x for x in obj if x in string.printable)
    else:
        return obj


def get_field_mappings(mapping_definition):
    mapping_obj = mapping_definition
    matches = parse("mapping[*]").find(mapping_obj)
    mappings = [match.value for match in matches]
    return mappings


def JSP_get_basic_fields(avro_obj):
    jsonpath_expr = parse('fields[*].name')
    return [match.value for match in jsonpath_expr.find(avro_obj)]


def get_entity_definitions(mapping_definition, schemas):
    required_entities = {}
    found_entities = parse("entities[*]").find(mapping_definition)
    entities = [match.value for match in found_entities][0]
    for entity_definition in entities.items():
        entity_type, file_name = entity_definition
        required_entities[entity_type] = JSP_get_basic_fields(schemas.get(entity_type))
    return required_entities


def get_entity_requirements(entities, field_mappings):
    all_requirements = {}
    for entity_type, entity_definition in entities.items():
        entity_requirements = {}
        # find mappings that start with the entity name
        # and return a list with the entity_type ( and dot ) removed from the destination
        matching_mappings = [[src, dst.split(entity_type+".")[1]]
                             for src, dst in field_mappings
                             if dst.startswith(entity_type+".")]
        for field in entity_definition:
            # filter again to find sources pertaining to this particular field in this entity
            field_sources = [src for src, dst in matching_mappings if dst == field]
            entity_requirements[field] = field_sources
        all_requirements[entity_type] = entity_requirements
    return all_requirements


def get_entity_stub(requirements, entity_definitions, entity_name, source_data):
    # takes an entity definition and returns an empty "stub" instance to be populated
    # copy an empty instance of available fields
    entity_stub = {k: [] for k in entity_definitions.get(entity_name)}
    # do a quick first resolution of paths to size output requirement
    for field, paths in requirements.get(entity_name).items():
        for i, path in enumerate(paths):
            # if this is a json path, we'll resolve it to see how big the result is
            if "#!" not in path:
                matches = parse(path).find(source_data)
                [entity_stub[field].append(match.value) for match in matches]
            else:
                entity_stub[field].append(path)
    return entity_stub


class DeferrableAction(object):
    '''
    There are many potential race conditions that mapping creators shouldn't
    have to worry about. If something can't be resolved, we save it for later
    and attempt resolution at the end of entity construction.
    '''
    def __init__(self, path, args, function=None):
        self.res = None
        self.path = path
        self.func = function
        self.args = args
        self.complete = False
        self.error = None

    def run(self):
        self.error = None
        try:
            if not self.func:
                self.res = self.args
            else:
                self.res = self.func(*self.args)
            self.complete = True
        except Exception as e:
            self.complete = False
            self.error = e

    def resolve(self, entities):
        # Takes the entities object as an argument and attempts to assign the
        # resolved value to the proper path.
        p = self.path
        entities[p[0]][p[1]][p[2]] = self.res
        '''
        for loc in self.path:
            obj = obj[loc]
            if loc == self.path[-1]:
                obj.set(self.res)
        '''


def action_none():
    # Called via #!none acts as a dummy instruction when you need to the first
    # entity to have a value but no others
    return None


def action_constant(args):
    # Called via #!constant#args returns the arguments to be assigned as the
    # value for the path
    return args


def resolve_entity_reference(
        entity_jsonpath,
        constructed_entities,
        entity_type,
        field_name,
        instance_number,
        source_data,
):
    # Called via #!entity-reference#jsonpath looks inside of the entities to be
    # exported as currently constructed returns the value(s) found at
    # entity_jsonpath
    matches = parse(entity_jsonpath).find(constructed_entities)
    if len(matches) < 1:
        raise ValueError("path %s has no matches; aborting" % entity_jsonpath)
    if len(matches) < 2:
        # single value
        return matches[0].value
    else:
        # multiple values, choose the one aligned with this entity (#i)
        return matches[instance_number].value


def resolve_source_reference(path, entities, entity_name, i, field, data):
    # called via normal jsonpath as source
    # is NOT defferable as all source data should be present at extractor start
    # assignes values directly to entities within function and return new offset value (i)
    matches = parse(path).find(data)
    if not matches:
        entities[entity_name][i][field] = None
        i += 1
    elif len(matches) == 1:
        # single value
        entities[entity_name][i][field] = matches[0].value
        i += 1
    else:
        for x, match in enumerate(matches):
            # multiple values, choose the one aligned with this entity (#i) & order of match(x)
            entities[entity_name][i][field] = matches[x].value
            i += 1
    return i


def get_or_make_uuid(entity_type, field_name, instance_number, source_data):
    # Either uses a pre-created uuid present in source_data --or-- creates a new
    # uuid and saves it in source data make one uuid, we may not use it
    value = str(uuid.uuid4())
    base = "aether_extractor_enrichment"
    if source_data.get(base, {}).get(entity_type, {}).get(field_name):
        try:
            value = source_data.get(base, {}).get(entity_type).get(field_name)[instance_number]
        except IndexError as e:
            source_data[base][entity_type][field_name].append(value)
        finally:
            return value
    else:
        # create as little as the heirarchy as required
        # there's a better way to do this with collections.defaultdict
        if not source_data.get(base):
            source_data[base] = {}
        if not source_data[base].get(entity_type):
            source_data[base][entity_type] = {}
        if not source_data[base][entity_type].get(field_name):
            source_data[base][entity_type][field_name] = [value]
        else:
            source_data[base][entity_type][field_name].append(value)
        return value


def resolve_action(source_path):
    # Take a path instruction (like #!uuid# or #!entity-reference#a.json[path])
    # and resolves the action and arguments
    opts = source_path.split("#!")[1].split("#")
    # Action string is between #! and #
    action = opts[0]
    # If arguments are present we'll try and parse them
    args = opts[-1] if len(opts) > 1 else None
    if args:
        try:
            # See if we can parse json from the argument
            args = json.loads(args)
        except ValueError:
            # Not a json value so we'll leave it alone
            pass
    else:
        # In case args is an empty string
        args = None
    return action, args


def extractor_action(
        source_path,
        constructed_entities,
        entity_type,
        field_name,
        instance_number,
        source_data,
):
    # Takes an extractor action instruction (#!action#args) and dispatches it to
    # the proper function
    action, args = resolve_action(source_path)
    if action == "uuid":
        return get_or_make_uuid(entity_type, field_name, instance_number, source_data)
    elif action == "entity-reference":
        return resolve_entity_reference(
            args,
            constructed_entities,
            entity_type,
            field_name,
            instance_number,
            source_data,
        )
    elif action == "none":
        return action_none()
    elif action == "constant":
        return action_constant(args)
    else:
        raise ValueError("No action with name %s" % action)


def extract_entity(entity_name, entities, requirements, data, entity_stub):
    failed_actions = []
    # calculate how many instances we need to split the resolved data
    # into by maximum number of path resolutions
    count = max([len(entity_stub.get(field)) for field in entity_stub.keys()])
    # make empty stubs for our expected outputs. One for each member
    # identified in count process
    entities[entity_name] = [{field: None for field in entity_stub.keys()} for i in range(count)]

    # iterate required fields, resolve paths and copy data to stubs
    for field, paths in requirements.get(entity_name).items():
        # ignore fields with empty paths
        if len(paths) < 1:
            for i in range(count):
                del entities[entity_name][i][field]
            continue
        # iterate over expected output entities
        # some paths will satisfy more than one entity, so we increment in different places
        i = 0
        while i <= count-1:
            # if fewer paths than required use the last value
            # otherwise use the current path
            path = paths[-1] if len(paths) < (i + 1) else paths[i]
            # check to see if we need to use a special reference here
            if "#!" not in path:
                i = resolve_source_reference(path, entities, entity_name, i, field, data)
            else:
                # Special action to be dispatched
                action = DeferrableAction(
                    [entity_name, i, field],
                    [path, entities, entity_name, field, i, data],
                    extractor_action)
                action.run()
                # If the action throws an exception (usually reference to something not yet created)
                # --then we allow for it to be resolved later
                if action.complete:
                    action.resolve(entities)
                else:
                    failed_actions.append(action)
                i += 1
    return failed_actions


def extract_entities(requirements, response_data, entity_definitions):
    data = response_data if response_data else []
    data["aether_errors"] = []
    # for output. Since we need to submit the extracted entities as different
    # types, it's helpful to seperate them here
    entities = {}
    # entity names that have requirements
    required_entities = requirements.keys()
<<<<<<< HEAD
    # sometimes order matters and our custom actions failed. We'll put them here
    failed_actions = []
    for entity_name in required_entities:
        entity_stub = get_entity_stub(requirements, entity_definitions, entity_name, data)
        # extract the entity pushing failures onto failed actions
        failed_actions.extend(
            extract_entity(
                entity_name, entities, requirements, data, entity_stub)
        )
=======
    for entity_type in required_entities:
        # Copy an empty instance of available fields
        entity_stub = {k: [] for k in entity_stubs.get(entity_type)}
        # Do a quick first resolution of paths to size output requirement
        for field, paths in requirements.get(entity_type).items():
            for i, path in enumerate(paths):
                # If this is a json path, we'll resolve it to see how big the result is
                if "#!" not in path:
                    matches = parse(path).find(data)
                    [entity_stub[field].append(match.value) for match in matches]
                else:
                    entity_stub[field].append(path)
        # Calculate how many instances we need to split the resolved data
        # into by maximum number of path resolutions
        count = max([len(entity_stub.get(field)) for field in entity_stub.keys()])
        # Make empty stubs for our expected outputs. One for each member
        # identified in count process
        entities[entity_type] = [
            {field: None for field in entity_stub.keys()} for i in range(count)
        ]

        # Iterate required fields, resolve paths and copy data to stubs
        for field, paths in requirements.get(entity_type).items():
            # Ignore fields with empty paths
            if len(paths) < 1:
                for i in range(count):
                    del entities[entity_type][i][field]
                continue
            # Iterate over expected output entities.
            # Some paths will satisfy more than one entity, so we increment in
            # different places
            i = 0
            while i < count:
                # If fewer paths than required use the last value
                # otherwise use the current path
                path = paths[-1] if len(paths) < (i + 1) else paths[i]
                # Check to see if we need to use a UUID here
                if "#!" not in path:
                    # Find the matches and assign them
                    matches = parse(path).find(data)
                    if len(matches) == 0:
                        msg = 'No matches found for path: "{}"'
                        raise EntityExtractionError(msg.format(path))
                    elif len(matches) == 1:
                        # single value
                        entities[entity_type][i][field] = matches[0].value
                        i += 1
                        continue
                    else:
                        for x, match in enumerate(matches):
                            # Multiple values, choose the one aligned with this
                            # entity (#i) & order of match(x)
                            entities[entity_type][i][field] = matches[x].value
                            i += 1
                        continue
                else:
                    # Special action to be dispatched
                    action = DeferrableAction(
                        [entity_type, i, field],
                        [path, entities, entity_type, field, i, data],
                        extractor_action,
                    )
                    action.run()
                    # If the action throws an exception (usually reference to
                    # something not yet created) --then we allow for it to be
                    # resolved later
                    if action.complete:
                        action.resolve(entities)
                    else:
                        failed_actions.append(action)
                    i += 1

>>>>>>> 7a8a6fd1
    failed_again = []
    for action in failed_actions:
        # these actions failed, so we'll try again,
        # hoping it was caused by ordering of mapping instructions (it usually is...)
        action.run()
        if not (action.complete):
            failed_again.append(action)
        else:
            action.resolve(entities)
    # send a log of paths with errors to the user via saved response
    for action in failed_again:
        data["aether_errors"].append("failed %s" % action.path)
    return data, entities


def extract_create_entities(response):
    # Get the mapping definition from the response (response.mapping.definition):
    mapping_definition = response.mapping.definition

    # Get the primary key of the projectschema
    # entity_pks = list(mapping_definition['entities'].values())
    entity_ps_ids = mapping_definition.get("entities")

    # Get the schema of the projectschema
    # project_schema = models.ProjectSchema.objects.get(pk=entity_pks[0])
    project_schemas = {
        name: models.ProjectSchema.objects.get(pk=_id) for name, _id in entity_ps_ids.items()
    }
    schemas = {name: ps.schema.definition for name, ps in project_schemas.items()}
    # schema = project_schema.schema.definition

    # Get entity definitions
    entity_defs = get_entity_definitions(mapping_definition, schemas)

    # Get field mappings
    field_mappings = get_field_mappings(mapping_definition)

    # Get entity requirements
    requirements = get_entity_requirements(entity_defs, field_mappings)

    response_data = response.payload

    # Only attempt entity extraction if requirements are present
    if any(requirements.values()):
        data, entity_types = extract_entities(
            requirements,
            response_data,
            entity_defs,
        )
    else:
        entity_types = {}

    entity_list = []
    for name, entities in entity_types.items():
        for entity in entities:
            obj = {
                'id': entity['id'],
                'payload': entity,
                'status': 'Publishable',
                'projectschema': project_schemas.get(name)
            }
            entity_list.append(obj)
    # Save the response to the db
    response.save()

    # If extraction was successful, create new entities
    if entity_list:
        for e in entity_list:
            entity = models.Entity(
                id=e['id'],
                payload=e['payload'],
                status=e['status'],
                projectschema=e['projectschema'],
                response=response
            )
            entity.save()<|MERGE_RESOLUTION|>--- conflicted
+++ resolved
@@ -101,12 +101,12 @@
     return all_requirements
 
 
-def get_entity_stub(requirements, entity_definitions, entity_name, source_data):
+def get_entity_stub(requirements, entity_definitions, entity_type, source_data):
     # takes an entity definition and returns an empty "stub" instance to be populated
     # copy an empty instance of available fields
-    entity_stub = {k: [] for k in entity_definitions.get(entity_name)}
+    entity_stub = {k: [] for k in entity_definitions.get(entity_type)}
     # do a quick first resolution of paths to size output requirement
-    for field, paths in requirements.get(entity_name).items():
+    for field, paths in requirements.get(entity_type).items():
         for i, path in enumerate(paths):
             # if this is a json path, we'll resolve it to see how big the result is
             if "#!" not in path:
@@ -190,22 +190,22 @@
         return matches[instance_number].value
 
 
-def resolve_source_reference(path, entities, entity_name, i, field, data):
+def resolve_source_reference(path, entities, entity_type, i, field, data):
     # called via normal jsonpath as source
     # is NOT defferable as all source data should be present at extractor start
     # assignes values directly to entities within function and return new offset value (i)
     matches = parse(path).find(data)
     if not matches:
-        entities[entity_name][i][field] = None
+        entities[entity_type][i][field] = None
         i += 1
     elif len(matches) == 1:
         # single value
-        entities[entity_name][i][field] = matches[0].value
+        entities[entity_type][i][field] = matches[0].value
         i += 1
     else:
         for x, match in enumerate(matches):
             # multiple values, choose the one aligned with this entity (#i) & order of match(x)
-            entities[entity_name][i][field] = matches[x].value
+            entities[entity_type][i][field] = matches[x].value
             i += 1
     return i
 
@@ -287,21 +287,21 @@
         raise ValueError("No action with name %s" % action)
 
 
-def extract_entity(entity_name, entities, requirements, data, entity_stub):
+def extract_entity(entity_type, entities, requirements, data, entity_stub):
     failed_actions = []
     # calculate how many instances we need to split the resolved data
     # into by maximum number of path resolutions
     count = max([len(entity_stub.get(field)) for field in entity_stub.keys()])
     # make empty stubs for our expected outputs. One for each member
     # identified in count process
-    entities[entity_name] = [{field: None for field in entity_stub.keys()} for i in range(count)]
+    entities[entity_type] = [{field: None for field in entity_stub.keys()} for i in range(count)]
 
     # iterate required fields, resolve paths and copy data to stubs
-    for field, paths in requirements.get(entity_name).items():
+    for field, paths in requirements.get(entity_type).items():
         # ignore fields with empty paths
         if len(paths) < 1:
             for i in range(count):
-                del entities[entity_name][i][field]
+                del entities[entity_type][i][field]
             continue
         # iterate over expected output entities
         # some paths will satisfy more than one entity, so we increment in different places
@@ -312,12 +312,12 @@
             path = paths[-1] if len(paths) < (i + 1) else paths[i]
             # check to see if we need to use a special reference here
             if "#!" not in path:
-                i = resolve_source_reference(path, entities, entity_name, i, field, data)
+                i = resolve_source_reference(path, entities, entity_type, i, field, data)
             else:
                 # Special action to be dispatched
                 action = DeferrableAction(
-                    [entity_name, i, field],
-                    [path, entities, entity_name, field, i, data],
+                    [entity_type, i, field],
+                    [path, entities, entity_type, field, i, data],
                     extractor_action)
                 action.run()
                 # If the action throws an exception (usually reference to something not yet created)
@@ -338,90 +338,16 @@
     entities = {}
     # entity names that have requirements
     required_entities = requirements.keys()
-<<<<<<< HEAD
     # sometimes order matters and our custom actions failed. We'll put them here
     failed_actions = []
-    for entity_name in required_entities:
-        entity_stub = get_entity_stub(requirements, entity_definitions, entity_name, data)
+    for entity_type in required_entities:
+        entity_stub = get_entity_stub(requirements, entity_definitions, entity_type, data)
         # extract the entity pushing failures onto failed actions
         failed_actions.extend(
             extract_entity(
-                entity_name, entities, requirements, data, entity_stub)
+                entity_type, entities, requirements, data, entity_stub)
         )
-=======
-    for entity_type in required_entities:
-        # Copy an empty instance of available fields
-        entity_stub = {k: [] for k in entity_stubs.get(entity_type)}
-        # Do a quick first resolution of paths to size output requirement
-        for field, paths in requirements.get(entity_type).items():
-            for i, path in enumerate(paths):
-                # If this is a json path, we'll resolve it to see how big the result is
-                if "#!" not in path:
-                    matches = parse(path).find(data)
-                    [entity_stub[field].append(match.value) for match in matches]
-                else:
-                    entity_stub[field].append(path)
-        # Calculate how many instances we need to split the resolved data
-        # into by maximum number of path resolutions
-        count = max([len(entity_stub.get(field)) for field in entity_stub.keys()])
-        # Make empty stubs for our expected outputs. One for each member
-        # identified in count process
-        entities[entity_type] = [
-            {field: None for field in entity_stub.keys()} for i in range(count)
-        ]
-
-        # Iterate required fields, resolve paths and copy data to stubs
-        for field, paths in requirements.get(entity_type).items():
-            # Ignore fields with empty paths
-            if len(paths) < 1:
-                for i in range(count):
-                    del entities[entity_type][i][field]
-                continue
-            # Iterate over expected output entities.
-            # Some paths will satisfy more than one entity, so we increment in
-            # different places
-            i = 0
-            while i < count:
-                # If fewer paths than required use the last value
-                # otherwise use the current path
-                path = paths[-1] if len(paths) < (i + 1) else paths[i]
-                # Check to see if we need to use a UUID here
-                if "#!" not in path:
-                    # Find the matches and assign them
-                    matches = parse(path).find(data)
-                    if len(matches) == 0:
-                        msg = 'No matches found for path: "{}"'
-                        raise EntityExtractionError(msg.format(path))
-                    elif len(matches) == 1:
-                        # single value
-                        entities[entity_type][i][field] = matches[0].value
-                        i += 1
-                        continue
-                    else:
-                        for x, match in enumerate(matches):
-                            # Multiple values, choose the one aligned with this
-                            # entity (#i) & order of match(x)
-                            entities[entity_type][i][field] = matches[x].value
-                            i += 1
-                        continue
-                else:
-                    # Special action to be dispatched
-                    action = DeferrableAction(
-                        [entity_type, i, field],
-                        [path, entities, entity_type, field, i, data],
-                        extractor_action,
-                    )
-                    action.run()
-                    # If the action throws an exception (usually reference to
-                    # something not yet created) --then we allow for it to be
-                    # resolved later
-                    if action.complete:
-                        action.resolve(entities)
-                    else:
-                        failed_actions.append(action)
-                    i += 1
-
->>>>>>> 7a8a6fd1
+
     failed_again = []
     for action in failed_actions:
         # these actions failed, so we'll try again,
